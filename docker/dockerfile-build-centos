# Parameters related to building rocblas
ARG base_image

FROM ${base_image}
LABEL maintainer="andrew.chapman@amd.com"

ARG user_uid

# Install dependent packages
RUN yum install -y \
    sudo \
<<<<<<< HEAD
    rocm-dev \
=======
    rock-dkms \
    rocm-smi-lib64 \
>>>>>>> e4501103
    centos-release-scl \
    devtoolset-7 \
    ca-certificates \
    git \
    cmake3 \
    make \
    clang \
    clang-devel \
    gcc-c++ \
    gcc-gfortran \
    unzip \
    wget \
    pkgconfig \
    python27 \
    python36 \
    python36-devel \
    python36-pip \
    python36-pytest \
    python36-setuptools \
    PyYAML \
    llvm7.0-devel \
    llvm7.0-static \
    libcxx-devel \
    boost-devel \
    zlib-devel \ 
    libgomp \
    numactl-libs \
    rpm-build \
    deltarpm 

RUN yum remove -y rocblas *gtest*

RUN echo '#!/bin/bash' | tee /etc/profile.d/devtoolset7.sh && echo \
    'source scl_source enable devtoolset-7' >>/etc/profile.d/devtoolset7.sh

# Grant any member of sudo group password-less sudo privileges
RUN useradd --create-home -u ${user_uid} -o -G video --shell /bin/bash jenkins && \
    echo '%video ALL=(ALL) NOPASSWD:ALL' | tee /etc/sudoers.d/sudo-nopasswd && \
    chmod 400 /etc/sudoers.d/sudo-nopasswd

ARG ROCSOLVER_SRC_ROOT=/usr/local/src/rocSOLVER

# Clone rocblas repo
# Build client dependencies and install into /usr/local (LAPACK & GTEST)
RUN mkdir -p ${ROCSOLVER_SRC_ROOT} && cd ${ROCSOLVER_SRC_ROOT} && \
    git clone -b develop --depth=1 https://github.com/ROCmSoftwarePlatform/rocSOLVER . && \
    mkdir -p build/deps && cd build/deps && \
    cmake3 -DBUILD_BOOST=OFF ${ROCSOLVER_SRC_ROOT}/deps && \
    make -j $(nproc) install && \
    rm -rf ${ROCSOLVER_SRC_ROOT}<|MERGE_RESOLUTION|>--- conflicted
+++ resolved
@@ -9,12 +9,7 @@
 # Install dependent packages
 RUN yum install -y \
     sudo \
-<<<<<<< HEAD
     rocm-dev \
-=======
-    rock-dkms \
-    rocm-smi-lib64 \
->>>>>>> e4501103
     centos-release-scl \
     devtoolset-7 \
     ca-certificates \

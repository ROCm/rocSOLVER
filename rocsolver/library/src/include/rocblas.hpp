--- conflicted
+++ resolved
@@ -287,44 +287,6 @@
       batch_count, work, strideW);
 }
 
-<<<<<<< HEAD
-=======
-// trmm overload
-template <bool BATCHED, bool STRIDED, typename T, typename U, typename V,
-          std::enable_if_t<BATCHED, int> = 0>
-rocblas_status
-rocblasCall_trmm(rocblas_handle handle, rocblas_side side, rocblas_fill uplo,
-                 rocblas_operation transA, rocblas_diagonal diag, rocblas_int m,
-                 rocblas_int n, U alpha, V A, rocblas_int offsetA,
-                 rocblas_int lda, rocblas_stride strideA, V B,
-                 rocblas_int offsetB, rocblas_int ldb, rocblas_stride strideB,
-                 rocblas_int batch_count, T *work, T **workArr) {
-  constexpr rocblas_int nb = ROCBLAS_TRMM_NB;
-  constexpr rocblas_stride strideW = 2 * ROCBLAS_TRMM_NB * ROCBLAS_TRMM_NB;
-
-  // since trmm doesn't have offset arguments, we need to manually offset A and
-  // B (and store in workArr)
-  V AA = (V)workArr + batch_count;
-  V BB = (V)workArr + 2 * batch_count;
-
-  hipStream_t stream;
-  rocblas_get_stream(handle, &stream);
-
-  rocblas_int blocks = (batch_count - 1) / 256 + 1;
-  hipLaunchKernelGGL(get_array, dim3(blocks), dim3(256), 0, stream, workArr,
-                     work, strideW, batch_count);
-  hipLaunchKernelGGL(shift_array, dim3(blocks), dim3(256), 0, stream,
-                     workArr + batch_count, A, offsetA, batch_count);
-  hipLaunchKernelGGL(shift_array, dim3(blocks), dim3(256), 0, stream,
-                     workArr + 2 * batch_count, B, offsetB, batch_count);
-
-  return rocblas_trmm_template<BATCHED, nb, nb, T>(
-      handle, side, uplo, transA, diag, m, n, cast2constType<T>(alpha),
-      cast2constType<T>(AA), lda, strideA, BB, ldb, strideB, batch_count,
-      (V)workArr, strideW);
-}
-
->>>>>>> e037f142
 // syrk
 template <typename T, typename U, typename V>
 rocblas_status rocblasCall_syrk(
@@ -423,189 +385,6 @@
 
 // trsm
 template <bool BATCHED, typename T, typename U>
-<<<<<<< HEAD
-rocblas_status rocblasCall_trsm(rocblas_handle    handle,
-                                     rocblas_side      side,
-                                     rocblas_fill      uplo,
-                                     rocblas_operation transA,
-                                     rocblas_diagonal  diag,
-                                     rocblas_int       m,
-                                     rocblas_int       n,
-                                     const T*          alpha,
-                                     U                 A,
-                                     rocblas_int       offset_A,
-                                     rocblas_int       lda,
-                                     rocblas_stride    stride_A,
-                                     U                 B,
-                                     rocblas_int       offset_B,
-                                     rocblas_int       ldb,
-                                     rocblas_stride    stride_B,
-                                     rocblas_int       batch_count,
-                                     bool              optimal_mem,
-                                     void*             x_temp,
-                                     void*             x_temp_arr,
-                                     void*             invA,
-                                     void*             invA_arr,
-                                     T**               workArr = nullptr)
-{
-    U supplied_invA = nullptr;
-    return rocblas_trsm_template<ROCBLAS_TRSM_BLOCK,BATCHED,T>(handle,side,uplo,transA,diag,m,n,alpha,
-                                                               cast2constType(A),offset_A,lda,stride_A,
-                                                               cast2nonConstPointer(B),offset_B,ldb,stride_B,
-                                                               batch_count, optimal_mem,
-                                                               x_temp,x_temp_arr,invA,invA_arr,
-                                                               cast2constType(supplied_invA),0);
-}
-
-// trsm overload
-template <bool BATCHED, typename T>
-rocblas_status rocblasCall_trsm(rocblas_handle    handle,
-                                     rocblas_side      side,
-                                     rocblas_fill      uplo,
-                                     rocblas_operation transA,
-                                     rocblas_diagonal  diag,
-                                     rocblas_int       m,
-                                     rocblas_int       n,
-                                     const T*          alpha,
-                                     T*                A,
-                                     rocblas_int       offset_A,
-                                     rocblas_int       lda,
-                                     rocblas_stride    stride_A,
-                                     T *const          B[],
-                                     rocblas_int       offset_B,
-                                     rocblas_int       ldb,
-                                     rocblas_stride    stride_B,
-                                     rocblas_int       batch_count,
-                                     bool              optimal_mem,
-                                     void*             x_temp,
-                                     void*             x_temp_arr,
-                                     void*             invA,
-                                     void*             invA_arr,
-                                     T**               workArr)
-{
-    using U = T *const *;
-    
-    hipStream_t stream;
-    rocblas_get_stream(handle, &stream);
-
-    rocblas_int blocks =  (batch_count - 1)/256 + 1;
-    hipLaunchKernelGGL(get_array,dim3(blocks),dim3(256),0,stream,workArr,A,stride_A,batch_count);
-
-    U supplied_invA = nullptr;
-    return rocblas_trsm_template<ROCBLAS_TRSM_BLOCK,BATCHED,T>(handle,side,uplo,transA,diag,m,n,alpha,
-                                                               cast2constType((U)workArr),offset_A,lda,stride_A,
-                                                               cast2nonConstPointer(B),offset_B,ldb,stride_B,
-                                                               batch_count, optimal_mem,
-                                                               x_temp,x_temp_arr,invA,invA_arr,
-                                                               cast2constType(supplied_invA),0);
-}
-
-// trtri memory sizes
-template <bool BATCHED, typename T>
-void rocblasCall_trtri_mem(rocblas_int n,
-                             rocblas_int batch_count,
-                             size_t*     c_temp,
-                             size_t*     c_temp_arr)
-{
-    size_t c_temp_els = rocblas_trtri_temp_size<ROCBLAS_TRTRI_NB>(n, batch_count);
-    *c_temp = c_temp_els * sizeof(T);
-
-    *c_temp_arr = BATCHED ? sizeof(T*) * batch_count : 0;
-}
-
-// trtri
-template <bool BATCHED, bool STRIDED, typename T, typename U>
-rocblas_status rocblasCall_trtri(rocblas_handle   handle,
-                                    rocblas_fill     uplo,
-                                    rocblas_diagonal diag,
-                                    rocblas_int      n,
-                                    U                A,
-                                    rocblas_int      offset_A,
-                                    rocblas_int      lda,
-                                    rocblas_stride   stride_A,
-                                    U                invA,
-                                    rocblas_int      offset_invA,
-                                    rocblas_int      ldinvA,
-                                    rocblas_stride   stride_invA,
-                                    rocblas_int      batch_count,
-                                    U                c_temp,
-                                    T**              c_temp_arr,
-                                    T**              workArr)
-{
-    return rocblas_trtri_template<ROCBLAS_TRTRI_NB,BATCHED,STRIDED,T>(handle,uplo,diag,n,
-                                                                      cast2constType(A),offset_A,lda,stride_A,0,
-                                                                      invA,offset_invA,ldinvA,stride_invA,0,
-                                                                      batch_count,1,c_temp);
-}
-
-// trtri overload
-template <bool BATCHED, bool STRIDED, typename T>
-rocblas_status rocblasCall_trtri(rocblas_handle   handle,
-                                    rocblas_fill     uplo,
-                                    rocblas_diagonal diag,
-                                    rocblas_int      n,
-                                    T *const         A[],
-                                    rocblas_int      offset_A,
-                                    rocblas_int      lda,
-                                    rocblas_stride   stride_A,
-                                    T *const         invA[],
-                                    rocblas_int      offset_invA,
-                                    rocblas_int      ldinvA,
-                                    rocblas_stride   stride_invA,
-                                    rocblas_int      batch_count,
-                                    T*               c_temp,
-                                    T**              c_temp_arr,
-                                    T**              workArr)
-{
-    size_t c_temp_els = rocblas_trtri_temp_size<ROCBLAS_TRTRI_NB>(n, 1);
-    
-    hipStream_t stream;
-    rocblas_get_stream(handle, &stream);
-
-    rocblas_int blocks =  (batch_count - 1)/256 + 1;
-    hipLaunchKernelGGL(get_array,dim3(blocks),dim3(256),0,stream,c_temp_arr,c_temp,c_temp_els,batch_count);
-
-    return rocblas_trtri_template<ROCBLAS_TRTRI_NB,BATCHED,STRIDED,T>(handle,uplo,diag,n,
-                                                                      cast2constType(A),offset_A,lda,stride_A,0,
-                                                                      invA,offset_invA,ldinvA,stride_invA,0,
-                                                                      batch_count,1,cast2constPointer(c_temp_arr));
-}
-
-// trtri overload
-template <bool BATCHED, bool STRIDED, typename T>
-rocblas_status rocblasCall_trtri(rocblas_handle   handle,
-                                    rocblas_fill     uplo,
-                                    rocblas_diagonal diag,
-                                    rocblas_int      n,
-                                    T *const         A[],
-                                    rocblas_int      offset_A,
-                                    rocblas_int      lda,
-                                    rocblas_stride   stride_A,
-                                    T*               invA,
-                                    rocblas_int      offset_invA,
-                                    rocblas_int      ldinvA,
-                                    rocblas_stride   stride_invA,
-                                    rocblas_int      batch_count,
-                                    T*               c_temp,
-                                    T**              c_temp_arr,
-                                    T**              workArr)
-{
-    size_t c_temp_els = rocblas_trtri_temp_size<ROCBLAS_TRTRI_NB>(n, 1);
-    
-    hipStream_t stream;
-    rocblas_get_stream(handle, &stream);
-
-    rocblas_int blocks =  (batch_count - 1)/256 + 1;
-    hipLaunchKernelGGL(get_array,dim3(blocks),dim3(256),0,stream,workArr,invA,stride_invA,batch_count);
-    hipLaunchKernelGGL(get_array,dim3(blocks),dim3(256),0,stream,c_temp_arr,c_temp,c_temp_els,batch_count);
-
-    return rocblas_trtri_template<ROCBLAS_TRTRI_NB,BATCHED,STRIDED,T>(handle,uplo,diag,n,
-                                                                      cast2constType(A),offset_A,lda,stride_A,0,
-                                                                      workArr,offset_invA,ldinvA,stride_invA,0,
-                                                                      batch_count,1,c_temp_arr);
-}
-
-=======
 rocblas_status
 rocblasCall_trsm(rocblas_handle handle, rocblas_side side, rocblas_fill uplo,
                  rocblas_operation transA, rocblas_diagonal diag, rocblas_int m,
@@ -613,7 +392,8 @@
                  rocblas_int lda, rocblas_stride stride_A, U B,
                  rocblas_int offset_B, rocblas_int ldb, rocblas_stride stride_B,
                  rocblas_int batch_count, bool optimal_mem, void *x_temp,
-                 void *x_temp_arr, void *invA, void *invA_arr) {
+                 void *x_temp_arr, void *invA, void *invA_arr,
+                 T **workArr = nullptr) {
   U supplied_invA = nullptr;
   return rocblas_trsm_template<ROCBLAS_TRSM_BLOCK, BATCHED, T>(
       handle, side, uplo, transA, diag, m, n, alpha, cast2constType(A),
@@ -622,7 +402,109 @@
       cast2constType(supplied_invA), 0);
 }
 
->>>>>>> e037f142
+// trsm overload
+template <bool BATCHED, typename T>
+rocblas_status
+rocblasCall_trsm(rocblas_handle handle, rocblas_side side, rocblas_fill uplo,
+                 rocblas_operation transA, rocblas_diagonal diag, rocblas_int m,
+                 rocblas_int n, const T *alpha, T *A, rocblas_int offset_A,
+                 rocblas_int lda, rocblas_stride stride_A, T *const B[],
+                 rocblas_int offset_B, rocblas_int ldb, rocblas_stride stride_B,
+                 rocblas_int batch_count, bool optimal_mem, void *x_temp,
+                 void *x_temp_arr, void *invA, void *invA_arr, T **workArr) {
+  using U = T *const *;
+
+  hipStream_t stream;
+  rocblas_get_stream(handle, &stream);
+
+  rocblas_int blocks = (batch_count - 1) / 256 + 1;
+  hipLaunchKernelGGL(get_array, dim3(blocks), dim3(256), 0, stream, workArr, A,
+                     stride_A, batch_count);
+
+  U supplied_invA = nullptr;
+  return rocblas_trsm_template<ROCBLAS_TRSM_BLOCK, BATCHED, T>(
+      handle, side, uplo, transA, diag, m, n, alpha, cast2constType((U)workArr),
+      offset_A, lda, stride_A, cast2nonConstPointer(B), offset_B, ldb, stride_B,
+      batch_count, optimal_mem, x_temp, x_temp_arr, invA, invA_arr,
+      cast2constType(supplied_invA), 0);
+}
+
+// trtri memory sizes
+template <bool BATCHED, typename T>
+void rocblasCall_trtri_mem(rocblas_int n, rocblas_int batch_count,
+                           size_t *c_temp, size_t *c_temp_arr) {
+  size_t c_temp_els = rocblas_trtri_temp_size<ROCBLAS_TRTRI_NB>(n, batch_count);
+  *c_temp = c_temp_els * sizeof(T);
+
+  *c_temp_arr = BATCHED ? sizeof(T *) * batch_count : 0;
+}
+
+// trtri
+template <bool BATCHED, bool STRIDED, typename T, typename U>
+rocblas_status rocblasCall_trtri(rocblas_handle handle, rocblas_fill uplo,
+                                 rocblas_diagonal diag, rocblas_int n, U A,
+                                 rocblas_int offset_A, rocblas_int lda,
+                                 rocblas_stride stride_A, U invA,
+                                 rocblas_int offset_invA, rocblas_int ldinvA,
+                                 rocblas_stride stride_invA,
+                                 rocblas_int batch_count, U c_temp,
+                                 T **c_temp_arr, T **workArr) {
+  return rocblas_trtri_template<ROCBLAS_TRTRI_NB, BATCHED, STRIDED, T>(
+      handle, uplo, diag, n, cast2constType(A), offset_A, lda, stride_A, 0,
+      invA, offset_invA, ldinvA, stride_invA, 0, batch_count, 1, c_temp);
+}
+
+// trtri overload
+template <bool BATCHED, bool STRIDED, typename T>
+rocblas_status rocblasCall_trtri(rocblas_handle handle, rocblas_fill uplo,
+                                 rocblas_diagonal diag, rocblas_int n,
+                                 T *const A[], rocblas_int offset_A,
+                                 rocblas_int lda, rocblas_stride stride_A,
+                                 T *const invA[], rocblas_int offset_invA,
+                                 rocblas_int ldinvA, rocblas_stride stride_invA,
+                                 rocblas_int batch_count, T *c_temp,
+                                 T **c_temp_arr, T **workArr) {
+  size_t c_temp_els = rocblas_trtri_temp_size<ROCBLAS_TRTRI_NB>(n, 1);
+
+  hipStream_t stream;
+  rocblas_get_stream(handle, &stream);
+
+  rocblas_int blocks = (batch_count - 1) / 256 + 1;
+  hipLaunchKernelGGL(get_array, dim3(blocks), dim3(256), 0, stream, c_temp_arr,
+                     c_temp, c_temp_els, batch_count);
+
+  return rocblas_trtri_template<ROCBLAS_TRTRI_NB, BATCHED, STRIDED, T>(
+      handle, uplo, diag, n, cast2constType(A), offset_A, lda, stride_A, 0,
+      invA, offset_invA, ldinvA, stride_invA, 0, batch_count, 1,
+      cast2constPointer(c_temp_arr));
+}
+
+// trtri overload
+template <bool BATCHED, bool STRIDED, typename T>
+rocblas_status rocblasCall_trtri(rocblas_handle handle, rocblas_fill uplo,
+                                 rocblas_diagonal diag, rocblas_int n,
+                                 T *const A[], rocblas_int offset_A,
+                                 rocblas_int lda, rocblas_stride stride_A,
+                                 T *invA, rocblas_int offset_invA,
+                                 rocblas_int ldinvA, rocblas_stride stride_invA,
+                                 rocblas_int batch_count, T *c_temp,
+                                 T **c_temp_arr, T **workArr) {
+  size_t c_temp_els = rocblas_trtri_temp_size<ROCBLAS_TRTRI_NB>(n, 1);
+
+  hipStream_t stream;
+  rocblas_get_stream(handle, &stream);
+
+  rocblas_int blocks = (batch_count - 1) / 256 + 1;
+  hipLaunchKernelGGL(get_array, dim3(blocks), dim3(256), 0, stream, workArr,
+                     invA, stride_invA, batch_count);
+  hipLaunchKernelGGL(get_array, dim3(blocks), dim3(256), 0, stream, c_temp_arr,
+                     c_temp, c_temp_els, batch_count);
+
+  return rocblas_trtri_template<ROCBLAS_TRTRI_NB, BATCHED, STRIDED, T>(
+      handle, uplo, diag, n, cast2constType(A), offset_A, lda, stride_A, 0,
+      workArr, offset_invA, ldinvA, stride_invA, 0, batch_count, 1, c_temp_arr);
+}
+
 /////////////////////////////////////////////////////////////////////////////////////////
 /////////////////////////////////////////////////////////////////////////////////////////
 // THESE SHOULD BE SUBTITUTED BY THEIR CORRESPONDING

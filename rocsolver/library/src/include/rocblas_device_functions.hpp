--- conflicted
+++ resolved
@@ -8,148 +8,70 @@
 #include "common_device.hpp"
 
 template <typename T>
-<<<<<<< HEAD
-__device__ void trtri_kernel_upper(const rocblas_diagonal diag, const rocblas_int n, T *a, const rocblas_int lda,
-                                   rocblas_int *info, T *w)
-{
-    // unblocked trtri kernel assuming upper triangular matrix
-    int i = hipThreadIdx_y;
-
-    // diagonal element
-    if (diag == rocblas_diagonal_non_unit && i < n)
-        a[i + i * lda] = 1.0 / a[i + i * lda];
-    __syncthreads();
-    
-    // compute element i of each column j
-    T ajj, aij;
-    for (rocblas_int j = 1; j < n; j++)
-    {
-        if (i < j && i < n)
-            w[i] = a[i + j * lda];
-        __syncthreads();
-        
-        if (i < j && i < n)
-        {
-            ajj = (diag == rocblas_diagonal_non_unit ? a[j + j * lda] : 1);
-            aij = (diag == rocblas_diagonal_non_unit ? a[i + i * lda] : 1) * w[i];
-
-            for (rocblas_int ii = i+1; ii < j; ii++)
-                aij += a[i + ii * lda] * w[ii];
-
-            a[i + j * lda] = -ajj * aij;
-        }
-        __syncthreads();
-    }
-}
-
-template <typename T>
-__device__ void trtri_kernel_lower(const rocblas_diagonal diag, const rocblas_int n, T *a, const rocblas_int lda,
-                                   rocblas_int *info, T *w)
-{
-    // unblocked trtri kernel assuming lower triangular matrix
-    int i = hipThreadIdx_y;
-
-    // diagonal element
-    if (diag == rocblas_diagonal_non_unit && i < n)
-        a[i + i * lda] = 1.0 / a[i + i * lda];
-    __syncthreads();
-    
-    // compute element i of each column j
-    T ajj, aij;
-    for (rocblas_int j = n-2; j >= 0; j--)
-    {
-        if (i > j && i < n)
-            w[i] = a[i + j * lda];
-        __syncthreads();
-        
-        if (i > j && i < n)
-        {
-            ajj = (diag == rocblas_diagonal_non_unit ? a[j + j * lda] : 1);
-            aij = (diag == rocblas_diagonal_non_unit ? a[i + i * lda] : 1) * w[i];
-
-            for (rocblas_int ii = i-1; ii > j; ii--)
-                aij += a[i + ii * lda] * w[ii];
-
-            a[i + j * lda] = -ajj * aij;
-        }
-        __syncthreads();
-    }
-}
-
-
-template <typename T>
-__device__ void trmm_kernel_left_upper(const rocblas_diagonal diag, const rocblas_int m, const rocblas_int n, T* alpha,
-                                       T *a, const rocblas_int lda, T *b, const rocblas_int ldb, T *w)
-{
-    // trmm kernel assuming no transpose, upper triangular matrix from the left
-    // min dim for w is m
-    T bij;
-    for (int j = 0; j < n; j++)
-    {
-        for (int i = hipThreadIdx_y; i < m; i += hipBlockDim_y)
-            w[i] = b[i + j * ldb];
-        __syncthreads();
-        
-        for (int i = hipThreadIdx_y; i < m; i += hipBlockDim_y)
-        {
-            bij = (diag == rocblas_diagonal_non_unit ? a[i + i * lda] : 1) * w[i];
-
-            for (int k = i + 1; k < m; k++)
-                bij += a[i + k * lda] * w[k];
-            
-            b[i + j * ldb] = *alpha * bij;
-        }
-        __syncthreads();
-    }
-}
-
-template <typename T>
-__device__ void trmm_kernel_left_lower(const rocblas_diagonal diag, const rocblas_int m, const rocblas_int n, T* alpha,
-                                       T *a, const rocblas_int lda, T *b, const rocblas_int ldb, T *w)
-{
-    // trmm kernel assuming no transpose, lower triangular matrix from the left
-    // min dim for w is m
-    T bij;
-    for (int j = 0; j < n; j++)
-    {
-        for (int i = hipThreadIdx_y; i < m; i += hipBlockDim_y)
-            w[i] = b[i + j * ldb];
-        __syncthreads();
-        
-        for (int i = hipThreadIdx_y; i < m; i += hipBlockDim_y)
-        {
-            bij = (diag == rocblas_diagonal_non_unit ? a[i + i * lda] : 1) * w[i];
-
-            for (int k = 0; k < i; k++)
-                bij += a[i + k * lda] * w[k];
-            
-            b[i + j * ldb] = *alpha * bij;
-        }
-        __syncthreads();
-    }
-}
-
-
-template <typename T>
-__device__ void trsm_kernel_right_upper(const rocblas_diagonal diag, const rocblas_int m, const rocblas_int n, T* alpha,
-                                        T *a, const rocblas_int lda, T *b, const rocblas_int ldb)
-{
-    // trsm kernel assuming no transpose, upper triangular matrix from the right
-    T ajj, bij;
-    for (int j = 0; j < n; j++)
-    {
-        for (int i = hipThreadIdx_y; i < m; i += hipBlockDim_y)
-        {
-            ajj = (diag == rocblas_diagonal_non_unit ? 1.0 / a[j + j * lda] : 1);
-            bij = *alpha * b[i + j * ldb];
-
-            for (int k = 0; k < j; k++)
-                bij -= a[k + j * lda] * b[i + k * ldb];
-            
-            b[i + j * ldb] = ajj * bij;
-        }
-        __syncthreads();
-=======
+__device__ void
+trtri_kernel_upper(const rocblas_diagonal diag, const rocblas_int n, T *a,
+                   const rocblas_int lda, rocblas_int *info, T *w) {
+  // unblocked trtri kernel assuming upper triangular matrix
+  int i = hipThreadIdx_y;
+
+  // diagonal element
+  if (diag == rocblas_diagonal_non_unit && i < n)
+    a[i + i * lda] = 1.0 / a[i + i * lda];
+  __syncthreads();
+
+  // compute element i of each column j
+  T ajj, aij;
+  for (rocblas_int j = 1; j < n; j++) {
+    if (i < j && i < n)
+      w[i] = a[i + j * lda];
+    __syncthreads();
+
+    if (i < j && i < n) {
+      ajj = (diag == rocblas_diagonal_non_unit ? a[j + j * lda] : 1);
+      aij = (diag == rocblas_diagonal_non_unit ? a[i + i * lda] : 1) * w[i];
+
+      for (rocblas_int ii = i + 1; ii < j; ii++)
+        aij += a[i + ii * lda] * w[ii];
+
+      a[i + j * lda] = -ajj * aij;
+    }
+    __syncthreads();
+  }
+}
+
+template <typename T>
+__device__ void
+trtri_kernel_lower(const rocblas_diagonal diag, const rocblas_int n, T *a,
+                   const rocblas_int lda, rocblas_int *info, T *w) {
+  // unblocked trtri kernel assuming lower triangular matrix
+  int i = hipThreadIdx_y;
+
+  // diagonal element
+  if (diag == rocblas_diagonal_non_unit && i < n)
+    a[i + i * lda] = 1.0 / a[i + i * lda];
+  __syncthreads();
+
+  // compute element i of each column j
+  T ajj, aij;
+  for (rocblas_int j = n - 2; j >= 0; j--) {
+    if (i > j && i < n)
+      w[i] = a[i + j * lda];
+    __syncthreads();
+
+    if (i > j && i < n) {
+      ajj = (diag == rocblas_diagonal_non_unit ? a[j + j * lda] : 1);
+      aij = (diag == rocblas_diagonal_non_unit ? a[i + i * lda] : 1) * w[i];
+
+      for (rocblas_int ii = i - 1; ii > j; ii--)
+        aij += a[i + ii * lda] * w[ii];
+
+      a[i + j * lda] = -ajj * aij;
+    }
+    __syncthreads();
+  }
+}
+
+template <typename T>
 __device__ void trmm_kernel_left_upper(const rocblas_diagonal diag,
                                        const rocblas_int m, const rocblas_int n,
                                        T *alpha, T *a, const rocblas_int lda,
@@ -163,40 +85,43 @@
     __syncthreads();
 
     for (int i = hipThreadIdx_y; i < m; i += hipBlockDim_y) {
-      bij = (diag == rocblas_diagonal_non_unit ? a[i + i * lda] : 1) *
-            b[i + j * ldb];
+      bij = (diag == rocblas_diagonal_non_unit ? a[i + i * lda] : 1) * w[i];
 
       for (int k = i + 1; k < m; k++)
         bij += a[i + k * lda] * w[k];
 
       b[i + j * ldb] = *alpha * bij;
->>>>>>> e037f142
-    }
-    __syncthreads();
-  }
-}
-
-template <typename T>
-<<<<<<< HEAD
-__device__ void trsm_kernel_right_lower(const rocblas_diagonal diag, const rocblas_int m, const rocblas_int n, T* alpha,
-                                        T *a, const rocblas_int lda, T *b, const rocblas_int ldb)
-{
-    // trsm kernel assuming no transpose, lower triangular matrix from the right
-    T ajj, bij;
-    for (int j = n - 1; j >= 0; j--)
-    {
-        for (int i = hipThreadIdx_y; i < m; i += hipBlockDim_y)
-        {
-            ajj = (diag == rocblas_diagonal_non_unit ? 1.0 / a[j + j * lda] : 1);
-            bij = *alpha * b[i + j * ldb];
-
-            for (int k = j + 1; k < n; k++)
-                bij -= a[k + j * lda] * b[i + k * ldb];
-            
-            b[i + j * ldb] = ajj * bij;
-        }
-        __syncthreads();
-=======
+    }
+    __syncthreads();
+  }
+}
+
+template <typename T>
+__device__ void trmm_kernel_left_lower(const rocblas_diagonal diag,
+                                       const rocblas_int m, const rocblas_int n,
+                                       T *alpha, T *a, const rocblas_int lda,
+                                       T *b, const rocblas_int ldb, T *w) {
+  // trmm kernel assuming no transpose, lower triangular matrix from the left
+  // min dim for w is m
+  T bij;
+  for (int j = 0; j < n; j++) {
+    for (int i = hipThreadIdx_y; i < m; i += hipBlockDim_y)
+      w[i] = b[i + j * ldb];
+    __syncthreads();
+
+    for (int i = hipThreadIdx_y; i < m; i += hipBlockDim_y) {
+      bij = (diag == rocblas_diagonal_non_unit ? a[i + i * lda] : 1) * w[i];
+
+      for (int k = 0; k < i; k++)
+        bij += a[i + k * lda] * w[k];
+
+      b[i + j * ldb] = *alpha * bij;
+    }
+    __syncthreads();
+  }
+}
+
+template <typename T>
 __device__ void
 trsm_kernel_right_upper(const rocblas_diagonal diag, const rocblas_int m,
                         const rocblas_int n, T *alpha, T *a,
@@ -205,24 +130,15 @@
   T ajj, bij;
   for (int j = 0; j < n; j++) {
     for (int i = hipThreadIdx_y; i < m; i += hipBlockDim_y) {
+      ajj = (diag == rocblas_diagonal_non_unit ? 1.0 / a[j + j * lda] : 1);
       bij = *alpha * b[i + j * ldb];
 
       for (int k = 0; k < j; k++)
         bij -= a[k + j * lda] * b[i + k * ldb];
 
-      b[i + j * ldb] = bij;
->>>>>>> e037f142
-    }
-    __syncthreads();
-
-    if (diag == rocblas_diagonal_non_unit) {
-      ajj = 1.0 / a[j + j * lda];
-      __syncthreads();
-
-      for (int i = hipThreadIdx_y; i < m; i += hipBlockDim_y)
-        b[i + j * ldb] *= ajj;
-      __syncthreads();
-    }
+      b[i + j * ldb] = ajj * bij;
+    }
+    __syncthreads();
   }
 }
 
@@ -235,23 +151,15 @@
   T ajj, bij;
   for (int j = n - 1; j >= 0; j--) {
     for (int i = hipThreadIdx_y; i < m; i += hipBlockDim_y) {
+      ajj = (diag == rocblas_diagonal_non_unit ? 1.0 / a[j + j * lda] : 1);
       bij = *alpha * b[i + j * ldb];
 
       for (int k = j + 1; k < n; k++)
         bij -= a[k + j * lda] * b[i + k * ldb];
 
-      b[i + j * ldb] = bij;
-    }
-    __syncthreads();
-
-    if (diag == rocblas_diagonal_non_unit) {
-      ajj = 1.0 / a[j + j * lda];
-      __syncthreads();
-
-      for (int i = hipThreadIdx_y; i < m; i += hipBlockDim_y)
-        b[i + j * ldb] *= ajj;
-      __syncthreads();
-    }
+      b[i + j * ldb] = ajj * bij;
+    }
+    __syncthreads();
   }
 }
 

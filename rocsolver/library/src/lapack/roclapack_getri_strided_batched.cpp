/* ************************************************************************
 * Copyright (c) 2019-2020 Advanced Micro Devices, Inc.
 * ************************************************************************ */

#include "roclapack_getri.hpp"

template <typename T, typename U>
<<<<<<< HEAD
rocblas_status rocsolver_getri_strided_batched_impl(rocblas_handle handle, const rocblas_int n, U A,
                                        const rocblas_int lda, const rocblas_stride strideA, rocblas_int* ipiv,
                                        const rocblas_stride strideP, rocblas_int *info, const rocblas_int batch_count) 
{ 
    if(!handle)
        return rocblas_status_invalid_handle;
    
    //logging is missing ???    
    
    // argument checking
    rocblas_status st = rocsolver_getri_argCheck(n,lda,A,ipiv,info,batch_count);
    if (st != rocblas_status_continue)
        return st;
        
    // memory managment
    size_t size_1;  //size of constants
    size_t size_2;  //for workspace and TRSM invA
    size_t size_3;  //for array of pointers to workspace
    size_t size_4;  //for TRSM x_temp and TRTRI c_temp
    size_t size_5;  //for TRSM x_temp_arr
    size_t size_6;  //for TRSM invA_arr
    rocsolver_getri_getMemorySize<false,true,T>(n,batch_count,&size_1,&size_2,&size_3,&size_4,&size_5,&size_6);

    // (TODO) MEMORY SIZE QUERIES AND ALLOCATIONS TO BE DONE WITH ROCBLAS HANDLE
    void *scalars, *work, *workArr, *x_temp, *x_temp_arr, *invA_arr;
    bool optim_mem = true;

    hipMalloc(&scalars,size_1);
    hipMalloc(&work,size_2);
    hipMalloc(&workArr,size_3);
    hipMalloc(&x_temp,size_4);
    hipMalloc(&x_temp_arr,size_5);
    hipMalloc(&invA_arr,size_6);
    if (!scalars || (size_2 && !work) || (size_3 && !workArr) ||
        (size_4 && !x_temp) || (size_5 && !x_temp_arr) || (size_6 && !invA_arr))
        return rocblas_status_memory_error;

    // scalar constants for rocblas functions calls
    // (to standarize and enable re-use, size_1 always equals 3*sizeof(T))
    T sca[] = { -1, 0, 1 };
    RETURN_IF_HIP_ERROR(hipMemcpy(scalars, sca, size_1, hipMemcpyHostToDevice));

    // execution
    rocblas_status status = 
           rocsolver_getri_template<false,true,T>(handle,n,
                                                  (U)nullptr,0,
                                                  0,0,
                                                  A,0,    //the matrix is shifted 0 entries (will work on the entire matrix)
                                                  lda,strideA,
                                                  ipiv,0, //the vector is shifted 0 entries (will work on the entire vector)
                                                  strideP,
                                                  info,
                                                  batch_count,
                                                  (T*)scalars,
                                                  (T*)work,
                                                  (T**)workArr,
                                                  x_temp,
                                                  x_temp_arr,
                                                  invA_arr,
                                                  optim_mem);

    hipFree(scalars);
    hipFree(work);
    hipFree(workArr);
    hipFree(x_temp);
    hipFree(x_temp_arr);
    hipFree(invA_arr);
    return status;
}
=======
rocblas_status rocsolver_getri_strided_batched_impl(
    rocblas_handle handle, const rocblas_int n, U A, const rocblas_int lda,
    const rocblas_stride strideA, rocblas_int *ipiv,
    const rocblas_stride strideP, rocblas_int *info,
    const rocblas_int batch_count) {
  if (!handle)
    return rocblas_status_invalid_handle;

  // logging is missing ???

  // argument checking
  rocblas_status st =
      rocsolver_getri_argCheck(n, lda, A, ipiv, info, batch_count);
  if (st != rocblas_status_continue)
    return st;

  // memory managment
  size_t size_1; // size of constants
  size_t size_2; // size of workspace
  size_t size_3; // size of array of pointers to workspace
  rocsolver_getri_getMemorySize<false, T>(n, batch_count, &size_1, &size_2,
                                          &size_3);
>>>>>>> e037f142

  // (TODO) MEMORY SIZE QUERIES AND ALLOCATIONS TO BE DONE WITH ROCBLAS HANDLE
  void *scalars, *work, *workArr;
  hipMalloc(&scalars, size_1);
  hipMalloc(&work, size_2);
  hipMalloc(&workArr, size_3);
  if (!scalars || (size_2 && !work) || (size_3 && !workArr))
    return rocblas_status_memory_error;

  // scalar constants for rocblas functions calls
  // (to standarize and enable re-use, size_1 always equals 3*sizeof(T))
  T sca[] = {-1, 0, 1};
  RETURN_IF_HIP_ERROR(hipMemcpy(scalars, sca, size_1, hipMemcpyHostToDevice));

  // execution
  rocblas_status status = rocsolver_getri_template<false, true, T>(
      handle, n, A,
      0, // the matrix is shifted 0 entries (will work on the entire matrix)
      lda, strideA, ipiv,
      0, // the vector is shifted 0 entries (will work on the entire vector)
      strideP, info, batch_count, (T *)scalars, (T *)work, (T **)workArr);

  hipFree(scalars);
  hipFree(work);
  hipFree(workArr);
  return status;
}

/*
 * ===========================================================================
 *    C wrapper
 * ===========================================================================
 */

extern "C" {

ROCSOLVER_EXPORT rocblas_status rocsolver_sgetri_strided_batched(
    rocblas_handle handle, const rocblas_int n, float *A, const rocblas_int lda,
    const rocblas_stride strideA, rocblas_int *ipiv,
    const rocblas_stride strideP, rocblas_int *info,
    const rocblas_int batch_count) {
  return rocsolver_getri_strided_batched_impl<float>(
      handle, n, A, lda, strideA, ipiv, strideP, info, batch_count);
}

ROCSOLVER_EXPORT rocblas_status rocsolver_dgetri_strided_batched(
    rocblas_handle handle, const rocblas_int n, double *A,
    const rocblas_int lda, const rocblas_stride strideA, rocblas_int *ipiv,
    const rocblas_stride strideP, rocblas_int *info,
    const rocblas_int batch_count) {
  return rocsolver_getri_strided_batched_impl<double>(
      handle, n, A, lda, strideA, ipiv, strideP, info, batch_count);
}

ROCSOLVER_EXPORT rocblas_status rocsolver_cgetri_strided_batched(
    rocblas_handle handle, const rocblas_int n, rocblas_float_complex *A,
    const rocblas_int lda, const rocblas_stride strideA, rocblas_int *ipiv,
    const rocblas_stride strideP, rocblas_int *info,
    const rocblas_int batch_count) {
  return rocsolver_getri_strided_batched_impl<rocblas_float_complex>(
      handle, n, A, lda, strideA, ipiv, strideP, info, batch_count);
}

ROCSOLVER_EXPORT rocblas_status rocsolver_zgetri_strided_batched(
    rocblas_handle handle, const rocblas_int n, rocblas_double_complex *A,
    const rocblas_int lda, const rocblas_stride strideA, rocblas_int *ipiv,
    const rocblas_stride strideP, rocblas_int *info,
    const rocblas_int batch_count) {
  return rocsolver_getri_strided_batched_impl<rocblas_double_complex>(
      handle, n, A, lda, strideA, ipiv, strideP, info, batch_count);
}

} // extern C<|MERGE_RESOLUTION|>--- conflicted
+++ resolved
@@ -5,77 +5,6 @@
 #include "roclapack_getri.hpp"
 
 template <typename T, typename U>
-<<<<<<< HEAD
-rocblas_status rocsolver_getri_strided_batched_impl(rocblas_handle handle, const rocblas_int n, U A,
-                                        const rocblas_int lda, const rocblas_stride strideA, rocblas_int* ipiv,
-                                        const rocblas_stride strideP, rocblas_int *info, const rocblas_int batch_count) 
-{ 
-    if(!handle)
-        return rocblas_status_invalid_handle;
-    
-    //logging is missing ???    
-    
-    // argument checking
-    rocblas_status st = rocsolver_getri_argCheck(n,lda,A,ipiv,info,batch_count);
-    if (st != rocblas_status_continue)
-        return st;
-        
-    // memory managment
-    size_t size_1;  //size of constants
-    size_t size_2;  //for workspace and TRSM invA
-    size_t size_3;  //for array of pointers to workspace
-    size_t size_4;  //for TRSM x_temp and TRTRI c_temp
-    size_t size_5;  //for TRSM x_temp_arr
-    size_t size_6;  //for TRSM invA_arr
-    rocsolver_getri_getMemorySize<false,true,T>(n,batch_count,&size_1,&size_2,&size_3,&size_4,&size_5,&size_6);
-
-    // (TODO) MEMORY SIZE QUERIES AND ALLOCATIONS TO BE DONE WITH ROCBLAS HANDLE
-    void *scalars, *work, *workArr, *x_temp, *x_temp_arr, *invA_arr;
-    bool optim_mem = true;
-
-    hipMalloc(&scalars,size_1);
-    hipMalloc(&work,size_2);
-    hipMalloc(&workArr,size_3);
-    hipMalloc(&x_temp,size_4);
-    hipMalloc(&x_temp_arr,size_5);
-    hipMalloc(&invA_arr,size_6);
-    if (!scalars || (size_2 && !work) || (size_3 && !workArr) ||
-        (size_4 && !x_temp) || (size_5 && !x_temp_arr) || (size_6 && !invA_arr))
-        return rocblas_status_memory_error;
-
-    // scalar constants for rocblas functions calls
-    // (to standarize and enable re-use, size_1 always equals 3*sizeof(T))
-    T sca[] = { -1, 0, 1 };
-    RETURN_IF_HIP_ERROR(hipMemcpy(scalars, sca, size_1, hipMemcpyHostToDevice));
-
-    // execution
-    rocblas_status status = 
-           rocsolver_getri_template<false,true,T>(handle,n,
-                                                  (U)nullptr,0,
-                                                  0,0,
-                                                  A,0,    //the matrix is shifted 0 entries (will work on the entire matrix)
-                                                  lda,strideA,
-                                                  ipiv,0, //the vector is shifted 0 entries (will work on the entire vector)
-                                                  strideP,
-                                                  info,
-                                                  batch_count,
-                                                  (T*)scalars,
-                                                  (T*)work,
-                                                  (T**)workArr,
-                                                  x_temp,
-                                                  x_temp_arr,
-                                                  invA_arr,
-                                                  optim_mem);
-
-    hipFree(scalars);
-    hipFree(work);
-    hipFree(workArr);
-    hipFree(x_temp);
-    hipFree(x_temp_arr);
-    hipFree(invA_arr);
-    return status;
-}
-=======
 rocblas_status rocsolver_getri_strided_batched_impl(
     rocblas_handle handle, const rocblas_int n, U A, const rocblas_int lda,
     const rocblas_stride strideA, rocblas_int *ipiv,
@@ -94,18 +23,26 @@
 
   // memory managment
   size_t size_1; // size of constants
-  size_t size_2; // size of workspace
-  size_t size_3; // size of array of pointers to workspace
-  rocsolver_getri_getMemorySize<false, T>(n, batch_count, &size_1, &size_2,
-                                          &size_3);
->>>>>>> e037f142
+  size_t size_2; // for workspace and TRSM invA
+  size_t size_3; // for array of pointers to workspace
+  size_t size_4; // for TRSM x_temp and TRTRI c_temp
+  size_t size_5; // for TRSM x_temp_arr
+  size_t size_6; // for TRSM invA_arr
+  rocsolver_getri_getMemorySize<false, true, T>(
+      n, batch_count, &size_1, &size_2, &size_3, &size_4, &size_5, &size_6);
 
   // (TODO) MEMORY SIZE QUERIES AND ALLOCATIONS TO BE DONE WITH ROCBLAS HANDLE
-  void *scalars, *work, *workArr;
+  void *scalars, *work, *workArr, *x_temp, *x_temp_arr, *invA_arr;
+  bool optim_mem = true;
+
   hipMalloc(&scalars, size_1);
   hipMalloc(&work, size_2);
   hipMalloc(&workArr, size_3);
-  if (!scalars || (size_2 && !work) || (size_3 && !workArr))
+  hipMalloc(&x_temp, size_4);
+  hipMalloc(&x_temp_arr, size_5);
+  hipMalloc(&invA_arr, size_6);
+  if (!scalars || (size_2 && !work) || (size_3 && !workArr) ||
+      (size_4 && !x_temp) || (size_5 && !x_temp_arr) || (size_6 && !invA_arr))
     return rocblas_status_memory_error;
 
   // scalar constants for rocblas functions calls
@@ -115,15 +52,19 @@
 
   // execution
   rocblas_status status = rocsolver_getri_template<false, true, T>(
-      handle, n, A,
+      handle, n, (U) nullptr, 0, 0, 0, A,
       0, // the matrix is shifted 0 entries (will work on the entire matrix)
       lda, strideA, ipiv,
       0, // the vector is shifted 0 entries (will work on the entire vector)
-      strideP, info, batch_count, (T *)scalars, (T *)work, (T **)workArr);
+      strideP, info, batch_count, (T *)scalars, (T *)work, (T **)workArr,
+      x_temp, x_temp_arr, invA_arr, optim_mem);
 
   hipFree(scalars);
   hipFree(work);
   hipFree(workArr);
+  hipFree(x_temp);
+  hipFree(x_temp_arr);
+  hipFree(invA_arr);
   return status;
 }
 

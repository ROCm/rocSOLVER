--- conflicted
+++ resolved
@@ -10,48 +10,13 @@
 #ifndef ROCLAPACK_GETRI_H
 #define ROCLAPACK_GETRI_H
 
-#include "../auxiliary/rocauxiliary_trtri.hpp"
 #include "rocblas.hpp"
 #include "rocblas_device_functions.hpp"
-<<<<<<< HEAD
 #include "rocsolver.h"
-=======
->>>>>>> e037f142
 
 #ifdef OPTIMAL
 template <rocblas_int DIM, typename T, typename U>
 __global__ void __launch_bounds__(WAVESIZE)
-<<<<<<< HEAD
-getri_kernel_small(U AA, const rocblas_int shiftA, const rocblas_int lda, const rocblas_stride strideA,
-                   rocblas_int* ipivA, const rocblas_int shiftP, const rocblas_stride strideP, rocblas_int* info)
-{
-    int b = hipBlockIdx_x;
-    int i = hipThreadIdx_x;
-
-    if (i >= DIM)
-        return;
-    
-    // batch instance
-    T* A  = load_ptr_batch<T>(AA,b,shiftA,strideA);
-    rocblas_int *ipiv = load_ptr_batch<rocblas_int>(ipivA,b,shiftP,strideP);
-       
-    // read corresponding row from global memory in local array
-    T rA[DIM];
-    #pragma unroll
-    for (int j = 0; j < DIM; ++j)
-        rA[j] = A[i + j*lda];
-
-    // shared memory (for communication between threads in group)
-    __shared__ T common[DIM];
-    __shared__ T diag[DIM];
-    __shared__ rocblas_int _info;
-    T temp;
-    rocblas_int jp;
-    
-    // compute info
-    if (i == 0)
-        _info = 0;
-=======
     getri_kernel_small(U AA, const rocblas_int shiftA, const rocblas_int lda,
                        const rocblas_stride strideA, rocblas_int *ipivA,
                        const rocblas_int shiftP, const rocblas_stride strideP,
@@ -106,7 +71,6 @@
     // share current column and diagonal
     common[i] = rA[j];
     diag[i] = rA[i];
->>>>>>> e037f142
     __syncthreads();
 
     if (i < j) {
@@ -390,24 +354,8 @@
       w[i + j * ldw] = a[i + j * lda];
       a[i + j * lda] = 0;
     }
-<<<<<<< HEAD
-    __syncthreads();
-}
-
-template <typename T>
-__device__ void zero_work(const rocblas_int m, const rocblas_int n,
-                          T *w, const rocblas_int ldw)
-{
-    int i, j;
-    for (int k = hipThreadIdx_y; k < m * n; k += hipBlockDim_y)
-    {
-        i = k % m;
-        j = k / m;
-        w[i + j*ldw] = 0;
-    }
-    __syncthreads();
-=======
-  }
+  }
+  __syncthreads();
 }
 
 template <typename T>
@@ -419,7 +367,7 @@
     j = k / m;
     w[i + j * ldw] = 0;
   }
->>>>>>> e037f142
+  __syncthreads();
 }
 
 template <typename T>
@@ -440,83 +388,66 @@
   }
 }
 
-<<<<<<< HEAD
-
 template <typename T, typename U>
-__global__ void getri_check_singularity(const rocblas_int n, U A, const rocblas_int shifta, const rocblas_int lda,
-                                        const rocblas_stride stridea, rocblas_int *info)
-{
-    int b = hipBlockIdx_x;
-
-    T* a = load_ptr_batch<T>(A,b,shifta,stridea);
-
-    __shared__ rocblas_int _info;
-    
-    // check for singularities
-    if (hipThreadIdx_y == 0)
-        _info = 0;
-    __syncthreads();
-    for (int i = hipThreadIdx_y; i < n; i += hipBlockDim_y)
-    {
-        if (a[i + i * lda] == 0)
-        {
-            rocblas_int _info_temp = _info;
-            while (_info_temp == 0 || _info_temp > i + 1)
-                _info_temp = atomicCAS(&_info, _info_temp, i + 1);
-        }
-    }
-    __syncthreads();
-
-    if (hipThreadIdx_y == 0)
-        info[b] = _info;
+__global__ void
+getri_check_singularity(const rocblas_int n, U A, const rocblas_int shifta,
+                        const rocblas_int lda, const rocblas_stride stridea,
+                        rocblas_int *info) {
+  int b = hipBlockIdx_x;
+
+  T *a = load_ptr_batch<T>(A, b, shifta, stridea);
+
+  __shared__ rocblas_int _info;
+
+  // check for singularities
+  if (hipThreadIdx_y == 0)
+    _info = 0;
+  __syncthreads();
+  for (int i = hipThreadIdx_y; i < n; i += hipBlockDim_y) {
+    if (a[i + i * lda] == 0) {
+      rocblas_int _info_temp = _info;
+      while (_info_temp == 0 || _info_temp > i + 1)
+        _info_temp = atomicCAS(&_info, _info_temp, i + 1);
+    }
+  }
+  __syncthreads();
+
+  if (hipThreadIdx_y == 0)
+    info[b] = _info;
 }
 
 template <bool COPYALL, bool INPLACE, typename T, typename U, typename V>
-__global__ void getri_trtri_update(const rocblas_int n, U A, const rocblas_int shifta, const rocblas_int lda,
-                                   const rocblas_stride stridea, const V W, const rocblas_int shiftw, const rocblas_int ldw,
-                                   const rocblas_stride stridew, rocblas_int *info)
-{
-    int b = hipBlockIdx_x;
-    int i = hipBlockIdx_y * hipBlockDim_y + hipThreadIdx_y;
-    int j = hipBlockIdx_z * hipBlockDim_z + hipThreadIdx_z;
-
-    T* a = load_ptr_batch<T>(A,b,shifta,stridea);
-    T* w = load_ptr_batch<T>(W,b,shiftw,stridew);
-
-    // in-place: if A is singular, do not change A; otherwise, copy upper triangular inverse
-    // out-of-place: if A is singular, restore A; otherwise, copy lower triangular original
-    bool copy = COPYALL ||
-                (info[b] == 0 && INPLACE && i <= j) ||
-                (info[b] == 0 && !INPLACE && i > j) ||
-                (info[b] != 0 && !INPLACE);
-    if (i < n && j < n && copy)
-    {
-        a[i + j*lda] = w[i + j*ldw];
-    }
+__global__ void
+getri_trtri_update(const rocblas_int n, U A, const rocblas_int shifta,
+                   const rocblas_int lda, const rocblas_stride stridea,
+                   const V W, const rocblas_int shiftw, const rocblas_int ldw,
+                   const rocblas_stride stridew, rocblas_int *info) {
+  int b = hipBlockIdx_x;
+  int i = hipBlockIdx_y * hipBlockDim_y + hipThreadIdx_y;
+  int j = hipBlockIdx_z * hipBlockDim_z + hipThreadIdx_z;
+
+  T *a = load_ptr_batch<T>(A, b, shifta, stridea);
+  T *w = load_ptr_batch<T>(W, b, shiftw, stridew);
+
+  // in-place: if A is singular, do not change A; otherwise, copy upper
+  // triangular inverse out-of-place: if A is singular, restore A; otherwise,
+  // copy lower triangular original
+  bool copy = COPYALL || (info[b] == 0 && INPLACE && i <= j) ||
+              (info[b] == 0 && !INPLACE && i > j) || (info[b] != 0 && !INPLACE);
+  if (i < n && j < n && copy) {
+    a[i + j * lda] = w[i + j * ldw];
+  }
 }
 
 template <typename T, typename U, typename V>
-__global__ void getri_kernel(const rocblas_int n,
-                             U A, const rocblas_int shiftA, const rocblas_int lda, const rocblas_stride strideA,
-                             rocblas_int *ipiv, const rocblas_int shiftP, const rocblas_stride strideP,
-                             rocblas_int *info, V work, const rocblas_stride strideW)
-{
-    int b = hipBlockIdx_x;
-
-    T* a = load_ptr_batch<T>(A,b,shiftA,strideA);
-    T* w = load_ptr_batch<T>(work,b,0,strideW);
-    rocblas_int* p = load_ptr_batch<rocblas_int>(ipiv,b,shiftP,strideP);
-=======
-template <typename T, typename U, typename V>
-__global__ void
-getri_kernel(const rocblas_int n, U A, const rocblas_int shiftA,
-             const rocblas_int lda, const rocblas_stride strideA,
-             rocblas_int *ipiv, const rocblas_int shiftP,
-             const rocblas_stride strideP, rocblas_int *info, V work) {
+__global__ void getri_kernel(const rocblas_int n, U A, const rocblas_int shiftA,
+                             const rocblas_int lda,
+                             const rocblas_stride strideA, rocblas_int *ipiv,
+                             const rocblas_int shiftP,
+                             const rocblas_stride strideP, rocblas_int *info,
+                             V work, const rocblas_stride strideW) {
   int b = hipBlockIdx_x;
 
-  rocblas_stride strideW =
-      (n <= GETRI_SWITCHSIZE_MID ? n : n * GETRI_BLOCKSIZE);
   T *a = load_ptr_batch<T>(A, b, shiftA, strideA);
   T *w = load_ptr_batch<T>(work, b, 0, strideW);
   rocblas_int *p = load_ptr_batch<rocblas_int>(ipiv, b, shiftP, strideP);
@@ -541,7 +472,6 @@
       jb = min(n - j, nb);
 
       copy_and_zero(n - j, jb, a + j + j * lda, lda, w + j, n);
->>>>>>> e037f142
 
       if (j + jb < n)
         gemm_kernel(n, jb, n - j - jb, &minone, a + (j + jb) * lda, lda,
@@ -556,49 +486,15 @@
 }
 
 template <typename T, typename U, typename V>
-<<<<<<< HEAD
-__global__ void getri_kernel_large1(const rocblas_int n, const rocblas_int j, const rocblas_int jb,
-                                    U A, const rocblas_int shiftA, const rocblas_int lda, const rocblas_stride strideA,
-                                    rocblas_int *info, V work, const rocblas_stride strideW)
-{
-    int b = hipBlockIdx_x;
-
-    T* a = load_ptr_batch<T>(A,b,shiftA,strideA);
-    T* w = load_ptr_batch<T>(work,b,0,strideW);
-
-    if (info[b] != 0)
-        zero_work(n-j, jb, w + j, n);
-    else
-        copy_and_zero(n-j, jb, a + j+j*lda, lda, w + j, n);
-}
-
-template <typename T, typename U>
-__global__ void getri_kernel_large2(const rocblas_int n,
-                                    U A, const rocblas_int shiftA, const rocblas_int lda, const rocblas_stride strideA,
-                                    rocblas_int *ipiv, const rocblas_int shiftP, const rocblas_stride strideP,
-                                    rocblas_int *info)
-{
-    int b = hipBlockIdx_x;
-
-    T* a = load_ptr_batch<T>(A,b,shiftA,strideA);
-    rocblas_int* p = load_ptr_batch<rocblas_int>(ipiv,b,shiftP,strideP);
-
-    if (info[b] == 0)
-        getri_pivot(n, a, lda, p);
-}
-=======
 __global__ void
 getri_kernel_large1(const rocblas_int n, const rocblas_int j,
                     const rocblas_int jb, U A, const rocblas_int shiftA,
                     const rocblas_int lda, const rocblas_stride strideA,
-                    rocblas_int *ipiv, const rocblas_int shiftP,
-                    const rocblas_stride strideP, rocblas_int *info, V work) {
+                    rocblas_int *info, V work, const rocblas_stride strideW) {
   int b = hipBlockIdx_x;
 
-  rocblas_stride strideW = n * GETRI_BLOCKSIZE;
   T *a = load_ptr_batch<T>(A, b, shiftA, strideA);
   T *w = load_ptr_batch<T>(work, b, 0, strideW);
-  // rocblas_int* p = load_ptr_batch<rocblas_int>(ipiv,b,shiftP,strideP);
 
   if (info[b] != 0)
     zero_work(n - j, jb, w + j, n);
@@ -606,97 +502,69 @@
     copy_and_zero(n - j, jb, a + j + j * lda, lda, w + j, n);
 }
 
-template <typename T, typename U, typename V>
+template <typename T, typename U>
 __global__ void
-getri_kernel_large2(const rocblas_int n, const rocblas_int j,
-                    const rocblas_int jb, U A, const rocblas_int shiftA,
+getri_kernel_large2(const rocblas_int n, U A, const rocblas_int shiftA,
                     const rocblas_int lda, const rocblas_stride strideA,
                     rocblas_int *ipiv, const rocblas_int shiftP,
-                    const rocblas_stride strideP, rocblas_int *info, V work) {
+                    const rocblas_stride strideP, rocblas_int *info) {
   int b = hipBlockIdx_x;
 
-  rocblas_stride strideW = n * GETRI_BLOCKSIZE;
   T *a = load_ptr_batch<T>(A, b, shiftA, strideA);
-  T *w = load_ptr_batch<T>(work, b, 0, strideW);
   rocblas_int *p = load_ptr_batch<rocblas_int>(ipiv, b, shiftP, strideP);
 
-  if (info[b] == 0) {
-    T one = 1;
->>>>>>> e037f142
-
-    trsm_kernel_right_lower(rocblas_diagonal_unit, n, jb, &one, w + j, n,
-                            a + j * lda, lda);
-    if (j == 0)
-      getri_pivot(n, a, lda, p);
-  }
-}
-
-<<<<<<< HEAD
+  if (info[b] == 0)
+    getri_pivot(n, a, lda, p);
+}
+
 template <bool BATCHED, bool INPLACE, typename T>
-void rocsolver_getri_getMemorySize(const rocblas_int n, const rocblas_int batch_count,
-                                  size_t *size_1, size_t *size_2, size_t *size_3, size_t *size_4,
-                                  size_t *size_5, size_t *size_6)
-{
-    // for scalars
-    *size_1 = sizeof(T)*3;
-
-    #ifdef OPTIMAL
-    // if very small size, no workspace needed
-    if (n <= WAVESIZE)
-    {
-        *size_2 = *size_3 = *size_4 = *size_5 = *size_6 = 0;
-        return;
-    }
-    #endif
-
-    size_t work_trtri, work_trsm, c_temp, c_temp_arr, x_temp, x_temp_arr, invA, invA_arr;
-
-    // for TRSM
-    if (n <= GETRI_SWITCHSIZE_LARGE)
-        x_temp = x_temp_arr = invA = invA_arr = 0;
-    else
-        rocblasCall_trsm_mem<BATCHED,T>(rocblas_side_right,n,GETRI_BLOCKSIZE,batch_count,&x_temp,&x_temp_arr,&invA,&invA_arr);
-
-    // for TRTRI
-    size_t s4, s5;
-    rocblasCall_trtri_mem<BATCHED,T>(n,batch_count,&c_temp,&c_temp_arr);
-
-    // for workspace
-    work_trtri = (INPLACE ? n*n : 0) * sizeof(T) * batch_count;
-    work_trsm = (n <= GETRI_SWITCHSIZE_MID ? n : n * GETRI_BLOCKSIZE) * sizeof(T) * batch_count + invA;
-    *size_2 = max(work_trtri, work_trsm);
-
-    // size of array of pointers to workspace
-    if (BATCHED)
-        *size_3 = sizeof(T*) * batch_count;
-    else
-        *size_3 = 0;
-    
-    *size_4 = max(c_temp, x_temp);
-    *size_5 = max(c_temp_arr, x_temp_arr);
-    *size_6 = invA_arr;
-=======
-template <bool BATCHED, typename T>
 void rocsolver_getri_getMemorySize(const rocblas_int n,
                                    const rocblas_int batch_count,
                                    size_t *size_1, size_t *size_2,
-                                   size_t *size_3) {
-  rocsolver_trtri_getMemorySize<BATCHED, T>(n, batch_count, size_1, size_2,
-                                            size_3);
+                                   size_t *size_3, size_t *size_4,
+                                   size_t *size_5, size_t *size_6) {
+  // for scalars
+  *size_1 = sizeof(T) * 3;
 
 #ifdef OPTIMAL
   // if very small size, no workspace needed
   if (n <= WAVESIZE) {
-    *size_2 = 0;
+    *size_2 = *size_3 = *size_4 = *size_5 = *size_6 = 0;
     return;
   }
 #endif
 
+  size_t work_trtri, work_trsm, c_temp, c_temp_arr, x_temp, x_temp_arr, invA,
+      invA_arr;
+
+  // for TRSM
+  if (n <= GETRI_SWITCHSIZE_LARGE)
+    x_temp = x_temp_arr = invA = invA_arr = 0;
+  else
+    rocblasCall_trsm_mem<BATCHED, T>(rocblas_side_right, n, GETRI_BLOCKSIZE,
+                                     batch_count, &x_temp, &x_temp_arr, &invA,
+                                     &invA_arr);
+
+  // for TRTRI
+  size_t s4, s5;
+  rocblasCall_trtri_mem<BATCHED, T>(n, batch_count, &c_temp, &c_temp_arr);
+
   // for workspace
-  size_t s2 = (n <= GETRI_SWITCHSIZE_MID ? n : n * GETRI_BLOCKSIZE);
-  s2 *= sizeof(T) * batch_count;
-  *size_2 = max(*size_2, s2);
->>>>>>> e037f142
+  work_trtri = (INPLACE ? n * n : 0) * sizeof(T) * batch_count;
+  work_trsm = (n <= GETRI_SWITCHSIZE_MID ? n : n * GETRI_BLOCKSIZE) *
+                  sizeof(T) * batch_count +
+              invA;
+  *size_2 = max(work_trtri, work_trsm);
+
+  // size of array of pointers to workspace
+  if (BATCHED)
+    *size_3 = sizeof(T *) * batch_count;
+  else
+    *size_3 = 0;
+
+  *size_4 = max(c_temp, x_temp);
+  *size_5 = max(c_temp_arr, x_temp_arr);
+  *size_6 = invA_arr;
 }
 
 template <typename T>
@@ -742,131 +610,14 @@
 }
 
 template <bool BATCHED, bool STRIDED, typename T, typename U>
-<<<<<<< HEAD
-rocblas_status rocsolver_getri_template(rocblas_handle handle, const rocblas_int n, U A1, const rocblas_int shiftA1,
-                                        const rocblas_int lda1, const rocblas_stride strideA1, U A, const rocblas_int shiftA,
-                                        const rocblas_int lda, const rocblas_stride strideA, rocblas_int *ipiv,
-                                        const rocblas_int shiftP, const rocblas_stride strideP, rocblas_int *info,
-                                        const rocblas_int batch_count, T* scalars, T* work, T** workArr,
-                                        void* x_temp, void* x_temp_arr, void* invA_arr, bool optim_mem)
-{
-    // quick return if zero instances in batch
-    if (batch_count == 0) 
-        return rocblas_status_success;
-
-    hipStream_t stream;
-    rocblas_get_stream(handle, &stream);
-
-    // quick return if no dimensions
-    if (n == 0)
-    {
-        rocblas_int blocks = (batch_count - 1)/32 + 1;
-        hipLaunchKernelGGL(reset_info, dim3(blocks,1,1), dim3(32,1,1), 0, stream,
-                           info, batch_count, 0);
-        return rocblas_status_success;
-    }
-    
-    rocblas_int blocks = (n - 1)/32 + 1;
-    rocblas_int threads = min(((n - 1)/64 + 1) * 64, BLOCKSIZE);
-    
-    #ifdef OPTIMAL
-    // if very small size, use optimized inversion kernel
-    if (n <= WAVESIZE)
-    {
-        if (A1 != nullptr)
-            hipLaunchKernelGGL((getri_trtri_update<true,false,T>), dim3(batch_count,blocks,blocks), dim3(1,32,32), 0, stream,
-                            n, A, shiftA, lda, strideA, A1, shiftA1, lda1, strideA1, nullptr);
-            
-        return getri_run_small<T>(handle,n,A,shiftA,lda,strideA,ipiv,shiftP,strideP,info,batch_count);
-    }
-    #endif
-
-    rocblas_int ldw = n;
-    rocblas_stride strideW = n*n;
-
-    T *M, *W;
-
-    if (A1 == nullptr) // in-place trtri
-    {
-        // check for singularities
-        hipLaunchKernelGGL(getri_check_singularity<T>, dim3(batch_count,1,1), dim3(1,threads,1), 0, stream,
-                        n, A, shiftA, lda, strideA, info);
-        
-        // compute inv(U)
-        rocblasCall_trtri<BATCHED,STRIDED,T>(handle, rocblas_fill_upper, rocblas_diagonal_non_unit, n,
-                                             A, shiftA, lda, strideA, work, 0, ldw, strideW,
-                                             batch_count, (T*)x_temp, (T**)x_temp_arr, workArr);
-
-        // copy inv(U) to A
-        hipLaunchKernelGGL((getri_trtri_update<false,true,T>), dim3(batch_count,blocks,blocks), dim3(1,32,32), 0, stream,
-                        n, A, shiftA, lda, strideA, work, 0, ldw, strideW, info);
-    }
-    else // out-of-place trtri
-    {
-        // check for singularities
-        hipLaunchKernelGGL(getri_check_singularity<T>, dim3(batch_count,1,1), dim3(1,threads,1), 0, stream,
-                        n, A1, shiftA1, lda1, strideA1, info);
-        
-        // compute inv(U)
-        rocblasCall_trtri<BATCHED,STRIDED,T>(handle, rocblas_fill_upper, rocblas_diagonal_non_unit, n,
-                                             A1, shiftA1, lda1, strideA1, A, shiftA, lda, strideA,
-                                             batch_count, (T*)x_temp, (T**)x_temp_arr, workArr);
-
-        // restore lower triangular part of A
-        hipLaunchKernelGGL((getri_trtri_update<false,false,T>), dim3(batch_count,blocks,blocks), dim3(1,32,32), 0, stream,
-                        n, A, shiftA, lda, strideA, A1, shiftA1, lda1, strideA1, info);
-    }
-
-    strideW = (n <= GETRI_SWITCHSIZE_MID ? n : n * GETRI_BLOCKSIZE);
-    if (n <= GETRI_SWITCHSIZE_LARGE)
-    {
-        hipLaunchKernelGGL(getri_kernel<T>, dim3(batch_count,1,1), dim3(1,threads,1), 0, stream,
-                        n, A, shiftA, lda, strideA, ipiv, shiftP, strideP, info, work, strideW);
-    }
-    else
-    {
-        // everything must be executed with scalars on the host
-        rocblas_pointer_mode old_mode;
-        rocblas_get_pointer_mode(handle,&old_mode);
-        rocblas_set_pointer_mode(handle,rocblas_pointer_mode_host);
-        
-        T minone = -1;
-        T one = 1;
-        rocblas_int jb, nb = GETRI_BLOCKSIZE;
-
-        rocblas_int nn = ((n - 1)/nb)*nb + 1;
-        for (rocblas_int j = nn-1; j >= 0; j -= nb)
-        {
-            jb = min(n-j, nb);
-
-            hipLaunchKernelGGL(getri_kernel_large1<T>, dim3(batch_count,1,1), dim3(1,threads,1), 0, stream,
-                            n, j, jb, A, shiftA, lda, strideA, info, work, strideW);
-
-            if (j+jb < n)
-                rocblasCall_gemm<BATCHED,STRIDED>(handle, rocblas_operation_none, rocblas_operation_none,
-                                                  n, jb, n-j-jb,
-                                                  &minone, A, shiftA + idx2D(0,j+jb,lda), lda, strideA,
-                                                  work, j+jb, ldw, strideW,
-                                                  &one, A, shiftA + idx2D(0,j,lda), lda, strideA,
-                                                  batch_count, workArr);
-            
-            rocblasCall_trsm<BATCHED,T>(handle, rocblas_side_right, rocblas_fill_lower, rocblas_operation_none, rocblas_diagonal_unit,
-                                        n, jb, &one,
-                                        work, j, ldw, strideW,
-                                        A, shiftA + idx2D(0,j,lda), lda, strideA, batch_count, optim_mem,
-                                        x_temp, x_temp_arr, work + strideW*batch_count, invA_arr, workArr);
-        }
-
-        hipLaunchKernelGGL(getri_kernel_large2<T>, dim3(batch_count,1,1), dim3(1,threads,1), 0, stream,
-                        n, A, shiftA, lda, strideA, ipiv, shiftP, strideP, info);
-
-        rocblas_set_pointer_mode(handle,old_mode);
-=======
 rocblas_status rocsolver_getri_template(
-    rocblas_handle handle, const rocblas_int n, U A, const rocblas_int shiftA,
-    const rocblas_int lda, const rocblas_stride strideA, rocblas_int *ipiv,
-    const rocblas_int shiftP, const rocblas_stride strideP, rocblas_int *info,
-    const rocblas_int batch_count, T *scalars, T *work, T **workArr) {
+    rocblas_handle handle, const rocblas_int n, U A1, const rocblas_int shiftA1,
+    const rocblas_int lda1, const rocblas_stride strideA1, U A,
+    const rocblas_int shiftA, const rocblas_int lda,
+    const rocblas_stride strideA, rocblas_int *ipiv, const rocblas_int shiftP,
+    const rocblas_stride strideP, rocblas_int *info,
+    const rocblas_int batch_count, T *scalars, T *work, T **workArr,
+    void *x_temp, void *x_temp_arr, void *invA_arr, bool optim_mem) {
   // quick return if zero instances in batch
   if (batch_count == 0)
     return rocblas_status_success;
@@ -882,25 +633,71 @@
     return rocblas_status_success;
   }
 
+  rocblas_int blocks = (n - 1) / 32 + 1;
+  rocblas_int threads = min(((n - 1) / 64 + 1) * 64, BLOCKSIZE);
+
 #ifdef OPTIMAL
   // if very small size, use optimized inversion kernel
-  if (n <= WAVESIZE)
+  if (n <= WAVESIZE) {
+    if (A1 != nullptr)
+      hipLaunchKernelGGL((getri_trtri_update<true, false, T>),
+                         dim3(batch_count, blocks, blocks), dim3(1, 32, 32), 0,
+                         stream, n, A, shiftA, lda, strideA, A1, shiftA1, lda1,
+                         strideA1, nullptr);
+
     return getri_run_small<T>(handle, n, A, shiftA, lda, strideA, ipiv, shiftP,
                               strideP, info, batch_count);
-
+  }
 #endif
 
-  rocblas_int threads = min(((n - 1) / 64 + 1) * 64, TRTRI_BLOCKSIZE);
-
-  // compute inv(U)
-  rocsolver_trtri_template<BATCHED, STRIDED, T>(
-      handle, rocblas_fill_upper, rocblas_diagonal_non_unit, n, A, shiftA, lda,
-      strideA, info, batch_count, scalars, work, workArr);
-
+  rocblas_int ldw = n;
+  rocblas_stride strideW = n * n;
+
+  T *M, *W;
+
+  if (A1 == nullptr) // in-place trtri
+  {
+    // check for singularities
+    hipLaunchKernelGGL(getri_check_singularity<T>, dim3(batch_count, 1, 1),
+                       dim3(1, threads, 1), 0, stream, n, A, shiftA, lda,
+                       strideA, info);
+
+    // compute inv(U)
+    rocblasCall_trtri<BATCHED, STRIDED, T>(
+        handle, rocblas_fill_upper, rocblas_diagonal_non_unit, n, A, shiftA,
+        lda, strideA, work, 0, ldw, strideW, batch_count, (T *)x_temp,
+        (T **)x_temp_arr, workArr);
+
+    // copy inv(U) to A
+    hipLaunchKernelGGL((getri_trtri_update<false, true, T>),
+                       dim3(batch_count, blocks, blocks), dim3(1, 32, 32), 0,
+                       stream, n, A, shiftA, lda, strideA, work, 0, ldw,
+                       strideW, info);
+  } else // out-of-place trtri
+  {
+    // check for singularities
+    hipLaunchKernelGGL(getri_check_singularity<T>, dim3(batch_count, 1, 1),
+                       dim3(1, threads, 1), 0, stream, n, A1, shiftA1, lda1,
+                       strideA1, info);
+
+    // compute inv(U)
+    rocblasCall_trtri<BATCHED, STRIDED, T>(
+        handle, rocblas_fill_upper, rocblas_diagonal_non_unit, n, A1, shiftA1,
+        lda1, strideA1, A, shiftA, lda, strideA, batch_count, (T *)x_temp,
+        (T **)x_temp_arr, workArr);
+
+    // restore lower triangular part of A
+    hipLaunchKernelGGL((getri_trtri_update<false, false, T>),
+                       dim3(batch_count, blocks, blocks), dim3(1, 32, 32), 0,
+                       stream, n, A, shiftA, lda, strideA, A1, shiftA1, lda1,
+                       strideA1, info);
+  }
+
+  strideW = (n <= GETRI_SWITCHSIZE_MID ? n : n * GETRI_BLOCKSIZE);
   if (n <= GETRI_SWITCHSIZE_LARGE) {
     hipLaunchKernelGGL(getri_kernel<T>, dim3(batch_count, 1, 1),
                        dim3(1, threads, 1), 0, stream, n, A, shiftA, lda,
-                       strideA, ipiv, shiftP, strideP, info, work);
+                       strideA, ipiv, shiftP, strideP, info, work, strideW);
   } else {
     // everything must be executed with scalars on the host
     rocblas_pointer_mode old_mode;
@@ -917,20 +714,26 @@
 
       hipLaunchKernelGGL(getri_kernel_large1<T>, dim3(batch_count, 1, 1),
                          dim3(1, threads, 1), 0, stream, n, j, jb, A, shiftA,
-                         lda, strideA, ipiv, shiftP, strideP, info, work);
+                         lda, strideA, info, work, strideW);
 
       if (j + jb < n)
         rocblasCall_gemm<BATCHED, STRIDED>(
             handle, rocblas_operation_none, rocblas_operation_none, n, jb,
             n - j - jb, &minone, A, shiftA + idx2D(0, j + jb, lda), lda,
-            strideA, work, j + jb, n, n * nb, &one, A,
+            strideA, work, j + jb, ldw, strideW, &one, A,
             shiftA + idx2D(0, j, lda), lda, strideA, batch_count, workArr);
 
-      hipLaunchKernelGGL(getri_kernel_large2<T>, dim3(batch_count, 1, 1),
-                         dim3(1, threads, 1), 0, stream, n, j, jb, A, shiftA,
-                         lda, strideA, ipiv, shiftP, strideP, info, work);
->>>>>>> e037f142
-    }
+      rocblasCall_trsm<BATCHED, T>(
+          handle, rocblas_side_right, rocblas_fill_lower,
+          rocblas_operation_none, rocblas_diagonal_unit, n, jb, &one, work, j,
+          ldw, strideW, A, shiftA + idx2D(0, j, lda), lda, strideA, batch_count,
+          optim_mem, x_temp, x_temp_arr, work + strideW * batch_count, invA_arr,
+          workArr);
+    }
+
+    hipLaunchKernelGGL(getri_kernel_large2<T>, dim3(batch_count, 1, 1),
+                       dim3(1, threads, 1), 0, stream, n, A, shiftA, lda,
+                       strideA, ipiv, shiftP, strideP, info);
 
     rocblas_set_pointer_mode(handle, old_mode);
   }

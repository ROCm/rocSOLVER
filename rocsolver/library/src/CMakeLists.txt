# ########################################################################
# Copyright (c) 2019-2020 Advanced Micro Devices, Inc.
# ########################################################################

# ########################################################################
# A helper function to prefix a source list of files with a common path into a new list (non-destructive)
# ########################################################################
function( prepend_path prefix source_list_of_files return_list_of_files )
  foreach( file ${${source_list_of_files}} )
    if(IS_ABSOLUTE ${file} )
      list( APPEND new_list ${file} )
    else( )
      list( APPEND new_list ${prefix}/${file} )
    endif( )
  endforeach( )
  set( ${return_list_of_files} ${new_list} PARENT_SCOPE )
endfunction( )

# ########################################################################
# Main
# ########################################################################

# package_targets is used as a list of install target
set( package_targets rocsolver )

set(THREADS_PREFER_PTHREAD_FLAG ON)
find_package(Threads REQUIRED)

set( rocsolver_auxiliary_source
  # vector & matrix manipulations
  auxiliary/rocauxiliary_aliases.cpp
  auxiliary/rocauxiliary_lacgv.cpp
  auxiliary/rocauxiliary_laswp.cpp
  # householder reflections
  auxiliary/rocauxiliary_larfg.cpp
  auxiliary/rocauxiliary_larf.cpp
  auxiliary/rocauxiliary_larft.cpp
  auxiliary/rocauxiliary_larfb.cpp
  # orthonormal/unitary matrices
  auxiliary/rocauxiliary_org2r_ung2r.cpp
  auxiliary/rocauxiliary_orgqr_ungqr.cpp
  auxiliary/rocauxiliary_orgl2_ungl2.cpp
  auxiliary/rocauxiliary_orglq_unglq.cpp
  auxiliary/rocauxiliary_org2l_ung2l.cpp
  auxiliary/rocauxiliary_orgql_ungql.cpp
  auxiliary/rocauxiliary_orgbr_ungbr.cpp
  auxiliary/rocauxiliary_orgtr_ungtr.cpp
  auxiliary/rocauxiliary_orm2r_unm2r.cpp
  auxiliary/rocauxiliary_ormqr_unmqr.cpp
  auxiliary/rocauxiliary_orml2_unml2.cpp
  auxiliary/rocauxiliary_ormlq_unmlq.cpp
  auxiliary/rocauxiliary_orm2l_unm2l.cpp
  auxiliary/rocauxiliary_ormql_unmql.cpp
  auxiliary/rocauxiliary_ormbr_unmbr.cpp
  auxiliary/rocauxiliary_ormtr_unmtr.cpp
  # bidiagonal matrices and svd
  auxiliary/rocauxiliary_bdsqr.cpp
  auxiliary/rocauxiliary_labrd.cpp
<<<<<<< HEAD
  # eigensolvers
  auxiliary/rocauxiliary_sterf.cpp
  auxiliary/rocauxiliary_steqr.cpp
=======
  # tridiagonal matrices and eigensolvers
  auxiliary/rocauxiliary_latrd.cpp
>>>>>>> 688f7e49
)

set( rocsolver_lapack_source
  # triangular factorizations and linear solvers
  lapack/roclapack_getf2.cpp
  lapack/roclapack_getf2_batched.cpp
  lapack/roclapack_getf2_strided_batched.cpp
  lapack/roclapack_getrf.cpp
  lapack/roclapack_getrf_batched.cpp
  lapack/roclapack_getrf_strided_batched.cpp
  lapack/roclapack_getrs.cpp
  lapack/roclapack_getrs_batched.cpp
  lapack/roclapack_getrs_strided_batched.cpp
  lapack/roclapack_getri.cpp
  lapack/roclapack_getri_batched.cpp
  lapack/roclapack_getri_strided_batched.cpp
  lapack/roclapack_getri_outofplace_batched.cpp
  lapack/roclapack_potf2.cpp
  lapack/roclapack_potf2_batched.cpp
  lapack/roclapack_potf2_strided_batched.cpp
  lapack/roclapack_potrf.cpp
  lapack/roclapack_potrf_batched.cpp
  lapack/roclapack_potrf_strided_batched.cpp
  # orthogonal factorizations
  lapack/roclapack_geqr2.cpp
  lapack/roclapack_geqr2_batched.cpp
  lapack/roclapack_geqr2_strided_batched.cpp
  lapack/roclapack_geql2.cpp
  lapack/roclapack_geql2_batched.cpp
  lapack/roclapack_geql2_strided_batched.cpp
  lapack/roclapack_gelq2.cpp
  lapack/roclapack_gelq2_batched.cpp
  lapack/roclapack_gelq2_strided_batched.cpp
  lapack/roclapack_geqrf.cpp
  lapack/roclapack_geqrf_batched.cpp
  lapack/roclapack_geqrf_ptr_batched.cpp
  lapack/roclapack_geqrf_strided_batched.cpp
  lapack/roclapack_geqlf.cpp
  lapack/roclapack_geqlf_batched.cpp
  lapack/roclapack_geqlf_strided_batched.cpp
  lapack/roclapack_gelqf.cpp
  lapack/roclapack_gelqf_batched.cpp
  lapack/roclapack_gelqf_strided_batched.cpp
  # bidiagonalization and svd
  lapack/roclapack_gebd2.cpp
  lapack/roclapack_gebd2_batched.cpp
  lapack/roclapack_gebd2_strided_batched.cpp
  lapack/roclapack_gebrd.cpp
  lapack/roclapack_gebrd_batched.cpp
  lapack/roclapack_gebrd_strided_batched.cpp
  lapack/roclapack_gesvd.cpp
  lapack/roclapack_gesvd_batched.cpp
  lapack/roclapack_gesvd_strided_batched.cpp
  # tridiagonalization and symmetric eigenvalues
  lapack/roclapack_sytd2_hetd2.cpp
  lapack/roclapack_sytd2_hetd2_batched.cpp
  lapack/roclapack_sytd2_hetd2_strided_batched.cpp
  lapack/roclapack_sytrd_hetrd.cpp
  lapack/roclapack_sytrd_hetrd_batched.cpp
  lapack/roclapack_sytrd_hetrd_strided_batched.cpp
)

set( auxiliaries
  buildinfo.cpp
)

prepend_path( ".." rocsolver_headers_public relative_rocsolver_headers_public )

add_library( rocsolver
  ${relative_rocsolver_headers_public}
  ${auxiliaries}
  ${rocsolver_auxiliary_source}
  ${rocsolver_lapack_source}
)

add_library( roc::rocsolver ALIAS rocsolver )

target_link_libraries( rocsolver PRIVATE hip::device --rtlib=compiler-rt --unwindlib=libgcc )
set_target_properties( rocsolver PROPERTIES CXX_STANDARD 14 CXX_STANDARD_REQUIRED ON )

if( CMAKE_CXX_COMPILER MATCHES ".*/hcc$" )
  # Remove following when hcc is fixed; hcc emits following spurious warning ROCm v1.6.1
  # "clang-5.0: warning: argument unused during compilation: '-isystem /opt/rocm/include'"
  target_compile_options( rocsolver PRIVATE -Wno-unused-command-line-argument -fno-gpu-rdc )
  foreach( target ${AMDGPU_TARGETS} )
    target_compile_options( rocsolver PRIVATE --amdgpu-target=${target} )
  endforeach( )
endif( )

target_include_directories( rocsolver
  PUBLIC  $<BUILD_INTERFACE:${CMAKE_SOURCE_DIR}/rocsolver/library/include>
          $<BUILD_INTERFACE:${CMAKE_CURRENT_SOURCE_DIR}/include>
          $<BUILD_INTERFACE:${PROJECT_BINARY_DIR}/include>
          $<INSTALL_INTERFACE:include>
          )

set_target_properties( rocsolver PROPERTIES CXX_EXTENSIONS NO )
set_target_properties( rocsolver PROPERTIES RUNTIME_OUTPUT_DIRECTORY "${PROJECT_BINARY_DIR}/staging" )
rocm_set_soversion(rocsolver ${rocsolver_SOVERSION})


# Package that helps me set visibility for function names exported from shared library
include( GenerateExportHeader )
set_target_properties( rocsolver PROPERTIES CXX_VISIBILITY_PRESET "hidden" VISIBILITY_INLINES_HIDDEN ON )
generate_export_header( rocsolver EXPORT_FILE_NAME ${PROJECT_BINARY_DIR}/include/rocsolver-export.h )

# Following Boost conventions of prefixing 'lib' on static built libraries, across all platforms
if( NOT BUILD_SHARED_LIBS )
  set_target_properties( rocsolver PROPERTIES PREFIX "lib" )
endif( )

if(OPTIMAL)
  target_compile_definitions(rocsolver PRIVATE OPTIMAL)
endif( )

add_armor_flags( rocsolver "${ARMOR_LEVEL}" )

############################################################
# Installation

rocm_install_targets(
  TARGETS ${package_targets}
  INCLUDE
    ${CMAKE_SOURCE_DIR}/rocsolver/library/include
    ${CMAKE_BINARY_DIR}/include
  PREFIX rocsolver
)
#         PERMISSIONS OWNER_EXECUTE OWNER_WRITE OWNER_READ GROUP_EXECUTE GROUP_READ WORLD_EXECUTE WORLD_READ

rocm_export_targets(
  TARGETS roc::rocsolver
  PREFIX rocsolver
  DEPENDS PACKAGE hip
  NAMESPACE roc::
 )

rocm_install_symlink_subdir( rocsolver )<|MERGE_RESOLUTION|>--- conflicted
+++ resolved
@@ -56,14 +56,10 @@
   # bidiagonal matrices and svd
   auxiliary/rocauxiliary_bdsqr.cpp
   auxiliary/rocauxiliary_labrd.cpp
-<<<<<<< HEAD
-  # eigensolvers
+  # tridiagonal matrices and eigensolvers
   auxiliary/rocauxiliary_sterf.cpp
   auxiliary/rocauxiliary_steqr.cpp
-=======
-  # tridiagonal matrices and eigensolvers
   auxiliary/rocauxiliary_latrd.cpp
->>>>>>> 688f7e49
 )
 
 set( rocsolver_lapack_source

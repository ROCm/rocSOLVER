/************************************************************************
 * Derived from the BSD3-licensed
 * LAPACK routine (version 3.7.0) --
 *     Univ. of Tennessee, Univ. of California Berkeley,
 *     Univ. of Colorado Denver and NAG Ltd..
 *     December 2016
 * Copyright (c) 2019-2020 Advanced Micro Devices, Inc.
 * ***********************************************************************/

#ifndef ROCLAPACK_ORMLQ_UNMLQ_HPP
#define ROCLAPACK_ORMLQ_UNMLQ_HPP

#include "rocauxiliary_larfb.hpp"
#include "rocauxiliary_larft.hpp"
#include "rocauxiliary_orml2_unml2.hpp"
#include "rocblas.hpp"
#include "rocsolver.h"

template <typename T, bool BATCHED>
void rocsolver_ormlq_unmlq_getMemorySize(
    const rocblas_side side, const rocblas_int m, const rocblas_int n,
    const rocblas_int k, const rocblas_int batch_count, size_t *size_scalars,
    size_t *size_AbyxORwork, size_t *size_diagORtmptr, size_t *size_trfact,
    size_t *size_workArr) {
  // if quick return no workspace needed
  if (m == 0 || n == 0 || k == 0 || batch_count == 0) {
    *size_scalars = 0;
    *size_AbyxORwork = 0;
    *size_diagORtmptr = 0;
    *size_trfact = 0;
    *size_workArr = 0;
    return;
  }

  size_t s1, s2, unused;
  rocsolver_orml2_unml2_getMemorySize<T, BATCHED>(
      side, m, n, k, batch_count, size_scalars, size_AbyxORwork,
      size_diagORtmptr, size_workArr);

<<<<<<< HEAD
  if (k > ORMxx_ORMxx_BLOCKSIZE) {
    // size of workspace
    // maximum of what is needed by larft and larfb
    rocblas_int jb = ORMxx_ORMxx_BLOCKSIZE;
    rocsolver_larft_getMemorySize<T>(min(jb, k), batch_count, &s1);
=======
  if (k > ORMLQ_ORML2_BLOCKSIZE) {
    rocblas_int jb = ORMLQ_ORML2_BLOCKSIZE;

    // requirements for calling larft
    rocsolver_larft_getMemorySize<T, BATCHED>(
        max(m, n), min(jb, k), batch_count, &unused, &s1, &unused);

    // requirements for calling larfb
>>>>>>> 068de38e
    rocsolver_larfb_getMemorySize<T, BATCHED>(
        side, m, n, min(jb, k), batch_count, &s2, size_diagORtmptr, &unused);

    // size of workspace is maximum of what is needed by larft and larfb
    *size_AbyxORwork = max(s1, s2);

    // size of temporary array for triangular factor
    *size_trfact = sizeof(T) * jb * jb * batch_count;
  } else
    *size_trfact = 0;
}

template <bool BATCHED, bool STRIDED, typename T, typename U,
          bool COMPLEX = is_complex<T>>
rocblas_status rocsolver_ormlq_unmlq_template(
    rocblas_handle handle, const rocblas_side side,
    const rocblas_operation trans, const rocblas_int m, const rocblas_int n,
    const rocblas_int k, U A, const rocblas_int shiftA, const rocblas_int lda,
    const rocblas_stride strideA, T *ipiv, const rocblas_stride strideP, U C,
    const rocblas_int shiftC, const rocblas_int ldc,
    const rocblas_stride strideC, const rocblas_int batch_count, T *scalars,
    T *AbyxORwork, T *diagORtmptr, T *trfact, T **workArr) {
  // quick return
  if (!n || !m || !k || !batch_count)
    return rocblas_status_success;

  hipStream_t stream;
  rocblas_get_stream(handle, &stream);

  // if the matrix is small, use the unblocked variant of the algorithm
  if (k <= ORMxx_ORMxx_BLOCKSIZE)
    return rocsolver_orml2_unml2_template<T>(
        handle, side, trans, m, n, k, A, shiftA, lda, strideA, ipiv, strideP, C,
        shiftC, ldc, strideC, batch_count, scalars, AbyxORwork, diagORtmptr,
        workArr);

  rocblas_int ldw = ORMxx_ORMxx_BLOCKSIZE;
  rocblas_stride strideW = rocblas_stride(ldw) * ldw;

  // determine limits and indices
  bool left = (side == rocblas_side_left);
  bool transpose = (trans != rocblas_operation_none);
  rocblas_int start, step, nq, ncol, nrow, ic, jc;
  if (left) {
    nq = m;
    ncol = n;
    jc = 0;
    if (!transpose) {
      start = 0;
      step = 1;
    } else {
      start = (k - 1) / ldw * ldw;
      step = -1;
    }
  } else {
    nq = n;
    nrow = m;
    ic = 0;
    if (!transpose) {
      start = (k - 1) / ldw * ldw;
      step = -1;
    } else {
      start = 0;
      step = 1;
    }
  }

  rocblas_operation transB;
  if (transpose)
    transB = rocblas_operation_none;
  else
    transB = (COMPLEX ? rocblas_operation_conjugate_transpose
                      : rocblas_operation_transpose);

  rocblas_int i, ib;
  for (rocblas_int j = 0; j < k; j += ldw) {
    i = start + step * j; // current householder block
    ib = min(ldw, k - i);
    if (left) {
      nrow = m - i;
      ic = i;
    } else {
      ncol = n - i;
      jc = i;
    }

    // generate triangular factor of current block reflector
<<<<<<< HEAD
    rocsolver_larft_template<T>(
        handle, rocblas_forward_direction, rocblas_row_wise, nq - i, ib, A,
        shiftA + idx2D(i, i, lda), lda, strideA, ipiv + i, strideP, trfact, ldw,
        strideW, batch_count, scalars, work, workArr);
=======
    rocsolver_larft_template<T>(handle, rocblas_forward_direction,
                                rocblas_row_wise, order - i, min(ldw, k - i), A,
                                shiftA + idx2D(i, i, lda), lda, strideA,
                                ipiv + i, strideP, trfact, ldw, strideW,
                                batch_count, scalars, AbyxORwork, workArr);
>>>>>>> 068de38e

    // apply current block reflector
    rocsolver_larfb_template<BATCHED, STRIDED, T>(
        handle, side, transB, rocblas_forward_direction, rocblas_row_wise, nrow,
<<<<<<< HEAD
        ncol, ib, A, shiftA + idx2D(i, i, lda), lda, strideA, trfact, 0, ldw,
        strideW, C, shiftC + idx2D(ic, jc, ldc), ldc, strideC, batch_count,
        work, workArr, workTrmm);
=======
        ncol, min(ldw, k - i), A, shiftA + idx2D(i, i, lda), lda, strideA,
        trfact, 0, ldw, strideW, C, shiftC + idx2D(ic, jc, ldc), ldc, strideC,
        batch_count, AbyxORwork, diagORtmptr, workArr);
>>>>>>> 068de38e
  }

  return rocblas_status_success;
}

#endif<|MERGE_RESOLUTION|>--- conflicted
+++ resolved
@@ -37,22 +37,14 @@
       side, m, n, k, batch_count, size_scalars, size_AbyxORwork,
       size_diagORtmptr, size_workArr);
 
-<<<<<<< HEAD
   if (k > ORMxx_ORMxx_BLOCKSIZE) {
-    // size of workspace
-    // maximum of what is needed by larft and larfb
     rocblas_int jb = ORMxx_ORMxx_BLOCKSIZE;
-    rocsolver_larft_getMemorySize<T>(min(jb, k), batch_count, &s1);
-=======
-  if (k > ORMLQ_ORML2_BLOCKSIZE) {
-    rocblas_int jb = ORMLQ_ORML2_BLOCKSIZE;
 
     // requirements for calling larft
     rocsolver_larft_getMemorySize<T, BATCHED>(
         max(m, n), min(jb, k), batch_count, &unused, &s1, &unused);
 
     // requirements for calling larfb
->>>>>>> 068de38e
     rocsolver_larfb_getMemorySize<T, BATCHED>(
         side, m, n, min(jb, k), batch_count, &s2, size_diagORtmptr, &unused);
 
@@ -140,31 +132,18 @@
     }
 
     // generate triangular factor of current block reflector
-<<<<<<< HEAD
-    rocsolver_larft_template<T>(
-        handle, rocblas_forward_direction, rocblas_row_wise, nq - i, ib, A,
-        shiftA + idx2D(i, i, lda), lda, strideA, ipiv + i, strideP, trfact, ldw,
-        strideW, batch_count, scalars, work, workArr);
-=======
     rocsolver_larft_template<T>(handle, rocblas_forward_direction,
-                                rocblas_row_wise, order - i, min(ldw, k - i), A,
+                                rocblas_row_wise, nq - i, ib, A,
                                 shiftA + idx2D(i, i, lda), lda, strideA,
                                 ipiv + i, strideP, trfact, ldw, strideW,
                                 batch_count, scalars, AbyxORwork, workArr);
->>>>>>> 068de38e
 
     // apply current block reflector
     rocsolver_larfb_template<BATCHED, STRIDED, T>(
         handle, side, transB, rocblas_forward_direction, rocblas_row_wise, nrow,
-<<<<<<< HEAD
-        ncol, ib, A, shiftA + idx2D(i, i, lda), lda, strideA, trfact, 0, ldw,
-        strideW, C, shiftC + idx2D(ic, jc, ldc), ldc, strideC, batch_count,
-        work, workArr, workTrmm);
-=======
-        ncol, min(ldw, k - i), A, shiftA + idx2D(i, i, lda), lda, strideA,
+        ncol, ib, A, shiftA + idx2D(i, i, lda), lda, strideA,
         trfact, 0, ldw, strideW, C, shiftC + idx2D(ic, jc, ldc), ldc, strideC,
         batch_count, AbyxORwork, diagORtmptr, workArr);
->>>>>>> 068de38e
   }
 
   return rocblas_status_success;

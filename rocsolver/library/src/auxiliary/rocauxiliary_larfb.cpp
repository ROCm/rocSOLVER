/* ************************************************************************
 * Copyright (c) 2019-2020 Advanced Micro Devices, Inc.
 * ************************************************************************ */

#include "rocauxiliary_larfb.hpp"

template <typename T>
rocblas_status
rocsolver_larfb_impl(rocblas_handle handle, const rocblas_side side,
                     const rocblas_operation trans, const rocblas_direct direct,
                     const rocblas_storev storev, const rocblas_int m,
                     const rocblas_int n, const rocblas_int k, T *V,
                     const rocblas_int ldv, T *F, const rocblas_int ldf, T *A,
                     const rocblas_int lda) {
  if (!handle)
    return rocblas_status_invalid_handle;

  // logging is missing ???

  // argument checking
  rocblas_status st = rocsolver_larfb_argCheck(side, trans, direct, storev, m,
                                               n, k, ldv, ldf, lda, V, A, F);
  if (st != rocblas_status_continue)
    return st;

  // the matrices are shifted 0 entries (will work on the entire matrix)
  rocblas_int shiftv = 0;
  rocblas_int shifta = 0;
  rocblas_int shiftf = 0;
  rocblas_stride stridev = 0;
  rocblas_stride stridea = 0;
  rocblas_stride stridef = 0;
  rocblas_int batch_count = 1;
  rocblas_int shiftV = 0;
  rocblas_int shiftF = 0;
  rocblas_int shiftA = 0;

  // memory managment
  size_t size_1; // size of workspace
  size_t size_2; // size of array of pointers to workspace
  size_t size_3; // size of worksapce for TRMM calls
  rocsolver_larfb_getMemorySize<T, false>(side, m, n, k, batch_count, &size_1,
                                          &size_2, &size_3);

  // (TODO) MEMORY SIZE QUERIES AND ALLOCATIONS TO BE DONE WITH ROCBLAS HANDLE
  void *work, *workArr, *workTrmm;
  hipMalloc(&work, size_1);
  hipMalloc(&workArr, size_2);
  hipMalloc(&workTrmm, size_3);
  if ((size_1 && !work) || (size_2 && !workArr) || (size_3 && !workTrmm))
    return rocblas_status_memory_error;

  //  execution
  rocblas_status status = rocsolver_larfb_template<false, false, T>(
<<<<<<< HEAD
      handle, side, trans, direct, storev, m, n, k, V, shiftv, ldv, stridev, F,
      shiftf, ldf, stridef, A, shifta, lda, stridea, batch_count, (T *)work,
      (T **)workArr);
=======
      handle, side, trans, direct, storev, m, n, k, V, shiftV, ldv, stridev, F,
      shiftF, ldf, stridef, A, shiftA, lda, stridea, batch_count, (T *)work,
      (T **)workArr, (T *)workTrmm);
>>>>>>> b6cdbbae

  hipFree(work);
  hipFree(workArr);
  hipFree(workTrmm);
  return status;
}

/*
 * ===========================================================================
 *    C wrapper
 * ===========================================================================
 */

extern "C" {

rocblas_status
rocsolver_slarfb(rocblas_handle handle, const rocblas_side side,
                 const rocblas_operation trans, const rocblas_direct direct,
                 const rocblas_storev storev, const rocblas_int m,
                 const rocblas_int n, const rocblas_int k, float *V,
                 const rocblas_int ldv, float *T, const rocblas_int ldt,
                 float *A, const rocblas_int lda) {
  return rocsolver_larfb_impl<float>(handle, side, trans, direct, storev, m, n,
                                     k, V, ldv, T, ldt, A, lda);
}

rocblas_status
rocsolver_dlarfb(rocblas_handle handle, const rocblas_side side,
                 const rocblas_operation trans, const rocblas_direct direct,
                 const rocblas_storev storev, const rocblas_int m,
                 const rocblas_int n, const rocblas_int k, double *V,
                 const rocblas_int ldv, double *T, const rocblas_int ldt,
                 double *A, const rocblas_int lda) {
  return rocsolver_larfb_impl<double>(handle, side, trans, direct, storev, m, n,
                                      k, V, ldv, T, ldt, A, lda);
}

rocblas_status rocsolver_clarfb(rocblas_handle handle, const rocblas_side side,
                                const rocblas_operation trans,
                                const rocblas_direct direct,
                                const rocblas_storev storev,
                                const rocblas_int m, const rocblas_int n,
                                const rocblas_int k, rocblas_float_complex *V,
                                const rocblas_int ldv, rocblas_float_complex *T,
                                const rocblas_int ldt, rocblas_float_complex *A,
                                const rocblas_int lda) {
  return rocsolver_larfb_impl<rocblas_float_complex>(
      handle, side, trans, direct, storev, m, n, k, V, ldv, T, ldt, A, lda);
}

rocblas_status
rocsolver_zlarfb(rocblas_handle handle, const rocblas_side side,
                 const rocblas_operation trans, const rocblas_direct direct,
                 const rocblas_storev storev, const rocblas_int m,
                 const rocblas_int n, const rocblas_int k,
                 rocblas_double_complex *V, const rocblas_int ldv,
                 rocblas_double_complex *T, const rocblas_int ldt,
                 rocblas_double_complex *A, const rocblas_int lda) {
  return rocsolver_larfb_impl<rocblas_double_complex>(
      handle, side, trans, direct, storev, m, n, k, V, ldv, T, ldt, A, lda);
}

} // extern C<|MERGE_RESOLUTION|>--- conflicted
+++ resolved
@@ -52,15 +52,9 @@
 
   //  execution
   rocblas_status status = rocsolver_larfb_template<false, false, T>(
-<<<<<<< HEAD
-      handle, side, trans, direct, storev, m, n, k, V, shiftv, ldv, stridev, F,
-      shiftf, ldf, stridef, A, shifta, lda, stridea, batch_count, (T *)work,
-      (T **)workArr);
-=======
       handle, side, trans, direct, storev, m, n, k, V, shiftV, ldv, stridev, F,
       shiftF, ldf, stridef, A, shiftA, lda, stridea, batch_count, (T *)work,
       (T **)workArr, (T *)workTrmm);
->>>>>>> b6cdbbae
 
   hipFree(work);
   hipFree(workArr);

--- conflicted
+++ resolved
@@ -1287,7 +1287,6 @@
     const rocblas_int lda, rocblas_double_complex *ipiv);
 //! @}
 
-<<<<<<< HEAD
 /*! \brief ORGTR generates a n-by-n orthogonal Matrix Q.
 
     \details
@@ -1396,13 +1395,9 @@
                                                  const rocblas_int lda,
                                                  rocblas_double_complex *ipiv);
 
-/*! \brief ORM2R applies a matrix Q with orthonormal columns to a general m-by-n
+/*! @{
+    \brief ORM2R applies a matrix Q with orthonormal columns to a general m-by-n
    matrix C.
-=======
-/*! @{
-    \brief ORM2R applies a matrix Q with orthonormal columns to a general m-by-n
-    matrix C.
->>>>>>> 068de38e
 
     \details
     (This is the unblocked version of the algorithm).

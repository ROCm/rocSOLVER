# ########################################################################
# Copyright (c) 2019-2020 Advanced Micro Devices, Inc.
# ########################################################################

# For debugging, uncomment this
# set( CMAKE_CXX_FLAGS_RELEASE "${CMAKE_CXX_FLAGS_RELEASE} -g -O0" )

# set( Boost_DEBUG ON )
set( Boost_USE_MULTITHREADED ON )
set( Boost_DETAILED_FAILURE_MSG ON )
set( Boost_ADDITIONAL_VERSIONS 1.65.1 1.65 )
set( Boost_USE_STATIC_LIBS OFF )

if(EXISTS /etc/redhat-release)
    if(CXX_VERSION_STRING MATCHES "clang")
        set(CMAKE_CXX_FLAGS "${CMAKE_CXX_FLAGS} -fopenmp=libgomp -pthread -stdlib=libstdc++ -std=c++14")
    else()
        set(CMAKE_CXX_FLAGS "${CMAKE_CXX_FLAGS} -fopenmp=libgomp -pthread")
    endif()
else()
    set(CMAKE_CXX_FLAGS "${CMAKE_CXX_FLAGS} -fopenmp -pthread")
endif()

find_package( Boost COMPONENTS program_options )

if( NOT Boost_FOUND )
  message( STATUS "Dynamic boost libraries not found. Attempting to find static libraries " )
  set( Boost_USE_STATIC_LIBS ON )
  find_package( Boost COMPONENTS program_options )

  if( NOT Boost_FOUND )
    message( FATAL_ERROR "boost is a required dependency and is not found;  try adding boost path to CMAKE_PREFIX_PATH" )
  endif( )
endif( )

# Linking lapack library requires fortran flags
enable_language( Fortran )
find_package( cblas CONFIG REQUIRED )
if( NOT cblas_FOUND )
  message( FATAL_ERROR "cblas is a required dependency and is not found;  try adding cblas path to CMAKE_PREFIX_PATH" )
endif( )

find_package( GTest REQUIRED )

set( THREADS_PREFER_PTHREAD_FLAG ON )
find_package( Threads REQUIRED )

set(roclapack_test_source
    # triangular factorizations and linear solvers
    getrs_gtest.cpp
    getri_gtest.cpp
    getf2_getrf_gtest.cpp
    potf2_potrf_gtest.cpp
    # bidiagonal matrices and svd
    gebd2_gebrd_gtest.cpp
    gesvd_gtest.cpp
    labrd_gtest.cpp
    bdsqr_gtest.cpp
    # tridiagonal matrices and eigensolvers
    sytxx_hetxx_gtest.cpp
<<<<<<< HEAD
    sterf_gtest.cpp
    steqr_gtest.cpp
=======
    latrd_gtest.cpp
>>>>>>> 688f7e49
    # orthogonal factorizations
    geqr2_geqrf_gtest.cpp
    geql2_geqlf_gtest.cpp
    gelq2_gelqf_gtest.cpp
    # orthonormal/unitary matrices
    orgxr_ungxr_gtest.cpp
    orglx_unglx_gtest.cpp
    orgxl_ungxl_gtest.cpp
    orgbr_ungbr_gtest.cpp
    orgtr_ungtr_gtest.cpp
    ormxr_unmxr_gtest.cpp
    ormlx_unmlx_gtest.cpp
    ormxl_unmxl_gtest.cpp
    ormbr_unmbr_gtest.cpp
    ormtr_unmtr_gtest.cpp
    # householder reflections
    larf_gtest.cpp
    larfg_gtest.cpp
    larft_gtest.cpp
    larfb_gtest.cpp
    # vector & matrix manipulations
    lacgv_gtest.cpp
    laswp_gtest.cpp
    )

set(rocsolver_test_source
    rocsolver_gtest_main.cpp
)

set( rocsolver_benchmark_common
      ../../../rocblascommon/clients/common/utility.cpp
      ../../../rocblascommon/library/src/rocblas_ostream.cpp
      ../common/cblas_interface.cpp
    )

add_executable( rocsolver-test ${roclapack_test_source} ${rocsolver_test_source} ${rocsolver_benchmark_common} )

add_armor_flags( rocsolver-test "${ARMOR_LEVEL}" )

target_compile_definitions( rocsolver-test PRIVATE BUILD_WITH_TENSILE=0 GOOGLE_TEST )

# Internal header includes
target_include_directories( rocsolver-test
  PRIVATE
    $<BUILD_INTERFACE:${CMAKE_CURRENT_SOURCE_DIR}/../include>
    $<BUILD_INTERFACE:${CMAKE_CURRENT_SOURCE_DIR}/../../library/include>
)

#set( BLIS_INCLUDE_DIR ${CMAKE_SOURCE_DIR}/build/deps/blis/include/blis )
#set( BLIS_LIBRARY ${CMAKE_SOURCE_DIR}/build/deps/blis/lib/libblis.so )

if( OS_ID_rhel OR OS_ID_centos OR OS_ID_sles)
    if( OS_ID_rhel OR OS_ID_centos)
        if( EXISTS "/usr/lib/gcc/x86_64-redhat-linux/8/" )
            set( ROCM_OPENMP_PATH /usr/lib/gcc/x86_64-redhat-linux/8 )
        else()
            set( ROCM_OPENMP_PATH /opt/rh/devtoolset-7/root/usr/lib/gcc/x86_64-redhat-linux/7 )
        endif()

        # defer OpenMP include as search order must come after clang
        set( XXX_OPENMP_INCLUDE_DIR ${ROCM_OPENMP_PATH}/include )
        set( OPENMP_LIBRARY ${ROCM_OPENMP_PATH}/libgomp.so )
        if( CXX_VERSION_STRING MATCHES "clang")
            set( XXX_OPENMP_INCLUDE_DIR ${ROCM_OPENMP_PATH}/include )
        endif()
    else()
    #SLES
        set( XXX_OPENMP_INCLUDE_DIR /usr/lib64/gcc/x86_64-suse-linux/7/include/ )
        set( OPENMP_LIBRARY /usr/lib64/gcc/x86_64-suse-linux/7/libgomp.so )
    endif()

    message(STATUS "RocmPath: ${ROCM_PATH}")
    if(EXISTS ${ROCM_PATH}/llvm/lib/clang/12.0.0/include/immintrin.h AND CMAKE_CXX_COMPILER MATCHES ".*/hcc$|.*/hipcc$" )
        set( CLANG_INCLUDE_DIR ${ROCM_PATH}/llvm/lib/clang/12.0.0/include )
    elseif(EXISTS ${ROCM_PATH}/llvm/lib/clang/11.0.0/include/immintrin.h AND CMAKE_CXX_COMPILER MATCHES ".*/hcc$|.*/hipcc$" )
        set( CLANG_INCLUDE_DIR ${ROCM_PATH}/llvm/lib/clang/11.0.0/include )
    elseif( EXISTS "${ROCM_PATH}/hcc/lib/clang/10.0.0/include/immintrin.h" AND CMAKE_CXX_COMPILER MATCHES ".*/hcc$|.*/hipcc$" )
        set( CLANG_INCLUDE_DIR ${ROCM_PATH}/hcc/lib/clang/10.0.0/include )
    elseif( EXISTS "${ROCM_PATH}/hcc/lib/clang/9.0.0/include/immintrin.h" AND CMAKE_CXX_COMPILER MATCHES ".*/hcc$|.*/hipcc$" )
        set( CLANG_INCLUDE_DIR ${ROCM_PATH}/hcc/lib/clang/9.0.0/include )
    else()
        set( CLANG_INCLUDE_DIR )
    endif()

    # External header includes included as system files
    target_include_directories( rocsolver-test
      SYSTEM PRIVATE
        $<BUILD_INTERFACE:${CLANG_INCLUDE_DIR}>
#        $<BUILD_INTERFACE:${BLIS_INCLUDE_DIR}>
        $<BUILD_INTERFACE:${HIP_INCLUDE_DIRS}>
        $<BUILD_INTERFACE:${HCC_INCLUDE_DIRS}>
        $<BUILD_INTERFACE:${Boost_INCLUDE_DIRS}>
        $<BUILD_INTERFACE:${GTEST_INCLUDE_DIRS}>
        $<BUILD_INTERFACE:${CBLAS_INCLUDE_DIRS}>
        $<BUILD_INTERFACE:${OPENMP_INCLUDE_DIR}>
        )

    target_link_libraries( rocsolver-test PRIVATE ${GTEST_LIBRARIES} ${Boost_LIBRARIES} ${OPENMP_LIBRARY} cblas lapack roc::rocsolver )

else()
    # External header includes included as system files
    target_include_directories( rocsolver-test
      SYSTEM PRIVATE
        $<BUILD_INTERFACE:${HIP_INCLUDE_DIRS}>
        $<BUILD_INTERFACE:${HCC_INCLUDE_DIRS}>
        $<BUILD_INTERFACE:${Boost_INCLUDE_DIRS}>
        $<BUILD_INTERFACE:${GTEST_INCLUDE_DIRS}>
        $<BUILD_INTERFACE:${CBLAS_INCLUDE_DIRS}>
#        $<BUILD_INTERFACE:${BLIS_INCLUDE_DIR}>
        )

    target_link_libraries( rocsolver-test PRIVATE ${GTEST_LIBRARIES} ${Boost_LIBRARIES} cblas lapack roc::rocsolver )
endif()

target_link_libraries( rocsolver-test PRIVATE roc::rocblas ) #${ROCBLAS_LIBRARY})

if( CUDA_FOUND )
  target_include_directories( rocsolver-test
    PRIVATE
      $<BUILD_INTERFACE:${CUDA_INCLUDE_DIRS}>
      $<BUILD_INTERFACE:${hip_INCLUDE_DIRS}>
    )
  target_compile_definitions( rocsolver-test PRIVATE __HIP_PLATFORM_NVCC__ )
  target_link_libraries( rocsolver-test PRIVATE ${CUDA_LIBRARIES} )
else( )
  target_compile_definitions( rocsolver-test PRIVATE __HIP_PLATFORM_HCC__ )
  target_link_libraries( rocsolver-test PRIVATE hip::device )
endif( )

if( CMAKE_CXX_COMPILER MATCHES ".*/hcc$" )
  # Remove following when hcc is fixed; hcc emits following spurious warning ROCm v1.6.1
  # "clang-5.0: warning: argument unused during compilation: '-isystem ${ROCM_PATH}/include'"
  target_compile_options( rocsolver-test PRIVATE -Wno-unused-command-line-argument -mf16c )
  target_include_directories( rocsolver-test PRIVATE ${ROCM_PATH}/hsa/include)
elseif( CMAKE_COMPILER_IS_GNUCXX OR CXX_VERSION_STRING MATCHES "clang")
  # GCC or hip-clang needs specific flags to turn on f16c intrinsics
  target_compile_options( rocsolver-test PRIVATE -mf16c )
endif( )

if( CXX_VERSION_STRING MATCHES "clang" )
  target_link_libraries( rocsolver-test PRIVATE -lpthread -lstdc++ -lm )
  if(OS_ID_rhel OR OS_ID_centos OR OS_ID_sles)
    set(CMAKE_CXX_FLAGS "-isystem ${CLANG_INCLUDE_DIR} -isystem ${XXX_OPENMP_INCLUDE_DIR} ${CMAKE_CXX_FLAGS}")
  endif( )
else( )
  if(OS_ID_rhel OR OS_ID_centos OR OS_ID_sles)
    set(CMAKE_CXX_FLAGS "-isystem ${CLANG_INCLUDE_DIR} -isystem ${XXX_OPENMP_INCLUDE_DIR} ${CMAKE_CXX_FLAGS}")
  endif( )
  set(CMAKE_CXX_FLAGS "-isystem ${ROCM_PATH}/include ${CMAKE_CXX_FLAGS}")
endif( )

set_target_properties( rocsolver-test PROPERTIES CXX_EXTENSIONS NO )
set_target_properties( rocsolver-test PROPERTIES RUNTIME_OUTPUT_DIRECTORY "${PROJECT_BINARY_DIR}/../../clients/staging" )
target_compile_definitions( rocsolver-test PRIVATE ROCM_USE_FLOAT16 )<|MERGE_RESOLUTION|>--- conflicted
+++ resolved
@@ -58,12 +58,9 @@
     bdsqr_gtest.cpp
     # tridiagonal matrices and eigensolvers
     sytxx_hetxx_gtest.cpp
-<<<<<<< HEAD
     sterf_gtest.cpp
     steqr_gtest.cpp
-=======
     latrd_gtest.cpp
->>>>>>> 688f7e49
     # orthogonal factorizations
     geqr2_geqrf_gtest.cpp
     geql2_geqlf_gtest.cpp

/* ************************************************************************
 * Copyright (c) 2016-2021 Advanced Micro Devices, Inc.
 * ************************************************************************ */

<<<<<<< HEAD
#include "testing_bdsqr.hpp"
#include "testing_gebd2_gebrd.hpp"
#include "testing_gelq2_gelqf.hpp"
#include "testing_gels.hpp"
#include "testing_geql2_geqlf.hpp"
#include "testing_geqr2_geqrf.hpp"
#include "testing_gesvd.hpp"
#include "testing_getf2_getrf.hpp"
#include "testing_getf2_getrf_npvt.hpp"
#include "testing_getri.hpp"
#include "testing_getrs.hpp"
#include "testing_labrd.hpp"
#include "testing_lacgv.hpp"
#include "testing_larf.hpp"
#include "testing_larfb.hpp"
#include "testing_larfg.hpp"
#include "testing_larft.hpp"
#include "testing_laswp.hpp"
#include "testing_latrd.hpp"
#include "testing_orgbr_ungbr.hpp"
#include "testing_orglx_unglx.hpp"
#include "testing_orgtr_ungtr.hpp"
#include "testing_orgxl_ungxl.hpp"
#include "testing_orgxr_ungxr.hpp"
#include "testing_ormbr_unmbr.hpp"
#include "testing_ormlx_unmlx.hpp"
#include "testing_ormtr_unmtr.hpp"
#include "testing_ormxl_unmxl.hpp"
#include "testing_ormxr_unmxr.hpp"
#include "testing_potf2_potrf.hpp"
#include "testing_steqr.hpp"
#include "testing_sterf.hpp"
#include "testing_sygsx_hegsx.hpp"
#include "testing_sygv_hegv.hpp"
#include "testing_sytxx_hetxx.hpp"
#include <boost/program_options.hpp>

namespace po = boost::program_options;
=======
#include "../rocblascommon/program_options.hpp"
#include "rocsolver_dispatcher.hpp"
>>>>>>> 38c96fce

int main(int argc, char* argv[])
try
{
    Arguments argus;

    // disable unit_check in client benchmark, it is only
    // used in gtest unit test
    argus.unit_check = 0;

    // enable timing check,otherwise no performance data collected
    argus.timing = 1;

    std::string function;
    char precision;
    rocblas_int device_id;

    // take arguments and set default values
    // (TODO) IMPROVE WORDING/INFORMATION. CHANGE ARGUMENT NAMES FOR
    // MORE RELATED NAMES (THESE ARE BLAS-BASED NAMES)

    // clang-format off
    options_description desc("rocsolver client command line options");
    desc.add_options()("help,h", "produces this help message")

        ("sizem,m",
         value<rocblas_int>(&argus.M)->default_value(1024),
         "Specific matrix size testing: the number of rows of a matrix.")

        ("sizen,n",
         value<rocblas_int>(&argus.N)->default_value(1024),
         "Specific matrix/vector/order size testing: the number of columns of a matrix,"
         "or the order of a system or transformation.")

        ("sizek,k",
         value<rocblas_int>(&argus.K)->default_value(1024),
         "Specific...  the number of columns in "
         "A & C  and rows in B.")

        ("size4,S4",
         value<rocblas_int>(&argus.S4)->default_value(1024),
         "Extra size value.")

        ("k1",
         value<rocblas_int>(&argus.k1)->default_value(1),
         "First index for row interchange, used with laswp. ")

        ("k2",
         value<rocblas_int>(&argus.k2)->default_value(2),
         "Last index for row interchange, used with laswp. ")

        ("lda",
         value<rocblas_int>(&argus.lda)->default_value(1024),
         "Specific leading dimension of matrix A, is only applicable to "
         "BLAS-2 & BLAS-3: the number of rows.")

        ("ldb",
         value<rocblas_int>(&argus.ldb)->default_value(1024),
         "Specific leading dimension of matrix B, is only applicable to BLAS-2 & BLAS-3: the number "
         "of rows.")

        ("ldc",
         value<rocblas_int>(&argus.ldc)->default_value(1024),
         "Specific leading dimension of matrix C, is only applicable to BLAS-2 & "
         "BLAS-3: the number of rows.")

        ("ldv",
         value<rocblas_int>(&argus.ldv)->default_value(1024),
         "Specific leading dimension.")

        ("ldt",
         value<rocblas_int>(&argus.ldt)->default_value(1024),
         "Specific leading dimension.")

        ("bsa",
         value<rocblas_int>(&argus.bsa)->default_value(1024*1024),
         "Specific stride of strided_batched matrix A, is only applicable to strided batched"
         "BLAS-2 and BLAS-3: second dimension * leading dimension.")

        ("bsb",
         value<rocblas_int>(&argus.bsb)->default_value(1024*1024),
         "Specific stride of strided_batched matrix B, is only applicable to strided batched"
         "BLAS-2 and BLAS-3: second dimension * leading dimension.")

        ("bsc",
         value<rocblas_int>(&argus.bsc)->default_value(1024*1024),
         "Specific stride of strided_batched matrix B, is only applicable to strided batched"
         "BLAS-2 and BLAS-3: second dimension * leading dimension.")

        ("bsp",
         value<rocblas_int>(&argus.bsp)->default_value(1024),
         "Specific stride of batched pivots vector Ipiv, is only applicable to batched and strided_batched"
         "factorizations: min(first dimension, second dimension).")

        ("bs5",
         value<rocblas_int>(&argus.bs5)->default_value(1024),
         "Specific stride of batched pivots vector Ipiv, is only applicable to batched and strided_batched")

        ("incx",
         value<rocblas_int>(&argus.incx)->default_value(1),
         "increment between values in x vector")

        ("incy",
         value<rocblas_int>(&argus.incy)->default_value(1),
         "increment between values in y vector")

        ("alpha",
         value<double>(&argus.alpha)->default_value(1.0), "specifies the scalar alpha")

        ("beta",
         value<double>(&argus.beta)->default_value(0.0), "specifies the scalar beta")

        ("function,f",
         value<std::string>(&function)->default_value("potf2"),
         "LAPACK function to test. Options: potf2, getf2, getrf, getrs")

        ("precision,r",
         value<char>(&precision)->default_value('s'), "Options: h,s,d,c,z")

        ("transposeA",
         value<char>(&argus.transA_option)->default_value('N'),
         "N = no transpose, T = transpose, C = conjugate transpose")

        ("transposeB",
         value<char>(&argus.transB_option)->default_value('N'),
         "N = no transpose, T = transpose, C = conjugate transpose")

        ("transposeH",
         value<char>(&argus.transH_option)->default_value('N'),
         "N = no transpose, T = transpose, C = conjugate transpose")

        ("side",
         value<char>(&argus.side_option)->default_value('L'),
         "L = left, R = right. Only applicable to certain routines")

        ("uplo",
         value<char>(&argus.uplo_option)->default_value('U'),
         "U = upper, L = lower. Only applicable to certain routines")

        ("direct",
         value<char>(&argus.direct_option)->default_value('F'),
         "F = forward, B = backward. Only applicable to certain routines")

        ("storev",
         value<char>(&argus.storev)->default_value('C'),
         "C = column_wise, R = row_wise. Only applicable to certain routines")

        ("batch",
         value<rocblas_int>(&argus.batch_count)->default_value(1),
         "Number of matrices. Only applicable to batched routines")

        ("verify,v",
         value<rocblas_int>(&argus.norm_check)->default_value(0),
         "Validate GPU results with CPU? 0 = No, 1 = Yes (default: No)")

        ("iters,i",
         value<rocblas_int>(&argus.iters)->default_value(10),
         "Iterations to run inside timing loop")

        ("perf",
         value<rocblas_int>(&argus.perf)->default_value(0),
         "If equal 1, only GPU timing results are collected and printed (default is 0)")

        ("singular",
         value<rocblas_int>(&argus.singular)->default_value(0),
         "If equal 1, test with singular matrices (default is 0)")

        ("device",
         value<rocblas_int>(&device_id)->default_value(0),
         "Set default device to be used for subsequent program runs")

        ("workmode",
         value<char>(&argus.workmode)->default_value('O'),
         "Enables out-of-place computations in some routines")

        ("leftsv",
         value<char>(&argus.left_svect)->default_value('N'),
         "Only applicable to certain routines")

        ("rightsv",
         value<char>(&argus.right_svect)->default_value('N'),
         "Only applicable to certain routines")

        ("evect",
         value<char>(&argus.evect)->default_value('N'),
         "Only applicable to certain routines")

        ("itype",
         value<char>(&argus.itype)->default_value('1'),
         "Only applicable to certain routines");
    // clang-format on

    variables_map vm;
    store(parse_command_line(argc, argv, desc), vm);
    notify(vm);

    // print help message
    if(vm.count("help"))
    {
        rocsolver_cout << desc << std::endl;
        return 0;
    }

    // catch invalid arguments for:

    // precision
    if(precision != 's' && precision != 'd' && precision != 'c' && precision != 'z')
        throw std::invalid_argument("Invalid value for --precision ");

    // deviceID
    if(!argus.perf)
    {
        rocblas_int device_count = query_device_property();
        if(device_count <= device_id)
            throw std::invalid_argument("Invalid Device ID");
    }
    set_device(device_id);

    // operation transA
    if(argus.transA_option != 'N' && argus.transA_option != 'T' && argus.transA_option != 'C')
        throw std::invalid_argument("Invalid value for --transposeA");

    // operation transB
    if(argus.transB_option != 'N' && argus.transB_option != 'T' && argus.transB_option != 'C')
        throw std::invalid_argument("Invalid value for --transposeB");

    // operation transH
    if(argus.transH_option != 'N' && argus.transH_option != 'T' && argus.transH_option != 'C')
        throw std::invalid_argument("Invalid value for --transposeH");

    // side
    if(argus.side_option != 'L' && argus.side_option != 'R' && argus.side_option != 'B')
        throw std::invalid_argument("Invalid value for --side");

    // uplo
    if(argus.uplo_option != 'U' && argus.uplo_option != 'L' && argus.uplo_option != 'F')
        throw std::invalid_argument("Invalid value for --uplo");

    // direct
    if(argus.direct_option != 'F' && argus.direct_option != 'B')
        throw std::invalid_argument("Invalid value for --direct");

    // storev
    if(argus.storev != 'R' && argus.storev != 'C')
        throw std::invalid_argument("Invalid value for --storev");

    // leftsv
    if(argus.left_svect != 'A' && argus.left_svect != 'S' && argus.left_svect != 'O'
       && argus.left_svect != 'N')
        throw std::invalid_argument("Invalid value for --leftsv");

    // rightsv
    if(argus.right_svect != 'A' && argus.right_svect != 'S' && argus.right_svect != 'O'
       && argus.right_svect != 'N')
        throw std::invalid_argument("Invalid value for --rightsv");

    // evect
    if(argus.evect != 'V' && argus.evect != 'I' && argus.evect != 'N')
        throw std::invalid_argument("Invalid value for --evect");

    // workmode
    if(argus.workmode != 'O' && argus.workmode != 'I')
        throw std::invalid_argument("Invalid value for --workmode");

    // itype
    if(argus.itype != '1' && argus.itype != '2' && argus.itype != '3')
        throw std::invalid_argument("Invalid value for --itype");

    // select and dispatch function test/benchmark
<<<<<<< HEAD
    // (TODO) MOVE THIS TO A SEPARATE IMPROVED DISPATCH FUNCTION
    if(function == "potf2")
    {
        if(precision == 's')
            testing_potf2_potrf<false, false, 0, float>(argus);
        else if(precision == 'd')
            testing_potf2_potrf<false, false, 0, double>(argus);
        else if(precision == 'c')
            testing_potf2_potrf<false, false, 0, rocblas_float_complex>(argus);
        else if(precision == 'z')
            testing_potf2_potrf<false, false, 0, rocblas_double_complex>(argus);
    }
    else if(function == "potf2_batched")
    {
        if(precision == 's')
            testing_potf2_potrf<true, true, 0, float>(argus);
        else if(precision == 'd')
            testing_potf2_potrf<true, true, 0, double>(argus);
        else if(precision == 'c')
            testing_potf2_potrf<true, true, 0, rocblas_float_complex>(argus);
        else if(precision == 'z')
            testing_potf2_potrf<true, true, 0, rocblas_double_complex>(argus);
    }
    else if(function == "potf2_strided_batched")
    {
        if(precision == 's')
            testing_potf2_potrf<false, true, 0, float>(argus);
        else if(precision == 'd')
            testing_potf2_potrf<false, true, 0, double>(argus);
        else if(precision == 'c')
            testing_potf2_potrf<false, true, 0, rocblas_float_complex>(argus);
        else if(precision == 'z')
            testing_potf2_potrf<false, true, 0, rocblas_double_complex>(argus);
    }
    else if(function == "potrf")
    {
        if(precision == 's')
            testing_potf2_potrf<false, false, 1, float>(argus);
        else if(precision == 'd')
            testing_potf2_potrf<false, false, 1, double>(argus);
        else if(precision == 'c')
            testing_potf2_potrf<false, false, 1, rocblas_float_complex>(argus);
        else if(precision == 'z')
            testing_potf2_potrf<false, false, 1, rocblas_double_complex>(argus);
    }
    else if(function == "potrf_batched")
    {
        if(precision == 's')
            testing_potf2_potrf<true, true, 1, float>(argus);
        else if(precision == 'd')
            testing_potf2_potrf<true, true, 1, double>(argus);
        else if(precision == 'c')
            testing_potf2_potrf<true, true, 1, rocblas_float_complex>(argus);
        else if(precision == 'z')
            testing_potf2_potrf<true, true, 1, rocblas_double_complex>(argus);
    }
    else if(function == "potrf_strided_batched")
    {
        if(precision == 's')
            testing_potf2_potrf<false, true, 1, float>(argus);
        else if(precision == 'd')
            testing_potf2_potrf<false, true, 1, double>(argus);
        else if(precision == 'c')
            testing_potf2_potrf<false, true, 1, rocblas_float_complex>(argus);
        else if(precision == 'z')
            testing_potf2_potrf<false, true, 1, rocblas_double_complex>(argus);
    }
    else if(function == "getf2_npvt")
    {
        if(precision == 's')
            testing_getf2_getrf_npvt<false, false, 0, float>(argus);
        else if(precision == 'd')
            testing_getf2_getrf_npvt<false, false, 0, double>(argus);
        else if(precision == 'c')
            testing_getf2_getrf_npvt<false, false, 0, rocblas_float_complex>(argus);
        else if(precision == 'z')
            testing_getf2_getrf_npvt<false, false, 0, rocblas_double_complex>(argus);
    }
    else if(function == "getf2_npvt_batched")
    {
        if(precision == 's')
            testing_getf2_getrf_npvt<true, true, 0, float>(argus);
        else if(precision == 'd')
            testing_getf2_getrf_npvt<true, true, 0, double>(argus);
        else if(precision == 'c')
            testing_getf2_getrf_npvt<true, true, 0, rocblas_float_complex>(argus);
        else if(precision == 'z')
            testing_getf2_getrf_npvt<true, true, 0, rocblas_double_complex>(argus);
    }
    else if(function == "getf2_npvt_strided_batched")
    {
        if(precision == 's')
            testing_getf2_getrf_npvt<false, true, 0, float>(argus);
        else if(precision == 'd')
            testing_getf2_getrf_npvt<false, true, 0, double>(argus);
        else if(precision == 'c')
            testing_getf2_getrf_npvt<false, true, 0, rocblas_float_complex>(argus);
        else if(precision == 'z')
            testing_getf2_getrf_npvt<false, true, 0, rocblas_double_complex>(argus);
    }
    else if(function == "getrf_npvt")
    {
        if(precision == 's')
            testing_getf2_getrf_npvt<false, false, 1, float>(argus);
        else if(precision == 'd')
            testing_getf2_getrf_npvt<false, false, 1, double>(argus);
        else if(precision == 'c')
            testing_getf2_getrf_npvt<false, false, 1, rocblas_float_complex>(argus);
        else if(precision == 'z')
            testing_getf2_getrf_npvt<false, false, 1, rocblas_double_complex>(argus);
    }
    else if(function == "getrf_npvt_batched")
    {
        if(precision == 's')
            testing_getf2_getrf_npvt<true, true, 1, float>(argus);
        else if(precision == 'd')
            testing_getf2_getrf_npvt<true, true, 1, double>(argus);
        else if(precision == 'c')
            testing_getf2_getrf_npvt<true, true, 1, rocblas_float_complex>(argus);
        else if(precision == 'z')
            testing_getf2_getrf_npvt<true, true, 1, rocblas_double_complex>(argus);
    }
    else if(function == "getrf_npvt_strided_batched")
    {
        if(precision == 's')
            testing_getf2_getrf_npvt<false, true, 1, float>(argus);
        else if(precision == 'd')
            testing_getf2_getrf_npvt<false, true, 1, double>(argus);
        else if(precision == 'c')
            testing_getf2_getrf_npvt<false, true, 1, rocblas_float_complex>(argus);
        else if(precision == 'z')
            testing_getf2_getrf_npvt<false, true, 1, rocblas_double_complex>(argus);
    }
    else if(function == "getf2")
    {
        if(precision == 's')
            testing_getf2_getrf<false, false, 0, float>(argus);
        else if(precision == 'd')
            testing_getf2_getrf<false, false, 0, double>(argus);
        else if(precision == 'c')
            testing_getf2_getrf<false, false, 0, rocblas_float_complex>(argus);
        else if(precision == 'z')
            testing_getf2_getrf<false, false, 0, rocblas_double_complex>(argus);
    }
    else if(function == "getf2_batched")
    {
        if(precision == 's')
            testing_getf2_getrf<true, true, 0, float>(argus);
        else if(precision == 'd')
            testing_getf2_getrf<true, true, 0, double>(argus);
        else if(precision == 'c')
            testing_getf2_getrf<true, true, 0, rocblas_float_complex>(argus);
        else if(precision == 'z')
            testing_getf2_getrf<true, true, 0, rocblas_double_complex>(argus);
    }
    else if(function == "getf2_strided_batched")
    {
        if(precision == 's')
            testing_getf2_getrf<false, true, 0, float>(argus);
        else if(precision == 'd')
            testing_getf2_getrf<false, true, 0, double>(argus);
        else if(precision == 'c')
            testing_getf2_getrf<false, true, 0, rocblas_float_complex>(argus);
        else if(precision == 'z')
            testing_getf2_getrf<false, true, 0, rocblas_double_complex>(argus);
    }
    else if(function == "getrf")
    {
        if(precision == 's')
            testing_getf2_getrf<false, false, 1, float>(argus);
        else if(precision == 'd')
            testing_getf2_getrf<false, false, 1, double>(argus);
        else if(precision == 'c')
            testing_getf2_getrf<false, false, 1, rocblas_float_complex>(argus);
        else if(precision == 'z')
            testing_getf2_getrf<false, false, 1, rocblas_double_complex>(argus);
    }
    else if(function == "getrf_batched")
    {
        if(precision == 's')
            testing_getf2_getrf<true, true, 1, float>(argus);
        else if(precision == 'd')
            testing_getf2_getrf<true, true, 1, double>(argus);
        else if(precision == 'c')
            testing_getf2_getrf<true, true, 1, rocblas_float_complex>(argus);
        else if(precision == 'z')
            testing_getf2_getrf<true, true, 1, rocblas_double_complex>(argus);
    }
    else if(function == "getrf_strided_batched")
    {
        if(precision == 's')
            testing_getf2_getrf<false, true, 1, float>(argus);
        else if(precision == 'd')
            testing_getf2_getrf<false, true, 1, double>(argus);
        else if(precision == 'c')
            testing_getf2_getrf<false, true, 1, rocblas_float_complex>(argus);
        else if(precision == 'z')
            testing_getf2_getrf<false, true, 1, rocblas_double_complex>(argus);
    }
    else if(function == "geqr2")
    {
        if(precision == 's')
            testing_geqr2_geqrf<false, false, 0, float>(argus);
        else if(precision == 'd')
            testing_geqr2_geqrf<false, false, 0, double>(argus);
        else if(precision == 'c')
            testing_geqr2_geqrf<false, false, 0, rocblas_float_complex>(argus);
        else if(precision == 'z')
            testing_geqr2_geqrf<false, false, 0, rocblas_double_complex>(argus);
    }
    else if(function == "geqr2_batched")
    {
        if(precision == 's')
            testing_geqr2_geqrf<true, true, 0, float>(argus);
        else if(precision == 'd')
            testing_geqr2_geqrf<true, true, 0, double>(argus);
        else if(precision == 'c')
            testing_geqr2_geqrf<true, true, 0, rocblas_float_complex>(argus);
        else if(precision == 'z')
            testing_geqr2_geqrf<true, true, 0, rocblas_double_complex>(argus);
    }
    else if(function == "geqr2_strided_batched")
    {
        if(precision == 's')
            testing_geqr2_geqrf<false, true, 0, float>(argus);
        else if(precision == 'd')
            testing_geqr2_geqrf<false, true, 0, double>(argus);
        else if(precision == 'c')
            testing_geqr2_geqrf<false, true, 0, rocblas_float_complex>(argus);
        else if(precision == 'z')
            testing_geqr2_geqrf<false, true, 0, rocblas_double_complex>(argus);
    }
    else if(function == "geqrf")
    {
        if(precision == 's')
            testing_geqr2_geqrf<false, false, 1, float>(argus);
        else if(precision == 'd')
            testing_geqr2_geqrf<false, false, 1, double>(argus);
        else if(precision == 'c')
            testing_geqr2_geqrf<false, false, 1, rocblas_float_complex>(argus);
        else if(precision == 'z')
            testing_geqr2_geqrf<false, false, 1, rocblas_double_complex>(argus);
    }
    else if(function == "geqrf_batched")
    {
        if(precision == 's')
            testing_geqr2_geqrf<true, true, 1, float>(argus);
        else if(precision == 'd')
            testing_geqr2_geqrf<true, true, 1, double>(argus);
        else if(precision == 'c')
            testing_geqr2_geqrf<true, true, 1, rocblas_float_complex>(argus);
        else if(precision == 'z')
            testing_geqr2_geqrf<true, true, 1, rocblas_double_complex>(argus);
    }
    else if(function == "geqrf_strided_batched")
    {
        if(precision == 's')
            testing_geqr2_geqrf<false, true, 1, float>(argus);
        else if(precision == 'd')
            testing_geqr2_geqrf<false, true, 1, double>(argus);
        else if(precision == 'c')
            testing_geqr2_geqrf<false, true, 1, rocblas_float_complex>(argus);
        else if(precision == 'z')
            testing_geqr2_geqrf<false, true, 1, rocblas_double_complex>(argus);
    }
    else if(function == "geqrf_ptr_batched")
    {
        if(precision == 's')
            testing_geqr2_geqrf<true, false, 1, float>(argus);
        else if(precision == 'd')
            testing_geqr2_geqrf<true, false, 1, double>(argus);
        else if(precision == 'c')
            testing_geqr2_geqrf<true, false, 1, rocblas_float_complex>(argus);
        else if(precision == 'z')
            testing_geqr2_geqrf<true, false, 1, rocblas_double_complex>(argus);
    }
    else if(function == "geql2")
    {
        if(precision == 's')
            testing_geql2_geqlf<false, false, 0, float>(argus);
        else if(precision == 'd')
            testing_geql2_geqlf<false, false, 0, double>(argus);
        else if(precision == 'c')
            testing_geql2_geqlf<false, false, 0, rocblas_float_complex>(argus);
        else if(precision == 'z')
            testing_geql2_geqlf<false, false, 0, rocblas_double_complex>(argus);
    }
    else if(function == "geql2_batched")
    {
        if(precision == 's')
            testing_geql2_geqlf<true, true, 0, float>(argus);
        else if(precision == 'd')
            testing_geql2_geqlf<true, true, 0, double>(argus);
        else if(precision == 'c')
            testing_geql2_geqlf<true, true, 0, rocblas_float_complex>(argus);
        else if(precision == 'z')
            testing_geql2_geqlf<true, true, 0, rocblas_double_complex>(argus);
    }
    else if(function == "geql2_strided_batched")
    {
        if(precision == 's')
            testing_geql2_geqlf<false, true, 0, float>(argus);
        else if(precision == 'd')
            testing_geql2_geqlf<false, true, 0, double>(argus);
        else if(precision == 'c')
            testing_geql2_geqlf<false, true, 0, rocblas_float_complex>(argus);
        else if(precision == 'z')
            testing_geql2_geqlf<false, true, 0, rocblas_double_complex>(argus);
    }
    else if(function == "geqlf")
    {
        if(precision == 's')
            testing_geql2_geqlf<false, false, 1, float>(argus);
        else if(precision == 'd')
            testing_geql2_geqlf<false, false, 1, double>(argus);
        else if(precision == 'c')
            testing_geql2_geqlf<false, false, 1, rocblas_float_complex>(argus);
        else if(precision == 'z')
            testing_geql2_geqlf<false, false, 1, rocblas_double_complex>(argus);
    }
    else if(function == "geqlf_batched")
    {
        if(precision == 's')
            testing_geql2_geqlf<true, true, 1, float>(argus);
        else if(precision == 'd')
            testing_geql2_geqlf<true, true, 1, double>(argus);
        else if(precision == 'c')
            testing_geql2_geqlf<true, true, 1, rocblas_float_complex>(argus);
        else if(precision == 'z')
            testing_geql2_geqlf<true, true, 1, rocblas_double_complex>(argus);
    }
    else if(function == "geqlf_strided_batched")
    {
        if(precision == 's')
            testing_geql2_geqlf<false, true, 1, float>(argus);
        else if(precision == 'd')
            testing_geql2_geqlf<false, true, 1, double>(argus);
        else if(precision == 'c')
            testing_geql2_geqlf<false, true, 1, rocblas_float_complex>(argus);
        else if(precision == 'z')
            testing_geql2_geqlf<false, true, 1, rocblas_double_complex>(argus);
    }
    else if(function == "gelq2")
    {
        if(precision == 's')
            testing_gelq2_gelqf<false, false, 0, float>(argus);
        else if(precision == 'd')
            testing_gelq2_gelqf<false, false, 0, double>(argus);
        else if(precision == 'c')
            testing_gelq2_gelqf<false, false, 0, rocblas_float_complex>(argus);
        else if(precision == 'z')
            testing_gelq2_gelqf<false, false, 0, rocblas_double_complex>(argus);
    }
    else if(function == "gelq2_batched")
    {
        if(precision == 's')
            testing_gelq2_gelqf<true, true, 0, float>(argus);
        else if(precision == 'd')
            testing_gelq2_gelqf<true, true, 0, double>(argus);
        else if(precision == 'c')
            testing_gelq2_gelqf<true, true, 0, rocblas_float_complex>(argus);
        else if(precision == 'z')
            testing_gelq2_gelqf<true, true, 0, rocblas_double_complex>(argus);
    }
    else if(function == "gelq2_strided_batched")
    {
        if(precision == 's')
            testing_gelq2_gelqf<false, true, 0, float>(argus);
        else if(precision == 'd')
            testing_gelq2_gelqf<false, true, 0, double>(argus);
        else if(precision == 'c')
            testing_gelq2_gelqf<false, true, 0, rocblas_float_complex>(argus);
        else if(precision == 'z')
            testing_gelq2_gelqf<false, true, 0, rocblas_double_complex>(argus);
    }
    else if(function == "gelqf")
    {
        if(precision == 's')
            testing_gelq2_gelqf<false, false, 1, float>(argus);
        else if(precision == 'd')
            testing_gelq2_gelqf<false, false, 1, double>(argus);
        else if(precision == 'c')
            testing_gelq2_gelqf<false, false, 1, rocblas_float_complex>(argus);
        else if(precision == 'z')
            testing_gelq2_gelqf<false, false, 1, rocblas_double_complex>(argus);
    }
    else if(function == "gelqf_batched")
    {
        if(precision == 's')
            testing_gelq2_gelqf<true, true, 1, float>(argus);
        else if(precision == 'd')
            testing_gelq2_gelqf<true, true, 1, double>(argus);
        else if(precision == 'c')
            testing_gelq2_gelqf<true, true, 1, rocblas_float_complex>(argus);
        else if(precision == 'z')
            testing_gelq2_gelqf<true, true, 1, rocblas_double_complex>(argus);
    }
    else if(function == "gelqf_strided_batched")
    {
        if(precision == 's')
            testing_gelq2_gelqf<false, true, 1, float>(argus);
        else if(precision == 'd')
            testing_gelq2_gelqf<false, true, 1, double>(argus);
        else if(precision == 'c')
            testing_gelq2_gelqf<false, true, 1, rocblas_float_complex>(argus);
        else if(precision == 'z')
            testing_gelq2_gelqf<false, true, 1, rocblas_double_complex>(argus);
    }
    else if(function == "getrs")
    {
        if(precision == 's')
            testing_getrs<false, false, float>(argus);
        else if(precision == 'd')
            testing_getrs<false, false, double>(argus);
        else if(precision == 'c')
            testing_getrs<false, false, rocblas_float_complex>(argus);
        else if(precision == 'z')
            testing_getrs<false, false, rocblas_double_complex>(argus);
    }
    else if(function == "getrs_batched")
    {
        if(precision == 's')
            testing_getrs<true, true, float>(argus);
        else if(precision == 'd')
            testing_getrs<true, true, double>(argus);
        else if(precision == 'c')
            testing_getrs<true, true, rocblas_float_complex>(argus);
        else if(precision == 'z')
            testing_getrs<true, true, rocblas_double_complex>(argus);
    }
    else if(function == "getrs_strided_batched")
    {
        if(precision == 's')
            testing_getrs<false, true, float>(argus);
        else if(precision == 'd')
            testing_getrs<false, true, double>(argus);
        else if(precision == 'c')
            testing_getrs<false, true, rocblas_float_complex>(argus);
        else if(precision == 'z')
            testing_getrs<false, true, rocblas_double_complex>(argus);
    }
    else if(function == "gesvd")
    {
        if(precision == 's')
            testing_gesvd<false, false, float>(argus);
        else if(precision == 'd')
            testing_gesvd<false, false, double>(argus);
        else if(precision == 'c')
            testing_gesvd<false, false, rocblas_float_complex>(argus);
        else if(precision == 'z')
            testing_gesvd<false, false, rocblas_double_complex>(argus);
    }
    else if(function == "gesvd_batched")
    {
        if(precision == 's')
            testing_gesvd<true, true, float>(argus);
        else if(precision == 'd')
            testing_gesvd<true, true, double>(argus);
        else if(precision == 'c')
            testing_gesvd<true, true, rocblas_float_complex>(argus);
        else if(precision == 'z')
            testing_gesvd<true, true, rocblas_double_complex>(argus);
    }
    else if(function == "gesvd_strided_batched")
    {
        if(precision == 's')
            testing_gesvd<false, true, float>(argus);
        else if(precision == 'd')
            testing_gesvd<false, true, double>(argus);
        else if(precision == 'c')
            testing_gesvd<false, true, rocblas_float_complex>(argus);
        else if(precision == 'z')
            testing_gesvd<false, true, rocblas_double_complex>(argus);
    }
    else if(function == "getri")
    {
        if(precision == 's')
            testing_getri<false, false, float>(argus);
        else if(precision == 'd')
            testing_getri<false, false, double>(argus);
        else if(precision == 'c')
            testing_getri<false, false, rocblas_float_complex>(argus);
        else if(precision == 'z')
            testing_getri<false, false, rocblas_double_complex>(argus);
    }
    else if(function == "getri_batched")
    {
        if(precision == 's')
            testing_getri<true, true, float>(argus);
        else if(precision == 'd')
            testing_getri<true, true, double>(argus);
        else if(precision == 'c')
            testing_getri<true, true, rocblas_float_complex>(argus);
        else if(precision == 'z')
            testing_getri<true, true, rocblas_double_complex>(argus);
    }
    else if(function == "getri_strided_batched")
    {
        if(precision == 's')
            testing_getri<false, true, float>(argus);
        else if(precision == 'd')
            testing_getri<false, true, double>(argus);
        else if(precision == 'c')
            testing_getri<false, true, rocblas_float_complex>(argus);
        else if(precision == 'z')
            testing_getri<false, true, rocblas_double_complex>(argus);
    }
    else if(function == "getri_outofplace_batched")
    {
        if(precision == 's')
            testing_getri<true, false, float>(argus);
        else if(precision == 'd')
            testing_getri<true, false, double>(argus);
        else if(precision == 'c')
            testing_getri<true, false, rocblas_float_complex>(argus);
        else if(precision == 'z')
            testing_getri<true, false, rocblas_double_complex>(argus);
    }
    else if(function == "gels")
    {
        if(precision == 's')
            testing_gels<false, false, float>(argus);
        else if(precision == 'd')
            testing_gels<false, false, double>(argus);
        else if(precision == 'c')
            testing_gels<false, false, rocblas_float_complex>(argus);
        else if(precision == 'z')
            testing_gels<false, false, rocblas_double_complex>(argus);
    }
    else if(function == "gels_batched")
    {
        if(precision == 's')
            testing_gels<true, true, float>(argus);
        else if(precision == 'd')
            testing_gels<true, true, double>(argus);
        else if(precision == 'c')
            testing_gels<true, true, rocblas_float_complex>(argus);
        else if(precision == 'z')
            testing_gels<true, true, rocblas_double_complex>(argus);
    }
    else if(function == "gels_strided_batched")
    {
        if(precision == 's')
            testing_gels<false, true, float>(argus);
        else if(precision == 'd')
            testing_gels<false, true, double>(argus);
        else if(precision == 'c')
            testing_gels<false, true, rocblas_float_complex>(argus);
        else if(precision == 'z')
            testing_gels<false, true, rocblas_double_complex>(argus);
    }
    else if(function == "gebd2")
    {
        if(precision == 's')
            testing_gebd2_gebrd<false, false, 0, float>(argus);
        else if(precision == 'd')
            testing_gebd2_gebrd<false, false, 0, double>(argus);
        else if(precision == 'c')
            testing_gebd2_gebrd<false, false, 0, rocblas_float_complex>(argus);
        else if(precision == 'z')
            testing_gebd2_gebrd<false, false, 0, rocblas_double_complex>(argus);
    }
    else if(function == "gebd2_batched")
    {
        if(precision == 's')
            testing_gebd2_gebrd<true, true, 0, float>(argus);
        else if(precision == 'd')
            testing_gebd2_gebrd<true, true, 0, double>(argus);
        else if(precision == 'c')
            testing_gebd2_gebrd<true, true, 0, rocblas_float_complex>(argus);
        else if(precision == 'z')
            testing_gebd2_gebrd<true, true, 0, rocblas_double_complex>(argus);
    }
    else if(function == "gebd2_strided_batched")
    {
        if(precision == 's')
            testing_gebd2_gebrd<false, true, 0, float>(argus);
        else if(precision == 'd')
            testing_gebd2_gebrd<false, true, 0, double>(argus);
        else if(precision == 'c')
            testing_gebd2_gebrd<false, true, 0, rocblas_float_complex>(argus);
        else if(precision == 'z')
            testing_gebd2_gebrd<false, true, 0, rocblas_double_complex>(argus);
    }
    else if(function == "gebrd")
    {
        if(precision == 's')
            testing_gebd2_gebrd<false, false, 1, float>(argus);
        else if(precision == 'd')
            testing_gebd2_gebrd<false, false, 1, double>(argus);
        else if(precision == 'c')
            testing_gebd2_gebrd<false, false, 1, rocblas_float_complex>(argus);
        else if(precision == 'z')
            testing_gebd2_gebrd<false, false, 1, rocblas_double_complex>(argus);
    }
    else if(function == "gebrd_batched")
    {
        if(precision == 's')
            testing_gebd2_gebrd<true, true, 1, float>(argus);
        else if(precision == 'd')
            testing_gebd2_gebrd<true, true, 1, double>(argus);
        else if(precision == 'c')
            testing_gebd2_gebrd<true, true, 1, rocblas_float_complex>(argus);
        else if(precision == 'z')
            testing_gebd2_gebrd<true, true, 1, rocblas_double_complex>(argus);
    }
    else if(function == "gebrd_strided_batched")
    {
        if(precision == 's')
            testing_gebd2_gebrd<false, true, 1, float>(argus);
        else if(precision == 'd')
            testing_gebd2_gebrd<false, true, 1, double>(argus);
        else if(precision == 'c')
            testing_gebd2_gebrd<false, true, 1, rocblas_float_complex>(argus);
        else if(precision == 'z')
            testing_gebd2_gebrd<false, true, 1, rocblas_double_complex>(argus);
    }
    else if(function == "lacgv")
    {
        if(precision == 'c')
            testing_lacgv<rocblas_float_complex>(argus);
        else if(precision == 'z')
            testing_lacgv<rocblas_double_complex>(argus);
        else
            throw std::invalid_argument("This function does not support the given --precision");
    }
    else if(function == "laswp")
    {
        if(precision == 's')
            testing_laswp<float>(argus);
        else if(precision == 'd')
            testing_laswp<double>(argus);
        else if(precision == 'c')
            testing_laswp<rocblas_float_complex>(argus);
        else if(precision == 'z')
            testing_laswp<rocblas_double_complex>(argus);
    }
    else if(function == "larfg")
    {
        if(precision == 's')
            testing_larfg<float>(argus);
        else if(precision == 'd')
            testing_larfg<double>(argus);
        else if(precision == 'c')
            testing_larfg<rocblas_float_complex>(argus);
        else if(precision == 'z')
            testing_larfg<rocblas_double_complex>(argus);
    }
    else if(function == "larf")
    {
        if(precision == 's')
            testing_larf<float>(argus);
        else if(precision == 'd')
            testing_larf<double>(argus);
        else if(precision == 'c')
            testing_larf<rocblas_float_complex>(argus);
        else if(precision == 'z')
            testing_larf<rocblas_double_complex>(argus);
    }
    else if(function == "larft")
    {
        if(precision == 's')
            testing_larft<float>(argus);
        else if(precision == 'd')
            testing_larft<double>(argus);
        else if(precision == 'c')
            testing_larft<rocblas_float_complex>(argus);
        else if(precision == 'z')
            testing_larft<rocblas_double_complex>(argus);
    }
    else if(function == "larfb")
    {
        if(precision == 's')
            testing_larfb<float>(argus);
        else if(precision == 'd')
            testing_larfb<double>(argus);
        else if(precision == 'c')
            testing_larfb<rocblas_float_complex>(argus);
        else if(precision == 'z')
            testing_larfb<rocblas_double_complex>(argus);
    }
    else if(function == "latrd")
    {
        if(precision == 's')
            testing_latrd<float>(argus);
        else if(precision == 'd')
            testing_latrd<double>(argus);
        else if(precision == 'c')
            testing_latrd<rocblas_float_complex>(argus);
        else if(precision == 'z')
            testing_latrd<rocblas_double_complex>(argus);
    }
    else if(function == "labrd")
    {
        if(precision == 's')
            testing_labrd<float>(argus);
        else if(precision == 'd')
            testing_labrd<double>(argus);
        else if(precision == 'c')
            testing_labrd<rocblas_float_complex>(argus);
        else if(precision == 'z')
            testing_labrd<rocblas_double_complex>(argus);
    }
    else if(function == "org2r")
    {
        if(precision == 's')
            testing_orgxr_ungxr<float, 0>(argus);
        else if(precision == 'd')
            testing_orgxr_ungxr<double, 0>(argus);
        else
            throw std::invalid_argument("This function does not support the given --precision");
    }
    else if(function == "ung2r")
    {
        if(precision == 'c')
            testing_orgxr_ungxr<rocblas_float_complex, 0>(argus);
        else if(precision == 'z')
            testing_orgxr_ungxr<rocblas_double_complex, 0>(argus);
        else
            throw std::invalid_argument("This function does not support the given --precision");
    }
    else if(function == "orgqr")
    {
        if(precision == 's')
            testing_orgxr_ungxr<float, 1>(argus);
        else if(precision == 'd')
            testing_orgxr_ungxr<double, 1>(argus);
        else
            throw std::invalid_argument("This function does not support the given --precision");
    }
    else if(function == "ungqr")
    {
        if(precision == 'c')
            testing_orgxr_ungxr<rocblas_float_complex, 1>(argus);
        else if(precision == 'z')
            testing_orgxr_ungxr<rocblas_double_complex, 1>(argus);
        else
            throw std::invalid_argument("This function does not support the given --precision");
    }
    else if(function == "orgl2")
    {
        if(precision == 's')
            testing_orglx_unglx<float, 0>(argus);
        else if(precision == 'd')
            testing_orglx_unglx<double, 0>(argus);
        else
            throw std::invalid_argument("This function does not support the given --precision");
    }
    else if(function == "ungl2")
    {
        if(precision == 'c')
            testing_orglx_unglx<rocblas_float_complex, 0>(argus);
        else if(precision == 'z')
            testing_orglx_unglx<rocblas_double_complex, 0>(argus);
        else
            throw std::invalid_argument("This function does not support the given --precision");
    }
    else if(function == "orglq")
    {
        if(precision == 's')
            testing_orglx_unglx<float, 1>(argus);
        else if(precision == 'd')
            testing_orglx_unglx<double, 1>(argus);
        else
            throw std::invalid_argument("This function does not support the given --precision");
    }
    else if(function == "unglq")
    {
        if(precision == 'c')
            testing_orglx_unglx<rocblas_float_complex, 1>(argus);
        else if(precision == 'z')
            testing_orglx_unglx<rocblas_double_complex, 1>(argus);
        else
            throw std::invalid_argument("This function does not support the given --precision");
    }
    else if(function == "orgql")
    {
        if(precision == 's')
            testing_orgxl_ungxl<float, 1>(argus);
        else if(precision == 'd')
            testing_orgxl_ungxl<double, 1>(argus);
        else
            throw std::invalid_argument("This function does not support the given --precision");
    }
    else if(function == "ungql")
    {
        if(precision == 'c')
            testing_orgxl_ungxl<rocblas_float_complex, 1>(argus);
        else if(precision == 'z')
            testing_orgxl_ungxl<rocblas_double_complex, 1>(argus);
        else
            throw std::invalid_argument("This function does not support the given --precision");
    }
    else if(function == "orgbr")
    {
        if(precision == 's')
            testing_orgbr_ungbr<float>(argus);
        else if(precision == 'd')
            testing_orgbr_ungbr<double>(argus);
        else
            throw std::invalid_argument("This function does not support the given --precision");
    }
    else if(function == "ungbr")
    {
        if(precision == 'c')
            testing_orgbr_ungbr<rocblas_float_complex>(argus);
        else if(precision == 'z')
            testing_orgbr_ungbr<rocblas_double_complex>(argus);
        else
            throw std::invalid_argument("This function does not support the given --precision");
    }
    else if(function == "orgtr")
    {
        if(precision == 's')
            testing_orgtr_ungtr<float>(argus);
        else if(precision == 'd')
            testing_orgtr_ungtr<double>(argus);
        else
            throw std::invalid_argument("This function does not support the given --precision");
    }
    else if(function == "ungtr")
    {
        if(precision == 'c')
            testing_orgtr_ungtr<rocblas_float_complex>(argus);
        else if(precision == 'z')
            testing_orgtr_ungtr<rocblas_double_complex>(argus);
        else
            throw std::invalid_argument("This function does not support the given --precision");
    }
    else if(function == "orm2r")
    {
        if(precision == 's')
            testing_ormxr_unmxr<float, 0>(argus);
        else if(precision == 'd')
            testing_ormxr_unmxr<double, 0>(argus);
        else
            throw std::invalid_argument("This function does not support the given --precision");
    }
    else if(function == "unm2r")
    {
        if(precision == 'c')
            testing_ormxr_unmxr<rocblas_float_complex, 0>(argus);
        else if(precision == 'z')
            testing_ormxr_unmxr<rocblas_double_complex, 0>(argus);
        else
            throw std::invalid_argument("This function does not support the given --precision");
    }
    else if(function == "ormqr")
    {
        if(precision == 's')
            testing_ormxr_unmxr<float, 1>(argus);
        else if(precision == 'd')
            testing_ormxr_unmxr<double, 1>(argus);
        else
            throw std::invalid_argument("This function does not support the given --precision");
    }
    else if(function == "unmqr")
    {
        if(precision == 'c')
            testing_ormxr_unmxr<rocblas_float_complex, 1>(argus);
        else if(precision == 'z')
            testing_ormxr_unmxr<rocblas_double_complex, 1>(argus);
        else
            throw std::invalid_argument("This function does not support the given --precision");
    }
    else if(function == "orml2")
    {
        if(precision == 's')
            testing_ormlx_unmlx<float, 0>(argus);
        else if(precision == 'd')
            testing_ormlx_unmlx<double, 0>(argus);
        else
            throw std::invalid_argument("This function does not support the given --precision");
    }
    else if(function == "unml2")
    {
        if(precision == 'c')
            testing_ormlx_unmlx<rocblas_float_complex, 0>(argus);
        else if(precision == 'z')
            testing_ormlx_unmlx<rocblas_double_complex, 0>(argus);
        else
            throw std::invalid_argument("This function does not support the given --precision");
    }
    else if(function == "ormlq")
    {
        if(precision == 's')
            testing_ormlx_unmlx<float, 1>(argus);
        else if(precision == 'd')
            testing_ormlx_unmlx<double, 1>(argus);
        else
            throw std::invalid_argument("This function does not support the given --precision");
    }
    else if(function == "unmlq")
    {
        if(precision == 'c')
            testing_ormlx_unmlx<rocblas_float_complex, 1>(argus);
        else if(precision == 'z')
            testing_ormlx_unmlx<rocblas_double_complex, 1>(argus);
        else
            throw std::invalid_argument("This function does not support the given --precision");
    }
    else if(function == "orm2l")
    {
        if(precision == 's')
            testing_ormxl_unmxl<float, 0>(argus);
        else if(precision == 'd')
            testing_ormxl_unmxl<double, 0>(argus);
        else
            throw std::invalid_argument("This function does not support the given --precision");
    }
    else if(function == "unm2l")
    {
        if(precision == 'c')
            testing_ormxl_unmxl<rocblas_float_complex, 0>(argus);
        else if(precision == 'z')
            testing_ormxl_unmxl<rocblas_double_complex, 0>(argus);
        else
            throw std::invalid_argument("This function does not support the given --precision");
    }
    else if(function == "ormql")
    {
        if(precision == 's')
            testing_ormxl_unmxl<float, 1>(argus);
        else if(precision == 'd')
            testing_ormxl_unmxl<double, 1>(argus);
        else
            throw std::invalid_argument("This function does not support the given --precision");
    }
    else if(function == "unmql")
    {
        if(precision == 'c')
            testing_ormxl_unmxl<rocblas_float_complex, 1>(argus);
        else if(precision == 'z')
            testing_ormxl_unmxl<rocblas_double_complex, 1>(argus);
        else
            throw std::invalid_argument("This function does not support the given --precision");
    }
    else if(function == "ormbr")
    {
        if(precision == 's')
            testing_ormbr_unmbr<float>(argus);
        else if(precision == 'd')
            testing_ormbr_unmbr<double>(argus);
        else
            throw std::invalid_argument("This function does not support the given --precision");
    }
    else if(function == "unmbr")
    {
        if(precision == 'c')
            testing_ormbr_unmbr<rocblas_float_complex>(argus);
        else if(precision == 'z')
            testing_ormbr_unmbr<rocblas_double_complex>(argus);
        else
            throw std::invalid_argument("This function does not support the given --precision");
    }
    else if(function == "ormtr")
    {
        if(precision == 's')
            testing_ormtr_unmtr<float>(argus);
        else if(precision == 'd')
            testing_ormtr_unmtr<double>(argus);
        else
            throw std::invalid_argument("This function does not support the given --precision");
    }
    else if(function == "unmtr")
    {
        if(precision == 'c')
            testing_ormtr_unmtr<rocblas_float_complex>(argus);
        else if(precision == 'z')
            testing_ormtr_unmtr<rocblas_double_complex>(argus);
        else
            throw std::invalid_argument("This function does not support the given --precision");
    }
    else if(function == "bdsqr")
    {
        if(precision == 's')
            testing_bdsqr<float>(argus);
        else if(precision == 'd')
            testing_bdsqr<double>(argus);
        else if(precision == 'c')
            testing_bdsqr<rocblas_float_complex>(argus);
        else if(precision == 'z')
            testing_bdsqr<rocblas_double_complex>(argus);
    }
    else if(function == "sytd2")
    {
        if(precision == 's')
            testing_sytxx_hetxx<false, false, 0, float>(argus);
        else if(precision == 'd')
            testing_sytxx_hetxx<false, false, 0, double>(argus);
        else
            throw std::invalid_argument("This function does not support the given --precision");
    }
    else if(function == "sytd2_batched")
    {
        if(precision == 's')
            testing_sytxx_hetxx<true, true, 0, float>(argus);
        else if(precision == 'd')
            testing_sytxx_hetxx<true, true, 0, double>(argus);
        else
            throw std::invalid_argument("This function does not support the given --precision");
    }
    else if(function == "sytd2_strided_batched")
    {
        if(precision == 's')
            testing_sytxx_hetxx<false, true, 0, float>(argus);
        else if(precision == 'd')
            testing_sytxx_hetxx<false, true, 0, double>(argus);
        else
            throw std::invalid_argument("This function does not support the given --precision");
    }
    else if(function == "sytrd")
    {
        if(precision == 's')
            testing_sytxx_hetxx<false, false, 1, float>(argus);
        else if(precision == 'd')
            testing_sytxx_hetxx<false, false, 1, double>(argus);
        else
            throw std::invalid_argument("This function does not support the given --precision");
    }
    else if(function == "sytrd_batched")
    {
        if(precision == 's')
            testing_sytxx_hetxx<true, true, 1, float>(argus);
        else if(precision == 'd')
            testing_sytxx_hetxx<true, true, 1, double>(argus);
        else
            throw std::invalid_argument("This function does not support the given --precision");
    }
    else if(function == "sytrd_strided_batched")
    {
        if(precision == 's')
            testing_sytxx_hetxx<false, true, 1, float>(argus);
        else if(precision == 'd')
            testing_sytxx_hetxx<false, true, 1, double>(argus);
        else
            throw std::invalid_argument("This function does not support the given --precision");
    }
    else if(function == "hetd2")
    {
        if(precision == 'c')
            testing_sytxx_hetxx<false, false, 0, rocblas_float_complex>(argus);
        else if(precision == 'z')
            testing_sytxx_hetxx<false, false, 0, rocblas_double_complex>(argus);
        else
            throw std::invalid_argument("This function does not support the given --precision");
    }
    else if(function == "hetd2_batched")
    {
        if(precision == 'c')
            testing_sytxx_hetxx<true, true, 0, rocblas_float_complex>(argus);
        else if(precision == 'z')
            testing_sytxx_hetxx<true, true, 0, rocblas_double_complex>(argus);
        else
            throw std::invalid_argument("This function does not support the given --precision");
    }
    else if(function == "hetd2_strided_batched")
    {
        if(precision == 'c')
            testing_sytxx_hetxx<false, true, 0, rocblas_float_complex>(argus);
        else if(precision == 'z')
            testing_sytxx_hetxx<false, true, 0, rocblas_double_complex>(argus);
        else
            throw std::invalid_argument("This function does not support the given --precision");
    }
    else if(function == "hetrd")
    {
        if(precision == 'c')
            testing_sytxx_hetxx<false, false, 1, rocblas_float_complex>(argus);
        else if(precision == 'z')
            testing_sytxx_hetxx<false, false, 1, rocblas_double_complex>(argus);
        else
            throw std::invalid_argument("This function does not support the given --precision");
    }
    else if(function == "hetrd_batched")
    {
        if(precision == 'c')
            testing_sytxx_hetxx<true, true, 1, rocblas_float_complex>(argus);
        else if(precision == 'z')
            testing_sytxx_hetxx<true, true, 1, rocblas_double_complex>(argus);
        else
            throw std::invalid_argument("This function does not support the given --precision");
    }
    else if(function == "hetrd_strided_batched")
    {
        if(precision == 'c')
            testing_sytxx_hetxx<false, true, 1, rocblas_float_complex>(argus);
        else if(precision == 'z')
            testing_sytxx_hetxx<false, true, 1, rocblas_double_complex>(argus);
        else
            throw std::invalid_argument("This function does not support the given --precision");
    }
    else if(function == "sterf")
    {
        if(precision == 's')
            testing_sterf<float>(argus);
        else if(precision == 'd')
            testing_sterf<double>(argus);
        else
            throw std::invalid_argument("This function does not support the given --precision");
    }
    else if(function == "steqr")
    {
        if(precision == 's')
            testing_steqr<float, float>(argus);
        else if(precision == 'd')
            testing_steqr<double, double>(argus);
        else if(precision == 'c')
            testing_steqr<float, rocblas_float_complex>(argus);
        else if(precision == 'z')
            testing_steqr<double, rocblas_double_complex>(argus);
    }
    else if(function == "sygs2")
    {
        if(precision == 's')
            testing_sygsx_hegsx<false, false, 0, float>(argus);
        else if(precision == 'd')
            testing_sygsx_hegsx<false, false, 0, double>(argus);
        else
            throw std::invalid_argument("This function does not support the given --precision");
    }
    else if(function == "sygs2_batched")
    {
        if(precision == 's')
            testing_sygsx_hegsx<true, true, 0, float>(argus);
        else if(precision == 'd')
            testing_sygsx_hegsx<true, true, 0, double>(argus);
        else
            throw std::invalid_argument("This function does not support the given --precision");
    }
    else if(function == "sygs2_strided_batched")
    {
        if(precision == 's')
            testing_sygsx_hegsx<false, true, 0, float>(argus);
        else if(precision == 'd')
            testing_sygsx_hegsx<false, true, 0, double>(argus);
        else
            throw std::invalid_argument("This function does not support the given --precision");
    }
    else if(function == "sygst")
    {
        if(precision == 's')
            testing_sygsx_hegsx<false, false, 1, float>(argus);
        else if(precision == 'd')
            testing_sygsx_hegsx<false, false, 1, double>(argus);
        else
            throw std::invalid_argument("This function does not support the given --precision");
    }
    else if(function == "sygst_batched")
    {
        if(precision == 's')
            testing_sygsx_hegsx<true, true, 1, float>(argus);
        else if(precision == 'd')
            testing_sygsx_hegsx<true, true, 1, double>(argus);
        else
            throw std::invalid_argument("This function does not support the given --precision");
    }
    else if(function == "sygst_strided_batched")
    {
        if(precision == 's')
            testing_sygsx_hegsx<false, true, 1, float>(argus);
        else if(precision == 'd')
            testing_sygsx_hegsx<false, true, 1, double>(argus);
        else
            throw std::invalid_argument("This function does not support the given --precision");
    }
    else if(function == "hegs2")
    {
        if(precision == 'c')
            testing_sygsx_hegsx<false, false, 0, rocblas_float_complex>(argus);
        else if(precision == 'z')
            testing_sygsx_hegsx<false, false, 0, rocblas_double_complex>(argus);
        else
            throw std::invalid_argument("This function does not support the given --precision");
    }
    else if(function == "hegs2_batched")
    {
        if(precision == 'c')
            testing_sygsx_hegsx<true, true, 0, rocblas_float_complex>(argus);
        else if(precision == 'z')
            testing_sygsx_hegsx<true, true, 0, rocblas_double_complex>(argus);
        else
            throw std::invalid_argument("This function does not support the given --precision");
    }
    else if(function == "hegs2_strided_batched")
    {
        if(precision == 'c')
            testing_sygsx_hegsx<false, true, 0, rocblas_float_complex>(argus);
        else if(precision == 'z')
            testing_sygsx_hegsx<false, true, 0, rocblas_double_complex>(argus);
        else
            throw std::invalid_argument("This function does not support the given --precision");
    }
    else if(function == "hegst")
    {
        if(precision == 'c')
            testing_sygsx_hegsx<false, false, 1, rocblas_float_complex>(argus);
        else if(precision == 'z')
            testing_sygsx_hegsx<false, false, 1, rocblas_double_complex>(argus);
        else
            throw std::invalid_argument("This function does not support the given --precision");
    }
    else if(function == "hegst_batched")
    {
        if(precision == 'c')
            testing_sygsx_hegsx<true, true, 1, rocblas_float_complex>(argus);
        else if(precision == 'z')
            testing_sygsx_hegsx<true, true, 1, rocblas_double_complex>(argus);
        else
            throw std::invalid_argument("This function does not support the given --precision");
    }
    else if(function == "hegst_strided_batched")
    {
        if(precision == 'c')
            testing_sygsx_hegsx<false, true, 1, rocblas_float_complex>(argus);
        else if(precision == 'z')
            testing_sygsx_hegsx<false, true, 1, rocblas_double_complex>(argus);
        else
            throw std::invalid_argument("This function does not support the given --precision");
    }
    else if(function == "sygv")
    {
        if(precision == 's')
            testing_sygv_hegv<false, false, float>(argus);
        else if(precision == 'd')
            testing_sygv_hegv<false, false, double>(argus);
        else
            throw std::invalid_argument("This function does not support the given --precision");
    }
    else if(function == "sygv_batched")
    {
        if(precision == 's')
            testing_sygv_hegv<true, true, float>(argus);
        else if(precision == 'd')
            testing_sygv_hegv<true, true, double>(argus);
        else
            throw std::invalid_argument("This function does not support the given --precision");
    }
    else if(function == "sygv_strided_batched")
    {
        if(precision == 's')
            testing_sygv_hegv<false, true, float>(argus);
        else if(precision == 'd')
            testing_sygv_hegv<false, true, double>(argus);
        else
            throw std::invalid_argument("This function does not support the given --precision");
    }
    else if(function == "hegv")
    {
        if(precision == 'c')
            testing_sygv_hegv<false, false, rocblas_float_complex>(argus);
        else if(precision == 'z')
            testing_sygv_hegv<false, false, rocblas_double_complex>(argus);
        else
            throw std::invalid_argument("This function does not support the given --precision");
    }
    else if(function == "hegv_batched")
    {
        if(precision == 'c')
            testing_sygv_hegv<true, true, rocblas_float_complex>(argus);
        else if(precision == 'z')
            testing_sygv_hegv<true, true, rocblas_double_complex>(argus);
        else
            throw std::invalid_argument("This function does not support the given --precision");
    }
    else if(function == "hegv_strided_batched")
    {
        if(precision == 'c')
            testing_sygv_hegv<false, true, rocblas_float_complex>(argus);
        else if(precision == 'z')
            testing_sygv_hegv<false, true, rocblas_double_complex>(argus);
        else
            throw std::invalid_argument("This function does not support the given --precision");
    }
    else
        throw std::invalid_argument("Invalid value for --function");
=======
    rocsolver_dispatcher::invoke(function, precision, argus);
>>>>>>> 38c96fce

    return 0;
}

catch(const std::invalid_argument& exp)
{
    rocsolver_cerr << exp.what() << std::endl;
    return -1;
}<|MERGE_RESOLUTION|>--- conflicted
+++ resolved
@@ -2,49 +2,8 @@
  * Copyright (c) 2016-2021 Advanced Micro Devices, Inc.
  * ************************************************************************ */
 
-<<<<<<< HEAD
-#include "testing_bdsqr.hpp"
-#include "testing_gebd2_gebrd.hpp"
-#include "testing_gelq2_gelqf.hpp"
-#include "testing_gels.hpp"
-#include "testing_geql2_geqlf.hpp"
-#include "testing_geqr2_geqrf.hpp"
-#include "testing_gesvd.hpp"
-#include "testing_getf2_getrf.hpp"
-#include "testing_getf2_getrf_npvt.hpp"
-#include "testing_getri.hpp"
-#include "testing_getrs.hpp"
-#include "testing_labrd.hpp"
-#include "testing_lacgv.hpp"
-#include "testing_larf.hpp"
-#include "testing_larfb.hpp"
-#include "testing_larfg.hpp"
-#include "testing_larft.hpp"
-#include "testing_laswp.hpp"
-#include "testing_latrd.hpp"
-#include "testing_orgbr_ungbr.hpp"
-#include "testing_orglx_unglx.hpp"
-#include "testing_orgtr_ungtr.hpp"
-#include "testing_orgxl_ungxl.hpp"
-#include "testing_orgxr_ungxr.hpp"
-#include "testing_ormbr_unmbr.hpp"
-#include "testing_ormlx_unmlx.hpp"
-#include "testing_ormtr_unmtr.hpp"
-#include "testing_ormxl_unmxl.hpp"
-#include "testing_ormxr_unmxr.hpp"
-#include "testing_potf2_potrf.hpp"
-#include "testing_steqr.hpp"
-#include "testing_sterf.hpp"
-#include "testing_sygsx_hegsx.hpp"
-#include "testing_sygv_hegv.hpp"
-#include "testing_sytxx_hetxx.hpp"
-#include <boost/program_options.hpp>
-
-namespace po = boost::program_options;
-=======
 #include "../rocblascommon/program_options.hpp"
 #include "rocsolver_dispatcher.hpp"
->>>>>>> 38c96fce
 
 int main(int argc, char* argv[])
 try
@@ -314,1286 +273,7 @@
         throw std::invalid_argument("Invalid value for --itype");
 
     // select and dispatch function test/benchmark
-<<<<<<< HEAD
-    // (TODO) MOVE THIS TO A SEPARATE IMPROVED DISPATCH FUNCTION
-    if(function == "potf2")
-    {
-        if(precision == 's')
-            testing_potf2_potrf<false, false, 0, float>(argus);
-        else if(precision == 'd')
-            testing_potf2_potrf<false, false, 0, double>(argus);
-        else if(precision == 'c')
-            testing_potf2_potrf<false, false, 0, rocblas_float_complex>(argus);
-        else if(precision == 'z')
-            testing_potf2_potrf<false, false, 0, rocblas_double_complex>(argus);
-    }
-    else if(function == "potf2_batched")
-    {
-        if(precision == 's')
-            testing_potf2_potrf<true, true, 0, float>(argus);
-        else if(precision == 'd')
-            testing_potf2_potrf<true, true, 0, double>(argus);
-        else if(precision == 'c')
-            testing_potf2_potrf<true, true, 0, rocblas_float_complex>(argus);
-        else if(precision == 'z')
-            testing_potf2_potrf<true, true, 0, rocblas_double_complex>(argus);
-    }
-    else if(function == "potf2_strided_batched")
-    {
-        if(precision == 's')
-            testing_potf2_potrf<false, true, 0, float>(argus);
-        else if(precision == 'd')
-            testing_potf2_potrf<false, true, 0, double>(argus);
-        else if(precision == 'c')
-            testing_potf2_potrf<false, true, 0, rocblas_float_complex>(argus);
-        else if(precision == 'z')
-            testing_potf2_potrf<false, true, 0, rocblas_double_complex>(argus);
-    }
-    else if(function == "potrf")
-    {
-        if(precision == 's')
-            testing_potf2_potrf<false, false, 1, float>(argus);
-        else if(precision == 'd')
-            testing_potf2_potrf<false, false, 1, double>(argus);
-        else if(precision == 'c')
-            testing_potf2_potrf<false, false, 1, rocblas_float_complex>(argus);
-        else if(precision == 'z')
-            testing_potf2_potrf<false, false, 1, rocblas_double_complex>(argus);
-    }
-    else if(function == "potrf_batched")
-    {
-        if(precision == 's')
-            testing_potf2_potrf<true, true, 1, float>(argus);
-        else if(precision == 'd')
-            testing_potf2_potrf<true, true, 1, double>(argus);
-        else if(precision == 'c')
-            testing_potf2_potrf<true, true, 1, rocblas_float_complex>(argus);
-        else if(precision == 'z')
-            testing_potf2_potrf<true, true, 1, rocblas_double_complex>(argus);
-    }
-    else if(function == "potrf_strided_batched")
-    {
-        if(precision == 's')
-            testing_potf2_potrf<false, true, 1, float>(argus);
-        else if(precision == 'd')
-            testing_potf2_potrf<false, true, 1, double>(argus);
-        else if(precision == 'c')
-            testing_potf2_potrf<false, true, 1, rocblas_float_complex>(argus);
-        else if(precision == 'z')
-            testing_potf2_potrf<false, true, 1, rocblas_double_complex>(argus);
-    }
-    else if(function == "getf2_npvt")
-    {
-        if(precision == 's')
-            testing_getf2_getrf_npvt<false, false, 0, float>(argus);
-        else if(precision == 'd')
-            testing_getf2_getrf_npvt<false, false, 0, double>(argus);
-        else if(precision == 'c')
-            testing_getf2_getrf_npvt<false, false, 0, rocblas_float_complex>(argus);
-        else if(precision == 'z')
-            testing_getf2_getrf_npvt<false, false, 0, rocblas_double_complex>(argus);
-    }
-    else if(function == "getf2_npvt_batched")
-    {
-        if(precision == 's')
-            testing_getf2_getrf_npvt<true, true, 0, float>(argus);
-        else if(precision == 'd')
-            testing_getf2_getrf_npvt<true, true, 0, double>(argus);
-        else if(precision == 'c')
-            testing_getf2_getrf_npvt<true, true, 0, rocblas_float_complex>(argus);
-        else if(precision == 'z')
-            testing_getf2_getrf_npvt<true, true, 0, rocblas_double_complex>(argus);
-    }
-    else if(function == "getf2_npvt_strided_batched")
-    {
-        if(precision == 's')
-            testing_getf2_getrf_npvt<false, true, 0, float>(argus);
-        else if(precision == 'd')
-            testing_getf2_getrf_npvt<false, true, 0, double>(argus);
-        else if(precision == 'c')
-            testing_getf2_getrf_npvt<false, true, 0, rocblas_float_complex>(argus);
-        else if(precision == 'z')
-            testing_getf2_getrf_npvt<false, true, 0, rocblas_double_complex>(argus);
-    }
-    else if(function == "getrf_npvt")
-    {
-        if(precision == 's')
-            testing_getf2_getrf_npvt<false, false, 1, float>(argus);
-        else if(precision == 'd')
-            testing_getf2_getrf_npvt<false, false, 1, double>(argus);
-        else if(precision == 'c')
-            testing_getf2_getrf_npvt<false, false, 1, rocblas_float_complex>(argus);
-        else if(precision == 'z')
-            testing_getf2_getrf_npvt<false, false, 1, rocblas_double_complex>(argus);
-    }
-    else if(function == "getrf_npvt_batched")
-    {
-        if(precision == 's')
-            testing_getf2_getrf_npvt<true, true, 1, float>(argus);
-        else if(precision == 'd')
-            testing_getf2_getrf_npvt<true, true, 1, double>(argus);
-        else if(precision == 'c')
-            testing_getf2_getrf_npvt<true, true, 1, rocblas_float_complex>(argus);
-        else if(precision == 'z')
-            testing_getf2_getrf_npvt<true, true, 1, rocblas_double_complex>(argus);
-    }
-    else if(function == "getrf_npvt_strided_batched")
-    {
-        if(precision == 's')
-            testing_getf2_getrf_npvt<false, true, 1, float>(argus);
-        else if(precision == 'd')
-            testing_getf2_getrf_npvt<false, true, 1, double>(argus);
-        else if(precision == 'c')
-            testing_getf2_getrf_npvt<false, true, 1, rocblas_float_complex>(argus);
-        else if(precision == 'z')
-            testing_getf2_getrf_npvt<false, true, 1, rocblas_double_complex>(argus);
-    }
-    else if(function == "getf2")
-    {
-        if(precision == 's')
-            testing_getf2_getrf<false, false, 0, float>(argus);
-        else if(precision == 'd')
-            testing_getf2_getrf<false, false, 0, double>(argus);
-        else if(precision == 'c')
-            testing_getf2_getrf<false, false, 0, rocblas_float_complex>(argus);
-        else if(precision == 'z')
-            testing_getf2_getrf<false, false, 0, rocblas_double_complex>(argus);
-    }
-    else if(function == "getf2_batched")
-    {
-        if(precision == 's')
-            testing_getf2_getrf<true, true, 0, float>(argus);
-        else if(precision == 'd')
-            testing_getf2_getrf<true, true, 0, double>(argus);
-        else if(precision == 'c')
-            testing_getf2_getrf<true, true, 0, rocblas_float_complex>(argus);
-        else if(precision == 'z')
-            testing_getf2_getrf<true, true, 0, rocblas_double_complex>(argus);
-    }
-    else if(function == "getf2_strided_batched")
-    {
-        if(precision == 's')
-            testing_getf2_getrf<false, true, 0, float>(argus);
-        else if(precision == 'd')
-            testing_getf2_getrf<false, true, 0, double>(argus);
-        else if(precision == 'c')
-            testing_getf2_getrf<false, true, 0, rocblas_float_complex>(argus);
-        else if(precision == 'z')
-            testing_getf2_getrf<false, true, 0, rocblas_double_complex>(argus);
-    }
-    else if(function == "getrf")
-    {
-        if(precision == 's')
-            testing_getf2_getrf<false, false, 1, float>(argus);
-        else if(precision == 'd')
-            testing_getf2_getrf<false, false, 1, double>(argus);
-        else if(precision == 'c')
-            testing_getf2_getrf<false, false, 1, rocblas_float_complex>(argus);
-        else if(precision == 'z')
-            testing_getf2_getrf<false, false, 1, rocblas_double_complex>(argus);
-    }
-    else if(function == "getrf_batched")
-    {
-        if(precision == 's')
-            testing_getf2_getrf<true, true, 1, float>(argus);
-        else if(precision == 'd')
-            testing_getf2_getrf<true, true, 1, double>(argus);
-        else if(precision == 'c')
-            testing_getf2_getrf<true, true, 1, rocblas_float_complex>(argus);
-        else if(precision == 'z')
-            testing_getf2_getrf<true, true, 1, rocblas_double_complex>(argus);
-    }
-    else if(function == "getrf_strided_batched")
-    {
-        if(precision == 's')
-            testing_getf2_getrf<false, true, 1, float>(argus);
-        else if(precision == 'd')
-            testing_getf2_getrf<false, true, 1, double>(argus);
-        else if(precision == 'c')
-            testing_getf2_getrf<false, true, 1, rocblas_float_complex>(argus);
-        else if(precision == 'z')
-            testing_getf2_getrf<false, true, 1, rocblas_double_complex>(argus);
-    }
-    else if(function == "geqr2")
-    {
-        if(precision == 's')
-            testing_geqr2_geqrf<false, false, 0, float>(argus);
-        else if(precision == 'd')
-            testing_geqr2_geqrf<false, false, 0, double>(argus);
-        else if(precision == 'c')
-            testing_geqr2_geqrf<false, false, 0, rocblas_float_complex>(argus);
-        else if(precision == 'z')
-            testing_geqr2_geqrf<false, false, 0, rocblas_double_complex>(argus);
-    }
-    else if(function == "geqr2_batched")
-    {
-        if(precision == 's')
-            testing_geqr2_geqrf<true, true, 0, float>(argus);
-        else if(precision == 'd')
-            testing_geqr2_geqrf<true, true, 0, double>(argus);
-        else if(precision == 'c')
-            testing_geqr2_geqrf<true, true, 0, rocblas_float_complex>(argus);
-        else if(precision == 'z')
-            testing_geqr2_geqrf<true, true, 0, rocblas_double_complex>(argus);
-    }
-    else if(function == "geqr2_strided_batched")
-    {
-        if(precision == 's')
-            testing_geqr2_geqrf<false, true, 0, float>(argus);
-        else if(precision == 'd')
-            testing_geqr2_geqrf<false, true, 0, double>(argus);
-        else if(precision == 'c')
-            testing_geqr2_geqrf<false, true, 0, rocblas_float_complex>(argus);
-        else if(precision == 'z')
-            testing_geqr2_geqrf<false, true, 0, rocblas_double_complex>(argus);
-    }
-    else if(function == "geqrf")
-    {
-        if(precision == 's')
-            testing_geqr2_geqrf<false, false, 1, float>(argus);
-        else if(precision == 'd')
-            testing_geqr2_geqrf<false, false, 1, double>(argus);
-        else if(precision == 'c')
-            testing_geqr2_geqrf<false, false, 1, rocblas_float_complex>(argus);
-        else if(precision == 'z')
-            testing_geqr2_geqrf<false, false, 1, rocblas_double_complex>(argus);
-    }
-    else if(function == "geqrf_batched")
-    {
-        if(precision == 's')
-            testing_geqr2_geqrf<true, true, 1, float>(argus);
-        else if(precision == 'd')
-            testing_geqr2_geqrf<true, true, 1, double>(argus);
-        else if(precision == 'c')
-            testing_geqr2_geqrf<true, true, 1, rocblas_float_complex>(argus);
-        else if(precision == 'z')
-            testing_geqr2_geqrf<true, true, 1, rocblas_double_complex>(argus);
-    }
-    else if(function == "geqrf_strided_batched")
-    {
-        if(precision == 's')
-            testing_geqr2_geqrf<false, true, 1, float>(argus);
-        else if(precision == 'd')
-            testing_geqr2_geqrf<false, true, 1, double>(argus);
-        else if(precision == 'c')
-            testing_geqr2_geqrf<false, true, 1, rocblas_float_complex>(argus);
-        else if(precision == 'z')
-            testing_geqr2_geqrf<false, true, 1, rocblas_double_complex>(argus);
-    }
-    else if(function == "geqrf_ptr_batched")
-    {
-        if(precision == 's')
-            testing_geqr2_geqrf<true, false, 1, float>(argus);
-        else if(precision == 'd')
-            testing_geqr2_geqrf<true, false, 1, double>(argus);
-        else if(precision == 'c')
-            testing_geqr2_geqrf<true, false, 1, rocblas_float_complex>(argus);
-        else if(precision == 'z')
-            testing_geqr2_geqrf<true, false, 1, rocblas_double_complex>(argus);
-    }
-    else if(function == "geql2")
-    {
-        if(precision == 's')
-            testing_geql2_geqlf<false, false, 0, float>(argus);
-        else if(precision == 'd')
-            testing_geql2_geqlf<false, false, 0, double>(argus);
-        else if(precision == 'c')
-            testing_geql2_geqlf<false, false, 0, rocblas_float_complex>(argus);
-        else if(precision == 'z')
-            testing_geql2_geqlf<false, false, 0, rocblas_double_complex>(argus);
-    }
-    else if(function == "geql2_batched")
-    {
-        if(precision == 's')
-            testing_geql2_geqlf<true, true, 0, float>(argus);
-        else if(precision == 'd')
-            testing_geql2_geqlf<true, true, 0, double>(argus);
-        else if(precision == 'c')
-            testing_geql2_geqlf<true, true, 0, rocblas_float_complex>(argus);
-        else if(precision == 'z')
-            testing_geql2_geqlf<true, true, 0, rocblas_double_complex>(argus);
-    }
-    else if(function == "geql2_strided_batched")
-    {
-        if(precision == 's')
-            testing_geql2_geqlf<false, true, 0, float>(argus);
-        else if(precision == 'd')
-            testing_geql2_geqlf<false, true, 0, double>(argus);
-        else if(precision == 'c')
-            testing_geql2_geqlf<false, true, 0, rocblas_float_complex>(argus);
-        else if(precision == 'z')
-            testing_geql2_geqlf<false, true, 0, rocblas_double_complex>(argus);
-    }
-    else if(function == "geqlf")
-    {
-        if(precision == 's')
-            testing_geql2_geqlf<false, false, 1, float>(argus);
-        else if(precision == 'd')
-            testing_geql2_geqlf<false, false, 1, double>(argus);
-        else if(precision == 'c')
-            testing_geql2_geqlf<false, false, 1, rocblas_float_complex>(argus);
-        else if(precision == 'z')
-            testing_geql2_geqlf<false, false, 1, rocblas_double_complex>(argus);
-    }
-    else if(function == "geqlf_batched")
-    {
-        if(precision == 's')
-            testing_geql2_geqlf<true, true, 1, float>(argus);
-        else if(precision == 'd')
-            testing_geql2_geqlf<true, true, 1, double>(argus);
-        else if(precision == 'c')
-            testing_geql2_geqlf<true, true, 1, rocblas_float_complex>(argus);
-        else if(precision == 'z')
-            testing_geql2_geqlf<true, true, 1, rocblas_double_complex>(argus);
-    }
-    else if(function == "geqlf_strided_batched")
-    {
-        if(precision == 's')
-            testing_geql2_geqlf<false, true, 1, float>(argus);
-        else if(precision == 'd')
-            testing_geql2_geqlf<false, true, 1, double>(argus);
-        else if(precision == 'c')
-            testing_geql2_geqlf<false, true, 1, rocblas_float_complex>(argus);
-        else if(precision == 'z')
-            testing_geql2_geqlf<false, true, 1, rocblas_double_complex>(argus);
-    }
-    else if(function == "gelq2")
-    {
-        if(precision == 's')
-            testing_gelq2_gelqf<false, false, 0, float>(argus);
-        else if(precision == 'd')
-            testing_gelq2_gelqf<false, false, 0, double>(argus);
-        else if(precision == 'c')
-            testing_gelq2_gelqf<false, false, 0, rocblas_float_complex>(argus);
-        else if(precision == 'z')
-            testing_gelq2_gelqf<false, false, 0, rocblas_double_complex>(argus);
-    }
-    else if(function == "gelq2_batched")
-    {
-        if(precision == 's')
-            testing_gelq2_gelqf<true, true, 0, float>(argus);
-        else if(precision == 'd')
-            testing_gelq2_gelqf<true, true, 0, double>(argus);
-        else if(precision == 'c')
-            testing_gelq2_gelqf<true, true, 0, rocblas_float_complex>(argus);
-        else if(precision == 'z')
-            testing_gelq2_gelqf<true, true, 0, rocblas_double_complex>(argus);
-    }
-    else if(function == "gelq2_strided_batched")
-    {
-        if(precision == 's')
-            testing_gelq2_gelqf<false, true, 0, float>(argus);
-        else if(precision == 'd')
-            testing_gelq2_gelqf<false, true, 0, double>(argus);
-        else if(precision == 'c')
-            testing_gelq2_gelqf<false, true, 0, rocblas_float_complex>(argus);
-        else if(precision == 'z')
-            testing_gelq2_gelqf<false, true, 0, rocblas_double_complex>(argus);
-    }
-    else if(function == "gelqf")
-    {
-        if(precision == 's')
-            testing_gelq2_gelqf<false, false, 1, float>(argus);
-        else if(precision == 'd')
-            testing_gelq2_gelqf<false, false, 1, double>(argus);
-        else if(precision == 'c')
-            testing_gelq2_gelqf<false, false, 1, rocblas_float_complex>(argus);
-        else if(precision == 'z')
-            testing_gelq2_gelqf<false, false, 1, rocblas_double_complex>(argus);
-    }
-    else if(function == "gelqf_batched")
-    {
-        if(precision == 's')
-            testing_gelq2_gelqf<true, true, 1, float>(argus);
-        else if(precision == 'd')
-            testing_gelq2_gelqf<true, true, 1, double>(argus);
-        else if(precision == 'c')
-            testing_gelq2_gelqf<true, true, 1, rocblas_float_complex>(argus);
-        else if(precision == 'z')
-            testing_gelq2_gelqf<true, true, 1, rocblas_double_complex>(argus);
-    }
-    else if(function == "gelqf_strided_batched")
-    {
-        if(precision == 's')
-            testing_gelq2_gelqf<false, true, 1, float>(argus);
-        else if(precision == 'd')
-            testing_gelq2_gelqf<false, true, 1, double>(argus);
-        else if(precision == 'c')
-            testing_gelq2_gelqf<false, true, 1, rocblas_float_complex>(argus);
-        else if(precision == 'z')
-            testing_gelq2_gelqf<false, true, 1, rocblas_double_complex>(argus);
-    }
-    else if(function == "getrs")
-    {
-        if(precision == 's')
-            testing_getrs<false, false, float>(argus);
-        else if(precision == 'd')
-            testing_getrs<false, false, double>(argus);
-        else if(precision == 'c')
-            testing_getrs<false, false, rocblas_float_complex>(argus);
-        else if(precision == 'z')
-            testing_getrs<false, false, rocblas_double_complex>(argus);
-    }
-    else if(function == "getrs_batched")
-    {
-        if(precision == 's')
-            testing_getrs<true, true, float>(argus);
-        else if(precision == 'd')
-            testing_getrs<true, true, double>(argus);
-        else if(precision == 'c')
-            testing_getrs<true, true, rocblas_float_complex>(argus);
-        else if(precision == 'z')
-            testing_getrs<true, true, rocblas_double_complex>(argus);
-    }
-    else if(function == "getrs_strided_batched")
-    {
-        if(precision == 's')
-            testing_getrs<false, true, float>(argus);
-        else if(precision == 'd')
-            testing_getrs<false, true, double>(argus);
-        else if(precision == 'c')
-            testing_getrs<false, true, rocblas_float_complex>(argus);
-        else if(precision == 'z')
-            testing_getrs<false, true, rocblas_double_complex>(argus);
-    }
-    else if(function == "gesvd")
-    {
-        if(precision == 's')
-            testing_gesvd<false, false, float>(argus);
-        else if(precision == 'd')
-            testing_gesvd<false, false, double>(argus);
-        else if(precision == 'c')
-            testing_gesvd<false, false, rocblas_float_complex>(argus);
-        else if(precision == 'z')
-            testing_gesvd<false, false, rocblas_double_complex>(argus);
-    }
-    else if(function == "gesvd_batched")
-    {
-        if(precision == 's')
-            testing_gesvd<true, true, float>(argus);
-        else if(precision == 'd')
-            testing_gesvd<true, true, double>(argus);
-        else if(precision == 'c')
-            testing_gesvd<true, true, rocblas_float_complex>(argus);
-        else if(precision == 'z')
-            testing_gesvd<true, true, rocblas_double_complex>(argus);
-    }
-    else if(function == "gesvd_strided_batched")
-    {
-        if(precision == 's')
-            testing_gesvd<false, true, float>(argus);
-        else if(precision == 'd')
-            testing_gesvd<false, true, double>(argus);
-        else if(precision == 'c')
-            testing_gesvd<false, true, rocblas_float_complex>(argus);
-        else if(precision == 'z')
-            testing_gesvd<false, true, rocblas_double_complex>(argus);
-    }
-    else if(function == "getri")
-    {
-        if(precision == 's')
-            testing_getri<false, false, float>(argus);
-        else if(precision == 'd')
-            testing_getri<false, false, double>(argus);
-        else if(precision == 'c')
-            testing_getri<false, false, rocblas_float_complex>(argus);
-        else if(precision == 'z')
-            testing_getri<false, false, rocblas_double_complex>(argus);
-    }
-    else if(function == "getri_batched")
-    {
-        if(precision == 's')
-            testing_getri<true, true, float>(argus);
-        else if(precision == 'd')
-            testing_getri<true, true, double>(argus);
-        else if(precision == 'c')
-            testing_getri<true, true, rocblas_float_complex>(argus);
-        else if(precision == 'z')
-            testing_getri<true, true, rocblas_double_complex>(argus);
-    }
-    else if(function == "getri_strided_batched")
-    {
-        if(precision == 's')
-            testing_getri<false, true, float>(argus);
-        else if(precision == 'd')
-            testing_getri<false, true, double>(argus);
-        else if(precision == 'c')
-            testing_getri<false, true, rocblas_float_complex>(argus);
-        else if(precision == 'z')
-            testing_getri<false, true, rocblas_double_complex>(argus);
-    }
-    else if(function == "getri_outofplace_batched")
-    {
-        if(precision == 's')
-            testing_getri<true, false, float>(argus);
-        else if(precision == 'd')
-            testing_getri<true, false, double>(argus);
-        else if(precision == 'c')
-            testing_getri<true, false, rocblas_float_complex>(argus);
-        else if(precision == 'z')
-            testing_getri<true, false, rocblas_double_complex>(argus);
-    }
-    else if(function == "gels")
-    {
-        if(precision == 's')
-            testing_gels<false, false, float>(argus);
-        else if(precision == 'd')
-            testing_gels<false, false, double>(argus);
-        else if(precision == 'c')
-            testing_gels<false, false, rocblas_float_complex>(argus);
-        else if(precision == 'z')
-            testing_gels<false, false, rocblas_double_complex>(argus);
-    }
-    else if(function == "gels_batched")
-    {
-        if(precision == 's')
-            testing_gels<true, true, float>(argus);
-        else if(precision == 'd')
-            testing_gels<true, true, double>(argus);
-        else if(precision == 'c')
-            testing_gels<true, true, rocblas_float_complex>(argus);
-        else if(precision == 'z')
-            testing_gels<true, true, rocblas_double_complex>(argus);
-    }
-    else if(function == "gels_strided_batched")
-    {
-        if(precision == 's')
-            testing_gels<false, true, float>(argus);
-        else if(precision == 'd')
-            testing_gels<false, true, double>(argus);
-        else if(precision == 'c')
-            testing_gels<false, true, rocblas_float_complex>(argus);
-        else if(precision == 'z')
-            testing_gels<false, true, rocblas_double_complex>(argus);
-    }
-    else if(function == "gebd2")
-    {
-        if(precision == 's')
-            testing_gebd2_gebrd<false, false, 0, float>(argus);
-        else if(precision == 'd')
-            testing_gebd2_gebrd<false, false, 0, double>(argus);
-        else if(precision == 'c')
-            testing_gebd2_gebrd<false, false, 0, rocblas_float_complex>(argus);
-        else if(precision == 'z')
-            testing_gebd2_gebrd<false, false, 0, rocblas_double_complex>(argus);
-    }
-    else if(function == "gebd2_batched")
-    {
-        if(precision == 's')
-            testing_gebd2_gebrd<true, true, 0, float>(argus);
-        else if(precision == 'd')
-            testing_gebd2_gebrd<true, true, 0, double>(argus);
-        else if(precision == 'c')
-            testing_gebd2_gebrd<true, true, 0, rocblas_float_complex>(argus);
-        else if(precision == 'z')
-            testing_gebd2_gebrd<true, true, 0, rocblas_double_complex>(argus);
-    }
-    else if(function == "gebd2_strided_batched")
-    {
-        if(precision == 's')
-            testing_gebd2_gebrd<false, true, 0, float>(argus);
-        else if(precision == 'd')
-            testing_gebd2_gebrd<false, true, 0, double>(argus);
-        else if(precision == 'c')
-            testing_gebd2_gebrd<false, true, 0, rocblas_float_complex>(argus);
-        else if(precision == 'z')
-            testing_gebd2_gebrd<false, true, 0, rocblas_double_complex>(argus);
-    }
-    else if(function == "gebrd")
-    {
-        if(precision == 's')
-            testing_gebd2_gebrd<false, false, 1, float>(argus);
-        else if(precision == 'd')
-            testing_gebd2_gebrd<false, false, 1, double>(argus);
-        else if(precision == 'c')
-            testing_gebd2_gebrd<false, false, 1, rocblas_float_complex>(argus);
-        else if(precision == 'z')
-            testing_gebd2_gebrd<false, false, 1, rocblas_double_complex>(argus);
-    }
-    else if(function == "gebrd_batched")
-    {
-        if(precision == 's')
-            testing_gebd2_gebrd<true, true, 1, float>(argus);
-        else if(precision == 'd')
-            testing_gebd2_gebrd<true, true, 1, double>(argus);
-        else if(precision == 'c')
-            testing_gebd2_gebrd<true, true, 1, rocblas_float_complex>(argus);
-        else if(precision == 'z')
-            testing_gebd2_gebrd<true, true, 1, rocblas_double_complex>(argus);
-    }
-    else if(function == "gebrd_strided_batched")
-    {
-        if(precision == 's')
-            testing_gebd2_gebrd<false, true, 1, float>(argus);
-        else if(precision == 'd')
-            testing_gebd2_gebrd<false, true, 1, double>(argus);
-        else if(precision == 'c')
-            testing_gebd2_gebrd<false, true, 1, rocblas_float_complex>(argus);
-        else if(precision == 'z')
-            testing_gebd2_gebrd<false, true, 1, rocblas_double_complex>(argus);
-    }
-    else if(function == "lacgv")
-    {
-        if(precision == 'c')
-            testing_lacgv<rocblas_float_complex>(argus);
-        else if(precision == 'z')
-            testing_lacgv<rocblas_double_complex>(argus);
-        else
-            throw std::invalid_argument("This function does not support the given --precision");
-    }
-    else if(function == "laswp")
-    {
-        if(precision == 's')
-            testing_laswp<float>(argus);
-        else if(precision == 'd')
-            testing_laswp<double>(argus);
-        else if(precision == 'c')
-            testing_laswp<rocblas_float_complex>(argus);
-        else if(precision == 'z')
-            testing_laswp<rocblas_double_complex>(argus);
-    }
-    else if(function == "larfg")
-    {
-        if(precision == 's')
-            testing_larfg<float>(argus);
-        else if(precision == 'd')
-            testing_larfg<double>(argus);
-        else if(precision == 'c')
-            testing_larfg<rocblas_float_complex>(argus);
-        else if(precision == 'z')
-            testing_larfg<rocblas_double_complex>(argus);
-    }
-    else if(function == "larf")
-    {
-        if(precision == 's')
-            testing_larf<float>(argus);
-        else if(precision == 'd')
-            testing_larf<double>(argus);
-        else if(precision == 'c')
-            testing_larf<rocblas_float_complex>(argus);
-        else if(precision == 'z')
-            testing_larf<rocblas_double_complex>(argus);
-    }
-    else if(function == "larft")
-    {
-        if(precision == 's')
-            testing_larft<float>(argus);
-        else if(precision == 'd')
-            testing_larft<double>(argus);
-        else if(precision == 'c')
-            testing_larft<rocblas_float_complex>(argus);
-        else if(precision == 'z')
-            testing_larft<rocblas_double_complex>(argus);
-    }
-    else if(function == "larfb")
-    {
-        if(precision == 's')
-            testing_larfb<float>(argus);
-        else if(precision == 'd')
-            testing_larfb<double>(argus);
-        else if(precision == 'c')
-            testing_larfb<rocblas_float_complex>(argus);
-        else if(precision == 'z')
-            testing_larfb<rocblas_double_complex>(argus);
-    }
-    else if(function == "latrd")
-    {
-        if(precision == 's')
-            testing_latrd<float>(argus);
-        else if(precision == 'd')
-            testing_latrd<double>(argus);
-        else if(precision == 'c')
-            testing_latrd<rocblas_float_complex>(argus);
-        else if(precision == 'z')
-            testing_latrd<rocblas_double_complex>(argus);
-    }
-    else if(function == "labrd")
-    {
-        if(precision == 's')
-            testing_labrd<float>(argus);
-        else if(precision == 'd')
-            testing_labrd<double>(argus);
-        else if(precision == 'c')
-            testing_labrd<rocblas_float_complex>(argus);
-        else if(precision == 'z')
-            testing_labrd<rocblas_double_complex>(argus);
-    }
-    else if(function == "org2r")
-    {
-        if(precision == 's')
-            testing_orgxr_ungxr<float, 0>(argus);
-        else if(precision == 'd')
-            testing_orgxr_ungxr<double, 0>(argus);
-        else
-            throw std::invalid_argument("This function does not support the given --precision");
-    }
-    else if(function == "ung2r")
-    {
-        if(precision == 'c')
-            testing_orgxr_ungxr<rocblas_float_complex, 0>(argus);
-        else if(precision == 'z')
-            testing_orgxr_ungxr<rocblas_double_complex, 0>(argus);
-        else
-            throw std::invalid_argument("This function does not support the given --precision");
-    }
-    else if(function == "orgqr")
-    {
-        if(precision == 's')
-            testing_orgxr_ungxr<float, 1>(argus);
-        else if(precision == 'd')
-            testing_orgxr_ungxr<double, 1>(argus);
-        else
-            throw std::invalid_argument("This function does not support the given --precision");
-    }
-    else if(function == "ungqr")
-    {
-        if(precision == 'c')
-            testing_orgxr_ungxr<rocblas_float_complex, 1>(argus);
-        else if(precision == 'z')
-            testing_orgxr_ungxr<rocblas_double_complex, 1>(argus);
-        else
-            throw std::invalid_argument("This function does not support the given --precision");
-    }
-    else if(function == "orgl2")
-    {
-        if(precision == 's')
-            testing_orglx_unglx<float, 0>(argus);
-        else if(precision == 'd')
-            testing_orglx_unglx<double, 0>(argus);
-        else
-            throw std::invalid_argument("This function does not support the given --precision");
-    }
-    else if(function == "ungl2")
-    {
-        if(precision == 'c')
-            testing_orglx_unglx<rocblas_float_complex, 0>(argus);
-        else if(precision == 'z')
-            testing_orglx_unglx<rocblas_double_complex, 0>(argus);
-        else
-            throw std::invalid_argument("This function does not support the given --precision");
-    }
-    else if(function == "orglq")
-    {
-        if(precision == 's')
-            testing_orglx_unglx<float, 1>(argus);
-        else if(precision == 'd')
-            testing_orglx_unglx<double, 1>(argus);
-        else
-            throw std::invalid_argument("This function does not support the given --precision");
-    }
-    else if(function == "unglq")
-    {
-        if(precision == 'c')
-            testing_orglx_unglx<rocblas_float_complex, 1>(argus);
-        else if(precision == 'z')
-            testing_orglx_unglx<rocblas_double_complex, 1>(argus);
-        else
-            throw std::invalid_argument("This function does not support the given --precision");
-    }
-    else if(function == "orgql")
-    {
-        if(precision == 's')
-            testing_orgxl_ungxl<float, 1>(argus);
-        else if(precision == 'd')
-            testing_orgxl_ungxl<double, 1>(argus);
-        else
-            throw std::invalid_argument("This function does not support the given --precision");
-    }
-    else if(function == "ungql")
-    {
-        if(precision == 'c')
-            testing_orgxl_ungxl<rocblas_float_complex, 1>(argus);
-        else if(precision == 'z')
-            testing_orgxl_ungxl<rocblas_double_complex, 1>(argus);
-        else
-            throw std::invalid_argument("This function does not support the given --precision");
-    }
-    else if(function == "orgbr")
-    {
-        if(precision == 's')
-            testing_orgbr_ungbr<float>(argus);
-        else if(precision == 'd')
-            testing_orgbr_ungbr<double>(argus);
-        else
-            throw std::invalid_argument("This function does not support the given --precision");
-    }
-    else if(function == "ungbr")
-    {
-        if(precision == 'c')
-            testing_orgbr_ungbr<rocblas_float_complex>(argus);
-        else if(precision == 'z')
-            testing_orgbr_ungbr<rocblas_double_complex>(argus);
-        else
-            throw std::invalid_argument("This function does not support the given --precision");
-    }
-    else if(function == "orgtr")
-    {
-        if(precision == 's')
-            testing_orgtr_ungtr<float>(argus);
-        else if(precision == 'd')
-            testing_orgtr_ungtr<double>(argus);
-        else
-            throw std::invalid_argument("This function does not support the given --precision");
-    }
-    else if(function == "ungtr")
-    {
-        if(precision == 'c')
-            testing_orgtr_ungtr<rocblas_float_complex>(argus);
-        else if(precision == 'z')
-            testing_orgtr_ungtr<rocblas_double_complex>(argus);
-        else
-            throw std::invalid_argument("This function does not support the given --precision");
-    }
-    else if(function == "orm2r")
-    {
-        if(precision == 's')
-            testing_ormxr_unmxr<float, 0>(argus);
-        else if(precision == 'd')
-            testing_ormxr_unmxr<double, 0>(argus);
-        else
-            throw std::invalid_argument("This function does not support the given --precision");
-    }
-    else if(function == "unm2r")
-    {
-        if(precision == 'c')
-            testing_ormxr_unmxr<rocblas_float_complex, 0>(argus);
-        else if(precision == 'z')
-            testing_ormxr_unmxr<rocblas_double_complex, 0>(argus);
-        else
-            throw std::invalid_argument("This function does not support the given --precision");
-    }
-    else if(function == "ormqr")
-    {
-        if(precision == 's')
-            testing_ormxr_unmxr<float, 1>(argus);
-        else if(precision == 'd')
-            testing_ormxr_unmxr<double, 1>(argus);
-        else
-            throw std::invalid_argument("This function does not support the given --precision");
-    }
-    else if(function == "unmqr")
-    {
-        if(precision == 'c')
-            testing_ormxr_unmxr<rocblas_float_complex, 1>(argus);
-        else if(precision == 'z')
-            testing_ormxr_unmxr<rocblas_double_complex, 1>(argus);
-        else
-            throw std::invalid_argument("This function does not support the given --precision");
-    }
-    else if(function == "orml2")
-    {
-        if(precision == 's')
-            testing_ormlx_unmlx<float, 0>(argus);
-        else if(precision == 'd')
-            testing_ormlx_unmlx<double, 0>(argus);
-        else
-            throw std::invalid_argument("This function does not support the given --precision");
-    }
-    else if(function == "unml2")
-    {
-        if(precision == 'c')
-            testing_ormlx_unmlx<rocblas_float_complex, 0>(argus);
-        else if(precision == 'z')
-            testing_ormlx_unmlx<rocblas_double_complex, 0>(argus);
-        else
-            throw std::invalid_argument("This function does not support the given --precision");
-    }
-    else if(function == "ormlq")
-    {
-        if(precision == 's')
-            testing_ormlx_unmlx<float, 1>(argus);
-        else if(precision == 'd')
-            testing_ormlx_unmlx<double, 1>(argus);
-        else
-            throw std::invalid_argument("This function does not support the given --precision");
-    }
-    else if(function == "unmlq")
-    {
-        if(precision == 'c')
-            testing_ormlx_unmlx<rocblas_float_complex, 1>(argus);
-        else if(precision == 'z')
-            testing_ormlx_unmlx<rocblas_double_complex, 1>(argus);
-        else
-            throw std::invalid_argument("This function does not support the given --precision");
-    }
-    else if(function == "orm2l")
-    {
-        if(precision == 's')
-            testing_ormxl_unmxl<float, 0>(argus);
-        else if(precision == 'd')
-            testing_ormxl_unmxl<double, 0>(argus);
-        else
-            throw std::invalid_argument("This function does not support the given --precision");
-    }
-    else if(function == "unm2l")
-    {
-        if(precision == 'c')
-            testing_ormxl_unmxl<rocblas_float_complex, 0>(argus);
-        else if(precision == 'z')
-            testing_ormxl_unmxl<rocblas_double_complex, 0>(argus);
-        else
-            throw std::invalid_argument("This function does not support the given --precision");
-    }
-    else if(function == "ormql")
-    {
-        if(precision == 's')
-            testing_ormxl_unmxl<float, 1>(argus);
-        else if(precision == 'd')
-            testing_ormxl_unmxl<double, 1>(argus);
-        else
-            throw std::invalid_argument("This function does not support the given --precision");
-    }
-    else if(function == "unmql")
-    {
-        if(precision == 'c')
-            testing_ormxl_unmxl<rocblas_float_complex, 1>(argus);
-        else if(precision == 'z')
-            testing_ormxl_unmxl<rocblas_double_complex, 1>(argus);
-        else
-            throw std::invalid_argument("This function does not support the given --precision");
-    }
-    else if(function == "ormbr")
-    {
-        if(precision == 's')
-            testing_ormbr_unmbr<float>(argus);
-        else if(precision == 'd')
-            testing_ormbr_unmbr<double>(argus);
-        else
-            throw std::invalid_argument("This function does not support the given --precision");
-    }
-    else if(function == "unmbr")
-    {
-        if(precision == 'c')
-            testing_ormbr_unmbr<rocblas_float_complex>(argus);
-        else if(precision == 'z')
-            testing_ormbr_unmbr<rocblas_double_complex>(argus);
-        else
-            throw std::invalid_argument("This function does not support the given --precision");
-    }
-    else if(function == "ormtr")
-    {
-        if(precision == 's')
-            testing_ormtr_unmtr<float>(argus);
-        else if(precision == 'd')
-            testing_ormtr_unmtr<double>(argus);
-        else
-            throw std::invalid_argument("This function does not support the given --precision");
-    }
-    else if(function == "unmtr")
-    {
-        if(precision == 'c')
-            testing_ormtr_unmtr<rocblas_float_complex>(argus);
-        else if(precision == 'z')
-            testing_ormtr_unmtr<rocblas_double_complex>(argus);
-        else
-            throw std::invalid_argument("This function does not support the given --precision");
-    }
-    else if(function == "bdsqr")
-    {
-        if(precision == 's')
-            testing_bdsqr<float>(argus);
-        else if(precision == 'd')
-            testing_bdsqr<double>(argus);
-        else if(precision == 'c')
-            testing_bdsqr<rocblas_float_complex>(argus);
-        else if(precision == 'z')
-            testing_bdsqr<rocblas_double_complex>(argus);
-    }
-    else if(function == "sytd2")
-    {
-        if(precision == 's')
-            testing_sytxx_hetxx<false, false, 0, float>(argus);
-        else if(precision == 'd')
-            testing_sytxx_hetxx<false, false, 0, double>(argus);
-        else
-            throw std::invalid_argument("This function does not support the given --precision");
-    }
-    else if(function == "sytd2_batched")
-    {
-        if(precision == 's')
-            testing_sytxx_hetxx<true, true, 0, float>(argus);
-        else if(precision == 'd')
-            testing_sytxx_hetxx<true, true, 0, double>(argus);
-        else
-            throw std::invalid_argument("This function does not support the given --precision");
-    }
-    else if(function == "sytd2_strided_batched")
-    {
-        if(precision == 's')
-            testing_sytxx_hetxx<false, true, 0, float>(argus);
-        else if(precision == 'd')
-            testing_sytxx_hetxx<false, true, 0, double>(argus);
-        else
-            throw std::invalid_argument("This function does not support the given --precision");
-    }
-    else if(function == "sytrd")
-    {
-        if(precision == 's')
-            testing_sytxx_hetxx<false, false, 1, float>(argus);
-        else if(precision == 'd')
-            testing_sytxx_hetxx<false, false, 1, double>(argus);
-        else
-            throw std::invalid_argument("This function does not support the given --precision");
-    }
-    else if(function == "sytrd_batched")
-    {
-        if(precision == 's')
-            testing_sytxx_hetxx<true, true, 1, float>(argus);
-        else if(precision == 'd')
-            testing_sytxx_hetxx<true, true, 1, double>(argus);
-        else
-            throw std::invalid_argument("This function does not support the given --precision");
-    }
-    else if(function == "sytrd_strided_batched")
-    {
-        if(precision == 's')
-            testing_sytxx_hetxx<false, true, 1, float>(argus);
-        else if(precision == 'd')
-            testing_sytxx_hetxx<false, true, 1, double>(argus);
-        else
-            throw std::invalid_argument("This function does not support the given --precision");
-    }
-    else if(function == "hetd2")
-    {
-        if(precision == 'c')
-            testing_sytxx_hetxx<false, false, 0, rocblas_float_complex>(argus);
-        else if(precision == 'z')
-            testing_sytxx_hetxx<false, false, 0, rocblas_double_complex>(argus);
-        else
-            throw std::invalid_argument("This function does not support the given --precision");
-    }
-    else if(function == "hetd2_batched")
-    {
-        if(precision == 'c')
-            testing_sytxx_hetxx<true, true, 0, rocblas_float_complex>(argus);
-        else if(precision == 'z')
-            testing_sytxx_hetxx<true, true, 0, rocblas_double_complex>(argus);
-        else
-            throw std::invalid_argument("This function does not support the given --precision");
-    }
-    else if(function == "hetd2_strided_batched")
-    {
-        if(precision == 'c')
-            testing_sytxx_hetxx<false, true, 0, rocblas_float_complex>(argus);
-        else if(precision == 'z')
-            testing_sytxx_hetxx<false, true, 0, rocblas_double_complex>(argus);
-        else
-            throw std::invalid_argument("This function does not support the given --precision");
-    }
-    else if(function == "hetrd")
-    {
-        if(precision == 'c')
-            testing_sytxx_hetxx<false, false, 1, rocblas_float_complex>(argus);
-        else if(precision == 'z')
-            testing_sytxx_hetxx<false, false, 1, rocblas_double_complex>(argus);
-        else
-            throw std::invalid_argument("This function does not support the given --precision");
-    }
-    else if(function == "hetrd_batched")
-    {
-        if(precision == 'c')
-            testing_sytxx_hetxx<true, true, 1, rocblas_float_complex>(argus);
-        else if(precision == 'z')
-            testing_sytxx_hetxx<true, true, 1, rocblas_double_complex>(argus);
-        else
-            throw std::invalid_argument("This function does not support the given --precision");
-    }
-    else if(function == "hetrd_strided_batched")
-    {
-        if(precision == 'c')
-            testing_sytxx_hetxx<false, true, 1, rocblas_float_complex>(argus);
-        else if(precision == 'z')
-            testing_sytxx_hetxx<false, true, 1, rocblas_double_complex>(argus);
-        else
-            throw std::invalid_argument("This function does not support the given --precision");
-    }
-    else if(function == "sterf")
-    {
-        if(precision == 's')
-            testing_sterf<float>(argus);
-        else if(precision == 'd')
-            testing_sterf<double>(argus);
-        else
-            throw std::invalid_argument("This function does not support the given --precision");
-    }
-    else if(function == "steqr")
-    {
-        if(precision == 's')
-            testing_steqr<float, float>(argus);
-        else if(precision == 'd')
-            testing_steqr<double, double>(argus);
-        else if(precision == 'c')
-            testing_steqr<float, rocblas_float_complex>(argus);
-        else if(precision == 'z')
-            testing_steqr<double, rocblas_double_complex>(argus);
-    }
-    else if(function == "sygs2")
-    {
-        if(precision == 's')
-            testing_sygsx_hegsx<false, false, 0, float>(argus);
-        else if(precision == 'd')
-            testing_sygsx_hegsx<false, false, 0, double>(argus);
-        else
-            throw std::invalid_argument("This function does not support the given --precision");
-    }
-    else if(function == "sygs2_batched")
-    {
-        if(precision == 's')
-            testing_sygsx_hegsx<true, true, 0, float>(argus);
-        else if(precision == 'd')
-            testing_sygsx_hegsx<true, true, 0, double>(argus);
-        else
-            throw std::invalid_argument("This function does not support the given --precision");
-    }
-    else if(function == "sygs2_strided_batched")
-    {
-        if(precision == 's')
-            testing_sygsx_hegsx<false, true, 0, float>(argus);
-        else if(precision == 'd')
-            testing_sygsx_hegsx<false, true, 0, double>(argus);
-        else
-            throw std::invalid_argument("This function does not support the given --precision");
-    }
-    else if(function == "sygst")
-    {
-        if(precision == 's')
-            testing_sygsx_hegsx<false, false, 1, float>(argus);
-        else if(precision == 'd')
-            testing_sygsx_hegsx<false, false, 1, double>(argus);
-        else
-            throw std::invalid_argument("This function does not support the given --precision");
-    }
-    else if(function == "sygst_batched")
-    {
-        if(precision == 's')
-            testing_sygsx_hegsx<true, true, 1, float>(argus);
-        else if(precision == 'd')
-            testing_sygsx_hegsx<true, true, 1, double>(argus);
-        else
-            throw std::invalid_argument("This function does not support the given --precision");
-    }
-    else if(function == "sygst_strided_batched")
-    {
-        if(precision == 's')
-            testing_sygsx_hegsx<false, true, 1, float>(argus);
-        else if(precision == 'd')
-            testing_sygsx_hegsx<false, true, 1, double>(argus);
-        else
-            throw std::invalid_argument("This function does not support the given --precision");
-    }
-    else if(function == "hegs2")
-    {
-        if(precision == 'c')
-            testing_sygsx_hegsx<false, false, 0, rocblas_float_complex>(argus);
-        else if(precision == 'z')
-            testing_sygsx_hegsx<false, false, 0, rocblas_double_complex>(argus);
-        else
-            throw std::invalid_argument("This function does not support the given --precision");
-    }
-    else if(function == "hegs2_batched")
-    {
-        if(precision == 'c')
-            testing_sygsx_hegsx<true, true, 0, rocblas_float_complex>(argus);
-        else if(precision == 'z')
-            testing_sygsx_hegsx<true, true, 0, rocblas_double_complex>(argus);
-        else
-            throw std::invalid_argument("This function does not support the given --precision");
-    }
-    else if(function == "hegs2_strided_batched")
-    {
-        if(precision == 'c')
-            testing_sygsx_hegsx<false, true, 0, rocblas_float_complex>(argus);
-        else if(precision == 'z')
-            testing_sygsx_hegsx<false, true, 0, rocblas_double_complex>(argus);
-        else
-            throw std::invalid_argument("This function does not support the given --precision");
-    }
-    else if(function == "hegst")
-    {
-        if(precision == 'c')
-            testing_sygsx_hegsx<false, false, 1, rocblas_float_complex>(argus);
-        else if(precision == 'z')
-            testing_sygsx_hegsx<false, false, 1, rocblas_double_complex>(argus);
-        else
-            throw std::invalid_argument("This function does not support the given --precision");
-    }
-    else if(function == "hegst_batched")
-    {
-        if(precision == 'c')
-            testing_sygsx_hegsx<true, true, 1, rocblas_float_complex>(argus);
-        else if(precision == 'z')
-            testing_sygsx_hegsx<true, true, 1, rocblas_double_complex>(argus);
-        else
-            throw std::invalid_argument("This function does not support the given --precision");
-    }
-    else if(function == "hegst_strided_batched")
-    {
-        if(precision == 'c')
-            testing_sygsx_hegsx<false, true, 1, rocblas_float_complex>(argus);
-        else if(precision == 'z')
-            testing_sygsx_hegsx<false, true, 1, rocblas_double_complex>(argus);
-        else
-            throw std::invalid_argument("This function does not support the given --precision");
-    }
-    else if(function == "sygv")
-    {
-        if(precision == 's')
-            testing_sygv_hegv<false, false, float>(argus);
-        else if(precision == 'd')
-            testing_sygv_hegv<false, false, double>(argus);
-        else
-            throw std::invalid_argument("This function does not support the given --precision");
-    }
-    else if(function == "sygv_batched")
-    {
-        if(precision == 's')
-            testing_sygv_hegv<true, true, float>(argus);
-        else if(precision == 'd')
-            testing_sygv_hegv<true, true, double>(argus);
-        else
-            throw std::invalid_argument("This function does not support the given --precision");
-    }
-    else if(function == "sygv_strided_batched")
-    {
-        if(precision == 's')
-            testing_sygv_hegv<false, true, float>(argus);
-        else if(precision == 'd')
-            testing_sygv_hegv<false, true, double>(argus);
-        else
-            throw std::invalid_argument("This function does not support the given --precision");
-    }
-    else if(function == "hegv")
-    {
-        if(precision == 'c')
-            testing_sygv_hegv<false, false, rocblas_float_complex>(argus);
-        else if(precision == 'z')
-            testing_sygv_hegv<false, false, rocblas_double_complex>(argus);
-        else
-            throw std::invalid_argument("This function does not support the given --precision");
-    }
-    else if(function == "hegv_batched")
-    {
-        if(precision == 'c')
-            testing_sygv_hegv<true, true, rocblas_float_complex>(argus);
-        else if(precision == 'z')
-            testing_sygv_hegv<true, true, rocblas_double_complex>(argus);
-        else
-            throw std::invalid_argument("This function does not support the given --precision");
-    }
-    else if(function == "hegv_strided_batched")
-    {
-        if(precision == 'c')
-            testing_sygv_hegv<false, true, rocblas_float_complex>(argus);
-        else if(precision == 'z')
-            testing_sygv_hegv<false, true, rocblas_double_complex>(argus);
-        else
-            throw std::invalid_argument("This function does not support the given --precision");
-    }
-    else
-        throw std::invalid_argument("Invalid value for --function");
-=======
     rocsolver_dispatcher::invoke(function, precision, argus);
->>>>>>> 38c96fce
 
     return 0;
 }

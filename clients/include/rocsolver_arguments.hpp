/* ************************************************************************
 * Copyright (c) 2018-2021 Advanced Micro Devices, Inc.
 * ************************************************************************ */

#pragma once

#include "rocblas.h"
#include "rocblascommon/program_options.hpp"
#include "rocsolver_ostream.hpp"
#include <set>
#include <sstream>

class Arguments : private std::map<std::string, boost::variable_value>
{
    using base = std::map<std::string, boost::variable_value>;

    // names of arguments that have not yet been used by tests
    std::set<std::string> to_consume;

public:
    ~Arguments()
    {
        if(to_consume.size() > 0)
        {
            std::stringstream ss;
            ss << "WARNING: Not all arguments were consumed:";
            for(std::string name : to_consume)
                ss << ' ' << name;
            rocsolver_cerr << ss.str() << std::endl;
        }
    }

    // test options
    rocblas_int norm_check = 0;
    rocblas_int unit_check = 1;
    rocblas_int timing = 0;
    rocblas_int perf = 0;
    rocblas_int singular = 0;
    rocblas_int iters = 5;
    rocblas_int batch_count = 1;

    // get and set function arguments
    template <typename T>
    const T& peek(const std::string& name) const
    {
        return at(name).as<T>();
    }

    template <typename T>
    const T& get(const std::string& name)
    {
        to_consume.erase(name);
        return at(name).as<T>();
    }

    template <typename T>
    const T get(const std::string& name, const T& default_value)
    {
        to_consume.erase(name);
        auto val = find(name);
        if(val != end() && !val->second.empty() && !val->second.defaulted())
            return val->second.as<T>();
        else
            return default_value;
    }

    template <typename T>
    void set(const std::string& name, const T& val)
    {
        to_consume.insert(name);
        base::operator[](name) = boost::variable_value(val, false);
    }

    void populate(const boost::variables_map& vm)
    {
        for(auto& pair : vm)
        {
            base::operator[](pair.first) = pair.second;

            if(!pair.second.empty() && !pair.second.defaulted())
                to_consume.insert(pair.first);
        }

        // remove test arguments
        to_consume.erase("help");
        to_consume.erase("function");
        to_consume.erase("precision");
        to_consume.erase("batch_count");
        to_consume.erase("verify");
        to_consume.erase("iters");
        to_consume.erase("perf");
        to_consume.erase("singular");
        to_consume.erase("device");
    }

    void clear()
    {
        to_consume.clear();
        base::clear();
    }

    // validate function arguments
<<<<<<< HEAD
    void validate_precision(const std::string name)
    {
        char precision = at(name).as<char>();
        if(precision != 's' && precision != 'd' && precision != 'c' && precision != 'z')
=======
    void validate_operation(const std::string name)
    {
        char trans = at(name).as<char>();
        if(trans != 'N' && trans != 'T' && trans != 'C')
            throw std::invalid_argument("Invalid value for " + name);
    }

    void validate_side(const std::string name)
    {
        char side = at(name).as<char>();
        if(side != 'L' && side != 'R' && side != 'B')
>>>>>>> ac19b944
            throw std::invalid_argument("Invalid value for " + name);
    }

    void validate_fill(const std::string name)
    {
        char uplo = at(name).as<char>();
        if(uplo != 'U' && uplo != 'L' && uplo != 'F')
            throw std::invalid_argument("Invalid value for " + name);
    }

    void validate_direct(const std::string name)
    {
        char direct = at(name).as<char>();
        if(direct != 'F' && direct != 'B')
            throw std::invalid_argument("Invalid value for " + name);
    }

    void validate_storev(const std::string name)
    {
        char storev = at(name).as<char>();
        if(storev != 'R' && storev != 'C')
            throw std::invalid_argument("Invalid value for " + name);
    }

    void validate_svect(const std::string name)
    {
        char svect = at(name).as<char>();
        if(svect != 'A' && svect != 'S' && svect != 'O' && svect != 'N')
            throw std::invalid_argument("Invalid value for " + name);
    }

    void validate_workmode(const std::string name)
    {
        char workmode = at(name).as<char>();
        if(workmode != 'O' && workmode != 'I')
            throw std::invalid_argument("Invalid value for " + name);
    }

    void validate_evect(const std::string name)
    {
        char evect = at(name).as<char>();
        if(evect != 'V' && evect != 'I' && evect != 'N')
            throw std::invalid_argument("Invalid value for " + name);
    }

    void validate_itype(const std::string name)
    {
        char itype = at(name).as<char>();
        if(itype != '1' && itype != '2' && itype != '3')
            throw std::invalid_argument("Invalid value for " + name);
    }

    // TODO: Remove these fields
    rocblas_int M = 128;
    rocblas_int N = 128;
    rocblas_int K = 128;
    rocblas_int S4 = 128;
    rocblas_int k1 = 1;
    rocblas_int k2 = 2;

    rocblas_int lda = 128;
    rocblas_int ldb = 128;
    rocblas_int ldc = 128;
    rocblas_int ldv = 128;
    rocblas_int ldt = 128;

    rocblas_int incx = 1;
    rocblas_int incy = 1;
    rocblas_int incd = 1;
    rocblas_int incb = 1;

    double alpha = 1.0;
    double beta = 0.0;

    char transA_option = 'N';
    char transB_option = 'N';
    char transH_option = 'N';
    char side_option = 'L';
    char uplo_option = 'L';
    char diag_option = 'N';
    char direct_option = 'F';
    char storev = 'C';
    char evect = 'N';

    rocblas_int bsa = 128 * 128;
    rocblas_int bsb = 128 * 128;
    rocblas_int bsc = 128 * 128;
    rocblas_int bsp = 128;

    char workmode = 'O';
    char itype = '1';
};<|MERGE_RESOLUTION|>--- conflicted
+++ resolved
@@ -100,12 +100,13 @@
     }
 
     // validate function arguments
-<<<<<<< HEAD
     void validate_precision(const std::string name)
     {
         char precision = at(name).as<char>();
         if(precision != 's' && precision != 'd' && precision != 'c' && precision != 'z')
-=======
+            throw std::invalid_argument("Invalid value for " + name);
+    }
+
     void validate_operation(const std::string name)
     {
         char trans = at(name).as<char>();
@@ -117,7 +118,6 @@
     {
         char side = at(name).as<char>();
         if(side != 'L' && side != 'R' && side != 'B')
->>>>>>> ac19b944
             throw std::invalid_argument("Invalid value for " + name);
     }
 

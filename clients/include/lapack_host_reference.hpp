/* ************************************************************************
 * Copyright (c) 2020-2022 Advanced Micro Devices, Inc.
 * ************************************************************************/

#pragma once

#include "clientcommon.hpp"
#include "rocsolver_datatype2string.hpp"
#include <rocblas/rocblas.h>

/*!\file
 * \brief provide template functions interfaces to BLAS and LAPACK interfaces,
 * it is only used for testing not part of the GPU library
 */

/*template <typename T>
void cpu_iamax(rocblas_int n, const T *x, rocblas_int incx,
                 rocblas_int *result);

template <typename T>
void cpu_iamin(rocblas_int n, const T *x, rocblas_int incx,
                 rocblas_int *result);

template <typename T1, typename T2>
void cpu_asum(rocblas_int n, const T1 *x, rocblas_int incx, T2 *result);

template <typename T>
void cpu_axpy(rocblas_int n, const T alpha, T *x, rocblas_int incx, T *y,
                rocblas_int incy);

template <typename T>
void cpu_copy(rocblas_int n, T *x, rocblas_int incx, T *y, rocblas_int incy);

template <typename T>
void cpu_dot(rocblas_int n, const T *x, rocblas_int incx, const T *y,
               rocblas_int incy, T *result);

template <typename T1, typename T2>
void cpu_nrm2(rocblas_int n, const T1 *x, rocblas_int incx, T2 *result);

template <typename T>
void cpu_scal(rocblas_int n, const T alpha, T *x, rocblas_int incx);

template <typename T>
void cpu_swap(rocblas_int n, T *x, rocblas_int incx, T *y, rocblas_int incy);

template <typename T>
void cpu_ger(rocblas_int m, rocblas_int n, T alpha, T *x, rocblas_int incx,
               T *y, rocblas_int incy, T *A, rocblas_int lda);

template <typename T>
void cpu_syr(rocblas_fill uplo, rocblas_int n, T alpha, T *x,
               rocblas_int incx, T *A, rocblas_int lda);
*/

template <typename T>
void cpu_gemv(rocblas_operation transA,
              rocblas_int m,
              rocblas_int n,
              T alpha,
              T* A,
              rocblas_int lda,
              T* x,
              rocblas_int incx,
              T beta,
              T* y,
              rocblas_int incy);

template <typename T>
void cpu_gemm(rocblas_operation transA,
              rocblas_operation transB,
              rocblas_int m,
              rocblas_int n,
              rocblas_int k,
              T alpha,
              T* A,
              rocblas_int lda,
              T* B,
              rocblas_int ldb,
              T beta,
              T* C,
              rocblas_int ldc);

template <typename T>
void cpu_symv_hemv(rocblas_fill uplo,
                   rocblas_int n,
                   T alpha,
                   T* A,
                   rocblas_int lda,
                   T* x,
                   rocblas_int incx,
                   T beta,
                   T* y,
                   rocblas_int incy);

template <typename T>
void cpu_symm_hemm(rocblas_side side,
                   rocblas_fill uplo,
                   rocblas_int m,
                   rocblas_int n,
                   T alpha,
                   T* A,
                   rocblas_int lda,
                   T* B,
                   rocblas_int ldb,
                   T beta,
                   T* C,
                   rocblas_int ldc);

template <typename T>
void cpu_trsm(rocblas_side side,
              rocblas_fill uplo,
              rocblas_operation transA,
              rocblas_diagonal diag,
              rocblas_int m,
              rocblas_int n,
              T alpha,
              T* A,
              rocblas_int lda,
              T* B,
              rocblas_int ldb);
/*
template <typename T>
void cpu_trsv(rocblas_fill uplo,
                rocblas_operation transA,
                rocblas_diagonal diag,
                rocblas_int n,
                T* A,
                rocblas_int lda,
                T* x,
                rocblas_int incx);
*/
template <typename T>
void cpu_trmm(rocblas_side side,
              rocblas_fill uplo,
              rocblas_operation transA,
              rocblas_diagonal diag,
              rocblas_int m,
              rocblas_int n,
              T alpha,
              T* A,
              rocblas_int lda,
              T* B,
              rocblas_int ldb);

template <typename T>
void cpu_potf2(rocblas_fill uplo, rocblas_int n, T* A, rocblas_int lda, rocblas_int* info);

template <typename T>
void cpu_potrf(rocblas_fill uplo, rocblas_int n, T* A, rocblas_int lda, rocblas_int* info);

template <typename T>
void cpu_potrs(rocblas_fill uplo,
               rocblas_int n,
               rocblas_int nrhs,
               T* A,
               rocblas_int lda,
               T* B,
               rocblas_int ldb);

template <typename T>
void cpu_posv(rocblas_fill uplo,
              rocblas_int n,
              rocblas_int nrhs,
              T* A,
              rocblas_int lda,
              T* B,
              rocblas_int ldb,
              rocblas_int* info);

template <typename T>
void cpu_potri(rocblas_fill uplo, rocblas_int n, T* A, rocblas_int lda, rocblas_int* info);

template <typename T>
void cpu_getf2(rocblas_int m, rocblas_int n, T* A, rocblas_int lda, rocblas_int* ipiv, rocblas_int* info);

template <typename T>
void cpu_getrf(rocblas_int m, rocblas_int n, T* A, rocblas_int lda, rocblas_int* ipiv, rocblas_int* info);

template <typename T>
void cpu_getrs(rocblas_operation trans,
               rocblas_int n,
               rocblas_int nrhs,
               T* A,
               rocblas_int lda,
               rocblas_int* ipiv,
               T* B,
               rocblas_int ldb);

template <typename T>
void cpu_gesv(rocblas_int n,
              rocblas_int nrhs,
              T* A,
              rocblas_int lda,
              rocblas_int* ipiv,
              T* B,
              rocblas_int ldb,
              rocblas_int* info);

template <typename T>
void cpu_gels(rocblas_operation transR,
              rocblas_int m,
              rocblas_int n,
              rocblas_int nrhs,
              T* A,
              rocblas_int lda,
              T* B,
              rocblas_int ldb,
              T* work,
              rocblas_int lwork,
              rocblas_int* info);

template <typename T>
void cpu_getri(rocblas_int n,
               T* A,
               rocblas_int lda,
               rocblas_int* ipiv,
               T* work,
               rocblas_int lwork,
               rocblas_int* info);

template <typename T>
void cpu_trtri(rocblas_fill uplo,
               rocblas_diagonal diag,
               rocblas_int n,
               T* A,
               rocblas_int lda,
               rocblas_int* info);

template <typename T>
void cpu_larfg(rocblas_int n, T* alpha, T* x, rocblas_int incx, T* tau);

template <typename T>
void cpu_larf(rocblas_side side,
              rocblas_int m,
              rocblas_int n,
              T* x,
              rocblas_int incx,
              T* alpha,
              T* A,
              rocblas_int lda,
              T* work);

template <typename T>
void cpu_larft(rocblas_direct direct,
               rocblas_storev storev,
               rocblas_int n,
               rocblas_int k,
               T* V,
               rocblas_int ldv,
               T* tau,
               T* F,
               rocblas_int ldt);

template <typename T>
void cpu_larfb(rocblas_side side,
               rocblas_operation trans,
               rocblas_direct direct,
               rocblas_storev storev,
               rocblas_int m,
               rocblas_int n,
               rocblas_int k,
               T* V,
               rocblas_int ldv,
               T* F,
               rocblas_int ldt,
               T* A,
               rocblas_int lda,
               T* W,
               rocblas_int ldw);

template <typename T, typename S>
void cpu_latrd(rocblas_fill uplo,
               rocblas_int n,
               rocblas_int k,
               T* A,
               rocblas_int lda,
               S* E,
               T* tau,
               T* W,
               rocblas_int ldw);

template <typename T, typename S>
void cpu_labrd(rocblas_int m,
               rocblas_int n,
               rocblas_int nb,
               T* A,
               rocblas_int lda,
               S* D,
               S* E,
               T* tauq,
               T* taup,
               T* X,
               rocblas_int ldx,
               T* Y,
               rocblas_int ldy);

template <typename T, typename W>
void cpu_bdsqr(rocblas_fill uplo,
               rocblas_int n,
               rocblas_int nv,
               rocblas_int nu,
               rocblas_int nc,
               W* D,
               W* E,
               T* V,
               rocblas_int ldv,
               T* U,
               rocblas_int ldu,
               T* C,
               rocblas_int ldc,
               W* work,
               rocblas_int* info);

template <typename T>
void cpu_geqr2(rocblas_int m, rocblas_int n, T* A, rocblas_int lda, T* ipiv, T* work);

template <typename T>
void cpu_geqrf(rocblas_int m, rocblas_int n, T* A, rocblas_int lda, T* ipiv, T* work, rocblas_int sizeW);

template <typename T>
void cpu_gerq2(rocblas_int m, rocblas_int n, T* A, rocblas_int lda, T* ipiv, T* work);

template <typename T>
void cpu_gerqf(rocblas_int m, rocblas_int n, T* A, rocblas_int lda, T* ipiv, T* work, rocblas_int sizeW);

template <typename T>
void cpu_geql2(rocblas_int m, rocblas_int n, T* A, rocblas_int lda, T* ipiv, T* work);

template <typename T>
void cpu_geqlf(rocblas_int m, rocblas_int n, T* A, rocblas_int lda, T* ipiv, T* work, rocblas_int sizeW);

template <typename T>
void cpu_gelq2(rocblas_int m, rocblas_int n, T* A, rocblas_int lda, T* ipiv, T* work);

template <typename T>
void cpu_gelqf(rocblas_int m, rocblas_int n, T* A, rocblas_int lda, T* ipiv, T* work, rocblas_int sizeW);

template <typename T>
void cpu_lacgv(rocblas_int n, T* x, rocblas_int incx);

template <typename T>
void cpu_laswp(rocblas_int n,
               T* A,
               rocblas_int lda,
               rocblas_int k1,
               rocblas_int k2,
               rocblas_int* ipiv,
               rocblas_int inc);

template <typename T>
void cpu_org2r_ung2r(rocblas_int m, rocblas_int n, rocblas_int k, T* A, rocblas_int lda, T* Ipiv, T* work);

template <typename T>
void cpu_orgqr_ungqr(rocblas_int m,
                     rocblas_int n,
                     rocblas_int k,
                     T* A,
                     rocblas_int lda,
                     T* Ipiv,
                     T* work,
                     rocblas_int sizeW);

template <typename T>
void cpu_orgl2_ungl2(rocblas_int m, rocblas_int n, rocblas_int k, T* A, rocblas_int lda, T* Ipiv, T* work);

template <typename T>
void cpu_orglq_unglq(rocblas_int m,
                     rocblas_int n,
                     rocblas_int k,
                     T* A,
                     rocblas_int lda,
                     T* Ipiv,
                     T* work,
                     rocblas_int sizeW);

template <typename T>
void cpu_org2l_ung2l(rocblas_int m, rocblas_int n, rocblas_int k, T* A, rocblas_int lda, T* Ipiv, T* work);

template <typename T>
void cpu_orgql_ungql(rocblas_int m,
                     rocblas_int n,
                     rocblas_int k,
                     T* A,
                     rocblas_int lda,
                     T* Ipiv,
                     T* work,
                     rocblas_int sizeW);

template <typename T>
void cpu_orgbr_ungbr(rocblas_storev storev,
                     rocblas_int m,
                     rocblas_int n,
                     rocblas_int k,
                     T* A,
                     rocblas_int lda,
                     T* Ipiv,
                     T* work,
                     rocblas_int size_w);

template <typename T>
void cpu_orgtr_ungtr(rocblas_fill uplo,
                     rocblas_int n,
                     T* A,
                     rocblas_int lda,
                     T* Ipiv,
                     T* work,
                     rocblas_int size_w);

template <typename T>
void cpu_orm2r_unm2r(rocblas_side side,
                     rocblas_operation trans,
                     rocblas_int m,
                     rocblas_int n,
                     rocblas_int k,
                     T* A,
                     rocblas_int lda,
                     T* Ipiv,
                     T* C,
                     rocblas_int ldc,
                     T* work);

template <typename T>
void cpu_ormqr_unmqr(rocblas_side side,
                     rocblas_operation trans,
                     rocblas_int m,
                     rocblas_int n,
                     rocblas_int k,
                     T* A,
                     rocblas_int lda,
                     T* Ipiv,
                     T* C,
                     rocblas_int ldc,
                     T* work,
                     rocblas_int sizeW);

template <typename T>
void cpu_orml2_unml2(rocblas_side side,
                     rocblas_operation trans,
                     rocblas_int m,
                     rocblas_int n,
                     rocblas_int k,
                     T* A,
                     rocblas_int lda,
                     T* Ipiv,
                     T* C,
                     rocblas_int ldc,
                     T* work);

template <typename T>
void cpu_ormlq_unmlq(rocblas_side side,
                     rocblas_operation trans,
                     rocblas_int m,
                     rocblas_int n,
                     rocblas_int k,
                     T* A,
                     rocblas_int lda,
                     T* Ipiv,
                     T* C,
                     rocblas_int ldc,
                     T* work,
                     rocblas_int sizeW);

template <typename T>
void cpu_orm2l_unm2l(rocblas_side side,
                     rocblas_operation trans,
                     rocblas_int m,
                     rocblas_int n,
                     rocblas_int k,
                     T* A,
                     rocblas_int lda,
                     T* Ipiv,
                     T* C,
                     rocblas_int ldc,
                     T* work);

template <typename T>
void cpu_ormql_unmql(rocblas_side side,
                     rocblas_operation trans,
                     rocblas_int m,
                     rocblas_int n,
                     rocblas_int k,
                     T* A,
                     rocblas_int lda,
                     T* Ipiv,
                     T* C,
                     rocblas_int ldc,
                     T* work,
                     rocblas_int sizeW);

template <typename T>
void cpu_ormbr_unmbr(rocblas_storev storev,
                     rocblas_side side,
                     rocblas_operation trans,
                     rocblas_int m,
                     rocblas_int n,
                     rocblas_int k,
                     T* A,
                     rocblas_int lda,
                     T* Ipiv,
                     T* C,
                     rocblas_int ldc,
                     T* work,
                     rocblas_int sizeW);

template <typename T>
void cpu_ormtr_unmtr(rocblas_side side,
                     rocblas_fill uplo,
                     rocblas_operation trans,
                     rocblas_int m,
                     rocblas_int n,
                     T* A,
                     rocblas_int lda,
                     T* Ipiv,
                     T* C,
                     rocblas_int ldc,
                     T* work,
                     rocblas_int sizeW);

template <typename T, typename S>
void cpu_gebd2(rocblas_int m, rocblas_int n, T* A, rocblas_int lda, S* D, S* E, T* tauq, T* taup, T* work);

template <typename T, typename S>
void cpu_gebrd(rocblas_int m,
               rocblas_int n,
               T* A,
               rocblas_int lda,
               S* D,
               S* E,
               T* tauq,
               T* taup,
               T* work,
               rocblas_int size_w);

template <typename T, typename S>
void cpu_sytrd_hetrd(rocblas_fill uplo,
                     rocblas_int n,
                     T* A,
                     rocblas_int lda,
                     S* D,
                     S* E,
                     T* tau,
                     T* work,
                     rocblas_int size_w);

template <typename T, typename S>
void cpu_sytd2_hetd2(rocblas_fill uplo, rocblas_int n, T* A, rocblas_int lda, S* D, S* E, T* tau);

template <typename T, typename W>
<<<<<<< HEAD
void cblas_gesvd(rocblas_svect leftv,
                 rocblas_svect rightv,
                 rocblas_int m,
                 rocblas_int n,
                 T* A,
                 rocblas_int lda,
                 W* S,
                 T* U,
                 rocblas_int ldu,
                 T* V,
                 rocblas_int ldv,
                 T* work,
                 rocblas_int lwork,
                 W* rwork,
                 rocblas_int* info);

template <typename T>
void cblas_sterf(rocblas_int n, T* D, T* E);
=======
void cpu_gesvd(rocblas_svect leftv,
               rocblas_svect rightv,
               rocblas_int m,
               rocblas_int n,
               T* A,
               rocblas_int lda,
               W* S,
               T* U,
               rocblas_int ldu,
               T* V,
               rocblas_int ldv,
               T* work,
               rocblas_int lwork,
               W* E,
               rocblas_int* info);

template <typename T>
void cpu_sterf(rocblas_int n, T* D, T* E);
>>>>>>> 931d7539

template <typename T, typename S>
void cpu_steqr(rocblas_evect evect,
               rocblas_int n,
               S* D,
               S* E,
               T* C,
               rocblas_int ldc,
               S* work,
               rocblas_int* info);

template <typename T, typename S>
void cpu_stedc(rocblas_evect evect,
               rocblas_int n,
               S* D,
               S* E,
               T* C,
               rocblas_int ldc,
               T* work,
               rocblas_int lwork,
               S* rwork,
               rocblas_int lrwork,
               rocblas_int* iwork,
               rocblas_int liwork,
               rocblas_int* info);

template <typename T>
void cpu_stebz(rocblas_erange erange,
               rocblas_eorder eorder,
               rocblas_int n,
               T vl,
               T vu,
               rocblas_int il,
               rocblas_int iu,
               T abstol,
               T* D,
               T* E,
               rocblas_int* nev,
               rocblas_int* nsplit,
               T* W,
               rocblas_int* iblock,
               rocblas_int* isplit,
               T* work,
               rocblas_int* iwork,
               rocblas_int* info);

template <typename T, typename S>
void cpu_stein(rocblas_int n,
               S* D,
               S* E,
               rocblas_int* nev,
               S* W,
               rocblas_int* iblock,
               rocblas_int* isplit,
               T* Z,
               rocblas_int ldz,
               S* work,
               rocblas_int* iwork,
               rocblas_int* ifail,
               rocblas_int* info);

template <typename T>
void cpu_sygs2_hegs2(rocblas_eform itype,
                     rocblas_fill uplo,
                     rocblas_int n,
                     T* A,
                     rocblas_int lda,
                     T* B,
                     rocblas_int ldb);

template <typename T>
void cpu_sygst_hegst(rocblas_eform itype,
                     rocblas_fill uplo,
                     rocblas_int n,
                     T* A,
                     rocblas_int lda,
                     T* B,
                     rocblas_int ldb);

template <typename T, typename S>
void cpu_syev_heev(rocblas_evect evect,
                   rocblas_fill uplo,
                   rocblas_int n,
                   T* A,
                   rocblas_int lda,
                   S* W,
                   T* work,
                   rocblas_int lwork,
                   S* rwork,
                   rocblas_int lrwork,
                   rocblas_int* info);

template <typename T, typename S>
void cpu_syevd_heevd(rocblas_evect evect,
                     rocblas_fill uplo,
                     rocblas_int n,
                     T* A,
                     rocblas_int lda,
                     S* W,
                     T* work,
                     rocblas_int lwork,
                     S* rwork,
                     rocblas_int lrwork,
                     rocblas_int* iwork,
                     rocblas_int liwork,
                     rocblas_int* info);

template <typename T, typename S>
void cpu_syevx_heevx(rocblas_evect evect,
                     rocblas_erange erange,
                     rocblas_fill uplo,
                     rocblas_int n,
                     T* A,
                     rocblas_int lda,
                     S vl,
                     S vu,
                     rocblas_int il,
                     rocblas_int iu,
                     S abstol,
                     rocblas_int* nev,
                     S* W,
                     T* Z,
                     rocblas_int ldz,
                     T* work,
                     rocblas_int lwork,
                     S* rwork,
                     rocblas_int* iwork,
                     rocblas_int* ifail,
                     rocblas_int* info);

template <typename T, typename S>
void cpu_sygv_hegv(rocblas_eform itype,
                   rocblas_evect evect,
                   rocblas_fill uplo,
                   rocblas_int n,
                   T* A,
                   rocblas_int lda,
                   T* B,
                   rocblas_int ldb,
                   S* W,
                   T* work,
                   rocblas_int lwork,
                   S* rwork,
                   rocblas_int* info);

template <typename T, typename S>
void cpu_sygvd_hegvd(rocblas_eform itype,
                     rocblas_evect evect,
                     rocblas_fill uplo,
                     rocblas_int n,
                     T* A,
                     rocblas_int lda,
                     T* B,
                     rocblas_int ldb,
                     S* W,
                     T* work,
                     rocblas_int lwork,
                     S* rwork,
                     rocblas_int lrwork,
                     rocblas_int* iwork,
                     rocblas_int liwork,
                     rocblas_int* info);

template <typename T, typename S>
void cpu_sygvx_hegvx(rocblas_eform itype,
                     rocblas_evect evect,
                     rocblas_erange erange,
                     rocblas_fill uplo,
                     rocblas_int n,
                     T* A,
                     rocblas_int lda,
                     T* B,
                     rocblas_int ldb,
                     S vl,
                     S vu,
                     rocblas_int il,
                     rocblas_int iu,
                     S abstol,
                     rocblas_int* m,
                     S* W,
                     T* Z,
                     rocblas_int ldz,
                     T* work,
                     rocblas_int lwork,
                     S* rwork,
                     rocblas_int* iwork,
                     rocblas_int* ifail,
                     rocblas_int* info);

template <typename T>
void cpu_lasyf(rocblas_fill uplo,
               rocblas_int n,
               rocblas_int nb,
               rocblas_int* kb,
               T* A,
               rocblas_int lda,
               rocblas_int* ipiv,
               T* W,
               rocblas_int ldw,
               rocblas_int* info);

template <typename T>
void cpu_sytf2(rocblas_fill uplo,
               rocblas_int n,
               T* A,
               rocblas_int lda,
               rocblas_int* ipiv,
               rocblas_int* info);

template <typename T>
void cpu_sytrf(rocblas_fill uplo,
               rocblas_int n,
               T* A,
               rocblas_int lda,
               rocblas_int* ipiv,
               T* work,
               rocblas_int lwork,
               rocblas_int* info);

template <typename T>
void cpu_bdsvdx(rocblas_fill uplo,
                rocblas_svect svect,
                rocblas_srange srange,
                rocblas_int n,
                T* D,
                T* E,
                T vl,
                T vu,
                rocblas_int il,
                rocblas_int iu,
                rocblas_int* nsv,
                T* S,
                T* Z,
                rocblas_int ldz,
                T* work,
                rocblas_int* iwork,
                rocblas_int* info);

template <typename T, typename W>
void cpu_gesvdx(rocblas_svect leftv,
                rocblas_svect rightv,
                rocblas_srange srange,
                rocblas_int m,
                rocblas_int n,
                T* A,
                rocblas_int lda,
                W vl,
                W vu,
                rocblas_int il,
                rocblas_int iu,
                rocblas_int* nsv,
                W* S,
                T* U,
                rocblas_int ldu,
                T* V,
                rocblas_int ldv,
                T* work,
                rocblas_int lwork,
                W* rwork,
                rocblas_int* iwork,
                rocblas_int* info);<|MERGE_RESOLUTION|>--- conflicted
+++ resolved
@@ -547,26 +547,6 @@
 void cpu_sytd2_hetd2(rocblas_fill uplo, rocblas_int n, T* A, rocblas_int lda, S* D, S* E, T* tau);
 
 template <typename T, typename W>
-<<<<<<< HEAD
-void cblas_gesvd(rocblas_svect leftv,
-                 rocblas_svect rightv,
-                 rocblas_int m,
-                 rocblas_int n,
-                 T* A,
-                 rocblas_int lda,
-                 W* S,
-                 T* U,
-                 rocblas_int ldu,
-                 T* V,
-                 rocblas_int ldv,
-                 T* work,
-                 rocblas_int lwork,
-                 W* rwork,
-                 rocblas_int* info);
-
-template <typename T>
-void cblas_sterf(rocblas_int n, T* D, T* E);
-=======
 void cpu_gesvd(rocblas_svect leftv,
                rocblas_svect rightv,
                rocblas_int m,
@@ -580,12 +560,11 @@
                rocblas_int ldv,
                T* work,
                rocblas_int lwork,
-               W* E,
+               W* rwork,
                rocblas_int* info);
 
 template <typename T>
 void cpu_sterf(rocblas_int n, T* D, T* E);
->>>>>>> 931d7539
 
 template <typename T, typename S>
 void cpu_steqr(rocblas_evect evect,

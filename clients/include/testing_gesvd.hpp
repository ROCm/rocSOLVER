/* ************************************************************************
 * Copyright (c) 2020-2022 Advanced Micro Devices, Inc.
 * ************************************************************************ */

#pragma once

#include "client_util.hpp"
#include "clientcommon.hpp"
#include "lapack_host_reference.hpp"
#include "norm.hpp"
#include "rocsolver.hpp"
#include "rocsolver_arguments.hpp"
#include "rocsolver_test.hpp"

template <bool STRIDED, typename T, typename TT, typename W, typename U>
void gesvd_checkBadArgs(const rocblas_handle handle,
                        const rocblas_svect left_svect,
                        const rocblas_svect right_svect,
                        const rocblas_int m,
                        const rocblas_int n,
                        W dA,
                        const rocblas_int lda,
                        const rocblas_stride stA,
                        TT dS,
                        const rocblas_stride stS,
                        T dU,
                        const rocblas_int ldu,
                        const rocblas_stride stU,
                        T dV,
                        const rocblas_int ldv,
                        const rocblas_stride stV,
                        TT dE,
                        const rocblas_stride stE,
                        const rocblas_workmode fa,
                        U dinfo,
                        const rocblas_int bc)
{
    // handle
    EXPECT_ROCBLAS_STATUS(rocsolver_gesvd(STRIDED, nullptr, left_svect, right_svect, m, n, dA, lda,
                                          stA, dS, stS, dU, ldu, stU, dV, ldv, stV, dE, stE, fa,
                                          dinfo, bc),
                          rocblas_status_invalid_handle);

    // values
    EXPECT_ROCBLAS_STATUS(rocsolver_gesvd(STRIDED, handle, rocblas_svect(0), right_svect, m, n, dA,
                                          lda, stA, dS, stS, dU, ldu, stU, dV, ldv, stV, dE, stE,
                                          fa, dinfo, bc),
                          rocblas_status_invalid_value);
    EXPECT_ROCBLAS_STATUS(rocsolver_gesvd(STRIDED, handle, left_svect, rocblas_svect(0), m, n, dA,
                                          lda, stA, dS, stS, dU, ldu, stU, dV, ldv, stV, dE, stE,
                                          fa, dinfo, bc),
                          rocblas_status_invalid_value);
    EXPECT_ROCBLAS_STATUS(rocsolver_gesvd(STRIDED, handle, rocblas_svect_overwrite,
                                          rocblas_svect_overwrite, m, n, dA, lda, stA, dS, stS, dU,
                                          ldu, stU, dV, ldv, stV, dE, stE, fa, dinfo, bc),
                          rocblas_status_invalid_value);

    // sizes (only check batch_count if applicable)
    if(STRIDED)
        EXPECT_ROCBLAS_STATUS(rocsolver_gesvd(STRIDED, handle, left_svect, right_svect, m, n, dA,
                                              lda, stA, dS, stS, dU, ldu, stU, dV, ldv, stV, dE,
                                              stE, fa, dinfo, -1),
                              rocblas_status_invalid_size);

    // pointers
    EXPECT_ROCBLAS_STATUS(rocsolver_gesvd(STRIDED, handle, left_svect, right_svect, m, n,
                                          (W) nullptr, lda, stA, dS, stS, dU, ldu, stU, dV, ldv,
                                          stV, dE, stE, fa, dinfo, bc),
                          rocblas_status_invalid_pointer);
    EXPECT_ROCBLAS_STATUS(rocsolver_gesvd(STRIDED, handle, left_svect, right_svect, m, n, dA, lda,
                                          stA, (TT) nullptr, stS, dU, ldu, stU, dV, ldv, stV, dE,
                                          stE, fa, dinfo, bc),
                          rocblas_status_invalid_pointer);
    EXPECT_ROCBLAS_STATUS(rocsolver_gesvd(STRIDED, handle, left_svect, right_svect, m, n, dA, lda,
                                          stA, dS, stS, (T) nullptr, ldu, stU, dV, ldv, stV, dE,
                                          stE, fa, dinfo, bc),
                          rocblas_status_invalid_pointer);
    EXPECT_ROCBLAS_STATUS(rocsolver_gesvd(STRIDED, handle, left_svect, right_svect, m, n, dA, lda,
                                          stA, dS, stS, dU, ldu, stU, (T) nullptr, ldv, stV, dE,
                                          stE, fa, dinfo, bc),
                          rocblas_status_invalid_pointer);
    EXPECT_ROCBLAS_STATUS(rocsolver_gesvd(STRIDED, handle, left_svect, right_svect, m, n, dA, lda,
                                          stA, dS, stS, dU, ldu, stU, dV, ldv, stV, (TT) nullptr,
                                          stE, fa, dinfo, bc),
                          rocblas_status_invalid_pointer);
    EXPECT_ROCBLAS_STATUS(rocsolver_gesvd(STRIDED, handle, left_svect, right_svect, m, n, dA, lda,
                                          stA, dS, stS, dU, ldu, stU, dV, ldv, stV, dE, stE, fa,
                                          (U) nullptr, bc),
                          rocblas_status_invalid_pointer);

    // quick return with invalid pointers
    EXPECT_ROCBLAS_STATUS(rocsolver_gesvd(STRIDED, handle, left_svect, right_svect, 0, n,
                                          (W) nullptr, lda, stA, (TT) nullptr, stS, (T) nullptr,
                                          ldu, stU, dV, ldv, stV, (TT) nullptr, stE, fa, dinfo, bc),
                          rocblas_status_success);
    EXPECT_ROCBLAS_STATUS(rocsolver_gesvd(STRIDED, handle, left_svect, right_svect, m, 0,
                                          (W) nullptr, lda, stA, (TT) nullptr, stS, dU, ldu, stU,
                                          (T) nullptr, ldv, stV, (TT) nullptr, stE, fa, dinfo, bc),
                          rocblas_status_success);

    // quick return with zero batch_count if applicable
    if(STRIDED)
        EXPECT_ROCBLAS_STATUS(rocsolver_gesvd(STRIDED, handle, left_svect, right_svect, m, n, dA,
                                              lda, stA, dS, stS, dU, ldu, stU, dV, ldv, stV, dE,
                                              stE, fa, (U) nullptr, 0),
                              rocblas_status_success);
}

template <bool BATCHED, bool STRIDED, typename T>
void testing_gesvd_bad_arg()
{
    using S = decltype(std::real(T{}));

    // safe arguments
    rocblas_local_handle handle;
    rocblas_svect left_svect = rocblas_svect_all;
    rocblas_svect right_svect = rocblas_svect_all;
    rocblas_int m = 2;
    rocblas_int n = 2;
    rocblas_int lda = 2;
    rocblas_int ldu = 2;
    rocblas_int ldv = 2;
    rocblas_stride stA = 2;
    rocblas_stride stS = 2;
    rocblas_stride stU = 2;
    rocblas_stride stV = 2;
    rocblas_stride stE = 2;
    rocblas_int bc = 1;
    rocblas_workmode fa = rocblas_outofplace;

    if(BATCHED)
    {
        // memory allocations
        device_batch_vector<T> dA(1, 1, 1);
        device_strided_batch_vector<S> dS(1, 1, 1, 1);
        device_strided_batch_vector<T> dU(1, 1, 1, 1);
        device_strided_batch_vector<T> dV(1, 1, 1, 1);
        device_strided_batch_vector<S> dE(1, 1, 1, 1);
        device_strided_batch_vector<rocblas_int> dinfo(1, 1, 1, 1);
        CHECK_HIP_ERROR(dA.memcheck());
        CHECK_HIP_ERROR(dS.memcheck());
        CHECK_HIP_ERROR(dU.memcheck());
        CHECK_HIP_ERROR(dV.memcheck());
        CHECK_HIP_ERROR(dE.memcheck());
        CHECK_HIP_ERROR(dinfo.memcheck());

        // check bad arguments
        gesvd_checkBadArgs<STRIDED>(handle, left_svect, right_svect, m, n, dA.data(), lda, stA,
                                    dS.data(), stS, dU.data(), ldu, stU, dV.data(), ldv, stV,
                                    dE.data(), stE, fa, dinfo.data(), bc);
    }
    else
    {
        // memory allocations
        device_strided_batch_vector<T> dA(1, 1, 1, 1);
        device_strided_batch_vector<S> dS(1, 1, 1, 1);
        device_strided_batch_vector<T> dU(1, 1, 1, 1);
        device_strided_batch_vector<T> dV(1, 1, 1, 1);
        device_strided_batch_vector<S> dE(1, 1, 1, 1);
        device_strided_batch_vector<rocblas_int> dinfo(1, 1, 1, 1);
        CHECK_HIP_ERROR(dA.memcheck());
        CHECK_HIP_ERROR(dS.memcheck());
        CHECK_HIP_ERROR(dU.memcheck());
        CHECK_HIP_ERROR(dV.memcheck());
        CHECK_HIP_ERROR(dE.memcheck());
        CHECK_HIP_ERROR(dinfo.memcheck());

        // check bad arguments
        gesvd_checkBadArgs<STRIDED>(handle, left_svect, right_svect, m, n, dA.data(), lda, stA,
                                    dS.data(), stS, dU.data(), ldu, stU, dV.data(), ldv, stV,
                                    dE.data(), stE, fa, dinfo.data(), bc);
    }
}

template <bool CPU, bool GPU, typename T, typename Td, typename Th>
void gesvd_initData(const rocblas_handle handle,
                    const rocblas_svect left_svect,
                    const rocblas_svect right_svect,
                    const rocblas_int m,
                    const rocblas_int n,
                    Td& dA,
                    const rocblas_int lda,
                    const rocblas_int bc,
                    Th& hA,
                    std::vector<T>& A,
                    bool test = true)
{
    if(CPU)
    {
        rocblas_init<T>(hA, true);

        for(rocblas_int b = 0; b < bc; ++b)
        {
            // scale A to avoid singularities
            for(rocblas_int i = 0; i < m; i++)
            {
                for(rocblas_int j = 0; j < n; j++)
                {
                    if(i == j)
                        hA[b][i + j * lda] += 400;
                    else
                        hA[b][i + j * lda] -= 4;
                }
            }

            // make copy of original data to test vectors if required
            if(test && (left_svect != rocblas_svect_none || right_svect != rocblas_svect_none))
            {
                for(rocblas_int i = 0; i < m; i++)
                {
                    for(rocblas_int j = 0; j < n; j++)
                        A[b * lda * n + i + j * lda] = hA[b][i + j * lda];
                }
            }
        }
    }

    if(GPU)
    {
        // now copy to the GPU
        CHECK_HIP_ERROR(dA.transfer_from(hA));
    }
}

template <bool STRIDED, typename T, typename Wd, typename Td, typename Ud, typename Id, typename Wh, typename Th, typename Uh, typename Ih>
void gesvd_getError(const rocblas_handle handle,
                    const rocblas_svect left_svect,
                    const rocblas_svect right_svect,
                    const rocblas_int m,
                    const rocblas_int n,
                    Wd& dA,
                    const rocblas_int lda,
                    const rocblas_stride stA,
                    Td& dS,
                    const rocblas_stride stS,
                    Ud& dU,
                    const rocblas_int ldu,
                    const rocblas_stride stU,
                    Ud& dV,
                    const rocblas_int ldv,
                    const rocblas_stride stV,
                    Td& dE,
                    const rocblas_stride stE,
                    const rocblas_workmode fa,
                    Id& dinfo,
                    const rocblas_int bc,
                    const rocblas_svect left_svectT,
                    const rocblas_svect right_svectT,
                    const rocblas_int mT,
                    const rocblas_int nT,
                    Ud& dUT,
                    const rocblas_int lduT,
                    const rocblas_stride stUT,
                    Ud& dVT,
                    const rocblas_int ldvT,
                    const rocblas_stride stVT,
                    Wh& hA,
                    Th& hS,
                    Th& hSres,
                    Uh& hU,
                    Uh& Ures,
                    const rocblas_int ldures,
                    Uh& hV,
                    Uh& Vres,
                    const rocblas_int ldvres,
                    Ih& hinfo,
                    Ih& hinfoRes,
                    double* max_err,
                    double* max_errv)
{
    using W = decltype(std::real(T{}));

    rocblas_int lwork = 5 * max(m, n);
    rocblas_int lrwork = (rocblas_is_complex<T> ? 5 * min(m, n) : 0);
    std::vector<T> work(lwork);
    std::vector<W> rwork(lrwork);
    std::vector<T> A(lda * n * bc);

    // input data initialization
    gesvd_initData<true, true, T>(handle, left_svect, right_svect, m, n, dA, lda, bc, hA, A);

    // execute computations:
    // complementary execution to compute all singular vectors if needed (always in-place to ensure
    // we don't combine results computed by gemm_batched with results computed by gemm_strided_batched)
    CHECK_ROCBLAS_ERROR(rocsolver_gesvd(STRIDED, handle, left_svectT, right_svectT, mT, nT,
                                        dA.data(), lda, stA, dS.data(), stS, dUT.data(), lduT, stUT,
                                        dVT.data(), ldvT, stVT, dE.data(), stE, rocblas_inplace,
                                        dinfo.data(), bc));

    if(left_svect == rocblas_svect_none && right_svect != rocblas_svect_none)
        CHECK_HIP_ERROR(Ures.transfer_from(dUT));
    if(right_svect == rocblas_svect_none && left_svect != rocblas_svect_none)
        CHECK_HIP_ERROR(Vres.transfer_from(dVT));

    gesvd_initData<false, true, T>(handle, left_svect, right_svect, m, n, dA, lda, bc, hA, A);

    // CPU lapack
    for(rocblas_int b = 0; b < bc; ++b)
<<<<<<< HEAD
        cblas_gesvd<T>(rocblas_svect_none, rocblas_svect_none, m, n, hA[b], lda, hS[b], hU[b], ldu,
                       hV[b], ldv, work.data(), lwork, rwork.data(), hinfo[b]);
=======
        cpu_gesvd(left_svect, right_svect, m, n, hA[b], lda, hS[b], hU[b], ldu, hV[b], ldv,
                  hWork.data(), lwork, hE[b], hinfo[b]);
>>>>>>> 931d7539

    // GPU lapack
    CHECK_ROCBLAS_ERROR(rocsolver_gesvd(STRIDED, handle, left_svect, right_svect, m, n, dA.data(),
                                        lda, stA, dS.data(), stS, dU.data(), ldu, stU, dV.data(),
                                        ldv, stV, dE.data(), stE, fa, dinfo.data(), bc));

    CHECK_HIP_ERROR(hSres.transfer_from(dS));
    CHECK_HIP_ERROR(hinfoRes.transfer_from(dinfo));

    if(left_svect == rocblas_svect_singular || left_svect == rocblas_svect_all)
        CHECK_HIP_ERROR(Ures.transfer_from(dU));
    if(right_svect == rocblas_svect_singular || right_svect == rocblas_svect_all)
        CHECK_HIP_ERROR(Vres.transfer_from(dV));

    if(left_svect == rocblas_svect_overwrite)
    {
        CHECK_HIP_ERROR(hA.transfer_from(dA));
        for(rocblas_int b = 0; b < bc; ++b)
        {
            for(rocblas_int i = 0; i < m; i++)
            {
                for(rocblas_int j = 0; j < min(m, n); j++)
                    Ures[b][i + j * ldures] = hA[b][i + j * lda];
            }
        }
    }
    if(right_svect == rocblas_svect_overwrite)
    {
        CHECK_HIP_ERROR(hA.transfer_from(dA));
        for(rocblas_int b = 0; b < bc; ++b)
        {
            for(rocblas_int i = 0; i < min(m, n); i++)
            {
                for(rocblas_int j = 0; j < n; j++)
                    Vres[b][i + j * ldvres] = hA[b][i + j * lda];
            }
        }
    }

    // Check info for non-convergence
    *max_err = 0;
    for(rocblas_int b = 0; b < bc; ++b)
        if(hinfo[b][0] != hinfoRes[b][0])
            *max_err += 1;

    // (We expect the used input matrices to always converge. Testing
    // implicitly the equivalent non-converged matrix is very complicated and it boils
    // down to essentially run the algorithm again and until convergence is achieved).

    double err;
    *max_errv = 0;

    for(rocblas_int b = 0; b < bc; ++b)
    {
        // error is ||hS - hSres||
        err = norm_error('F', 1, min(m, n), 1, hS[b], hSres[b]);
        *max_err = err > *max_err ? err : *max_err;

        // Check the singular vectors if required
        if(hinfo[b][0] == 0 && (left_svect != rocblas_svect_none || right_svect != rocblas_svect_none))
        {
            err = 0;
            // check singular vectors implicitly (A*v_k = s_k*u_k)
            for(rocblas_int k = 0; k < min(m, n); ++k)
            {
                for(rocblas_int i = 0; i < m; ++i)
                {
                    T tmp = 0;
                    for(rocblas_int j = 0; j < n; ++j)
                        tmp += A[b * lda * n + i + j * lda] * sconj(Vres[b][k + j * ldvres]);
                    tmp -= hSres[b][k] * Ures[b][i + k * ldures];
                    err += std::abs(tmp) * std::abs(tmp);
                }
            }
            err = std::sqrt(err) / double(snorm('F', m, n, A.data() + b * lda * n, lda));
            *max_errv = err > *max_errv ? err : *max_errv;
        }
    }
}

template <bool STRIDED, typename T, typename Wd, typename Td, typename Ud, typename Id, typename Wh, typename Th, typename Uh, typename Ih>
void gesvd_getPerfData(const rocblas_handle handle,
                       const rocblas_svect left_svect,
                       const rocblas_svect right_svect,
                       const rocblas_int m,
                       const rocblas_int n,
                       Wd& dA,
                       const rocblas_int lda,
                       const rocblas_stride stA,
                       Td& dS,
                       const rocblas_stride stS,
                       Ud& dU,
                       const rocblas_int ldu,
                       const rocblas_stride stU,
                       Ud& dV,
                       const rocblas_int ldv,
                       const rocblas_stride stV,
                       Td& dE,
                       const rocblas_stride stE,
                       const rocblas_workmode fa,
                       Id& dinfo,
                       const rocblas_int bc,
                       Wh& hA,
                       Th& hS,
                       Uh& hU,
                       Uh& hV,
                       Ih& hinfo,
                       double* gpu_time_used,
                       double* cpu_time_used,
                       const rocblas_int hot_calls,
                       const int profile,
                       const bool profile_kernels,
                       const bool perf)
{
    using W = decltype(std::real(T{}));

    rocblas_int lwork = 5 * max(m, n);
    rocblas_int lrwork = (rocblas_is_complex<T> ? 5 * min(m, n) : 0);
    std::vector<T> work(lwork);
    std::vector<W> rwork(lrwork);
    std::vector<T> A;

    if(!perf)
    {
        gesvd_initData<true, false, T>(handle, left_svect, right_svect, m, n, dA, lda, bc, hA, A, 0);

        // cpu-lapack performance (only if not in perf mode)
        *cpu_time_used = get_time_us_no_sync();
        for(rocblas_int b = 0; b < bc; ++b)
<<<<<<< HEAD
            cblas_gesvd<T>(left_svect, right_svect, m, n, hA[b], lda, hS[b], hU[b], ldu, hV[b], ldv,
                           work.data(), lwork, rwork.data(), hinfo[b]);
=======
            cpu_gesvd(left_svect, right_svect, m, n, hA[b], lda, hS[b], hU[b], ldu, hV[b], ldv,
                      hWork.data(), lwork, hE[b], hinfo[b]);
>>>>>>> 931d7539
        *cpu_time_used = get_time_us_no_sync() - *cpu_time_used;
    }

    gesvd_initData<true, false, T>(handle, left_svect, right_svect, m, n, dA, lda, bc, hA, A, 0);

    // cold calls
    for(int iter = 0; iter < 2; iter++)
    {
        gesvd_initData<false, true, T>(handle, left_svect, right_svect, m, n, dA, lda, bc, hA, A, 0);

        CHECK_ROCBLAS_ERROR(rocsolver_gesvd(
            STRIDED, handle, left_svect, right_svect, m, n, dA.data(), lda, stA, dS.data(), stS,
            dU.data(), ldu, stU, dV.data(), ldv, stV, dE.data(), stE, fa, dinfo.data(), bc));
    }

    // gpu-lapack performance
    hipStream_t stream;
    CHECK_ROCBLAS_ERROR(rocblas_get_stream(handle, &stream));
    double start;

    if(profile > 0)
    {
        if(profile_kernels)
            rocsolver_log_set_layer_mode(rocblas_layer_mode_log_profile
                                         | rocblas_layer_mode_ex_log_kernel);
        else
            rocsolver_log_set_layer_mode(rocblas_layer_mode_log_profile);
        rocsolver_log_set_max_levels(profile);
    }

    for(rocblas_int iter = 0; iter < hot_calls; iter++)
    {
        gesvd_initData<false, true, T>(handle, left_svect, right_svect, m, n, dA, lda, bc, hA, A, 0);

        start = get_time_us_sync(stream);
        rocsolver_gesvd(STRIDED, handle, left_svect, right_svect, m, n, dA.data(), lda, stA,
                        dS.data(), stS, dU.data(), ldu, stU, dV.data(), ldv, stV, dE.data(), stE,
                        fa, dinfo.data(), bc);
        *gpu_time_used += get_time_us_sync(stream) - start;
    }
    *gpu_time_used /= hot_calls;
}

template <bool BATCHED, bool STRIDED, typename T>
void testing_gesvd(Arguments& argus)
{
    using S = decltype(std::real(T{}));

    // get arguments
    rocblas_local_handle handle;
    char leftvC = argus.get<char>("left_svect");
    char rightvC = argus.get<char>("right_svect");
    rocblas_int m = argus.get<rocblas_int>("m");
    rocblas_int n = argus.get<rocblas_int>("n", m);
    rocblas_int lda = argus.get<rocblas_int>("lda", m);
    rocblas_int ldu = argus.get<rocblas_int>("ldu", m);
    rocblas_int ldv = argus.get<rocblas_int>("ldv", (rightvC == 'A' ? n : min(m, n)));
    rocblas_stride stA = argus.get<rocblas_stride>("strideA", lda * n);
    rocblas_stride stS = argus.get<rocblas_stride>("strideS", min(m, n));
    rocblas_stride stU = argus.get<rocblas_stride>("strideU", ldu * m);
    rocblas_stride stV = argus.get<rocblas_stride>("strideV", ldv * n);
    rocblas_stride stE = argus.get<rocblas_stride>("strideE", min(m, n) - 1);
    char faC = argus.get<char>("fast_alg");

    rocblas_svect leftv = char2rocblas_svect(leftvC);
    rocblas_svect rightv = char2rocblas_svect(rightvC);
    rocblas_workmode fa = char2rocblas_workmode(faC);
    rocblas_int bc = argus.batch_count;
    rocblas_int hot_calls = argus.iters;

    // check non-supported values
    if(rightv == rocblas_svect_overwrite && leftv == rocblas_svect_overwrite)
    {
        if(BATCHED)
            EXPECT_ROCBLAS_STATUS(rocsolver_gesvd(STRIDED, handle, leftv, rightv, m, n,
                                                  (T* const*)nullptr, lda, stA, (S*)nullptr, stS,
                                                  (T*)nullptr, ldu, stU, (T*)nullptr, ldv, stV,
                                                  (S*)nullptr, stE, fa, (rocblas_int*)nullptr, bc),
                                  rocblas_status_invalid_value);
        else
            EXPECT_ROCBLAS_STATUS(rocsolver_gesvd(STRIDED, handle, leftv, rightv, m, n, (T*)nullptr,
                                                  lda, stA, (S*)nullptr, stS, (T*)nullptr, ldu, stU,
                                                  (T*)nullptr, ldv, stV, (S*)nullptr, stE, fa,
                                                  (rocblas_int*)nullptr, bc),
                                  rocblas_status_invalid_value);

        if(argus.timing)
            rocsolver_bench_inform(inform_invalid_args);

        return;
    }

    /** TESTING OF SINGULAR VECTORS IS DONE IMPLICITLY, NOT EXPLICITLY COMPARING
        WITH LAPACK. SO, WE ALWAYS NEED TO COMPUTE THE SAME NUMBER OF ELEMENTS OF
        THE RIGHT AND LEFT VECTORS. WHILE DOING THIS, IF MORE VECTORS THAN THE
        SPECIFIED IN THE MAIN CALL NEED TO BE COMPUTED, WE DO SO WITH AN EXTRA CALL **/

    rocblas_svect leftvT = rocblas_svect_none;
    rocblas_svect rightvT = rocblas_svect_none;
    rocblas_int ldvT = 1;
    rocblas_int lduT = 1;
    rocblas_int mT = 0;
    rocblas_int nT = 0;
    bool svects = (leftv != rocblas_svect_none || rightv != rocblas_svect_none);

    if(svects)
    {
        if(leftv == rocblas_svect_none)
        {
            leftvT = rocblas_svect_all;
            lduT = m;
            mT = m;
            nT = n;
            if((n > m && fa == rocblas_outofplace) || (n > m && rightv == rocblas_svect_overwrite))
                rightvT = rocblas_svect_overwrite;
        }
        if(rightv == rocblas_svect_none)
        {
            rightvT = rocblas_svect_all;
            ldvT = n;
            mT = m;
            nT = n;
            if((m >= n && fa == rocblas_outofplace) || (m >= n && leftv == rocblas_svect_overwrite))
                leftvT = rocblas_svect_overwrite;
        }
    }

    // determine sizes
    rocblas_int ldures = 1;
    rocblas_int ldvres = 1;
    size_t size_Sres = 0;
    size_t size_Ures = 0;
    size_t size_Vres = 0;
    size_t size_UT = 0;
    size_t size_VT = 0;
    size_t size_A = size_t(lda) * n;
    size_t size_S = size_t(min(m, n));
    size_t size_E = size_t(min(m, n) - 1);
    size_t size_V = size_t(ldv) * n;
    size_t size_U = size_t(ldu) * m;
    if(argus.unit_check || argus.norm_check)
    {
        size_VT = size_t(ldvT) * nT;
        size_UT = size_t(lduT) * mT;
        size_Sres = size_S;
        if(svects)
        {
            if(leftv == rocblas_svect_none)
            {
                size_Ures = size_UT;
                ldures = lduT;
            }
            else if(leftv == rocblas_svect_singular || leftv == rocblas_svect_all)
            {
                size_Ures = size_U;
                ldures = ldu;
            }
            else
            {
                size_Ures = m * m;
                ldures = m;
            }

            if(rightv == rocblas_svect_none)
            {
                size_Vres = size_VT;
                ldvres = ldvT;
            }
            else if(rightv == rocblas_svect_singular || rightv == rocblas_svect_all)
            {
                size_Vres = size_V;
                ldvres = ldv;
            }
            else
            {
                size_Vres = n * n;
                ldvres = n;
            }
        }
    }
    rocblas_stride stUT = size_UT;
    rocblas_stride stVT = size_VT;
    rocblas_stride stUres = size_Ures;
    rocblas_stride stVres = size_Vres;

    double max_error = 0, gpu_time_used = 0, cpu_time_used = 0, max_errorv = 0;

    // check invalid sizes
    bool invalid_size = (n < 0 || m < 0 || lda < m || ldu < 1 || ldv < 1 || bc < 0)
        || ((leftv == rocblas_svect_all || leftv == rocblas_svect_singular) && ldu < m)
        || ((rightv == rocblas_svect_all && ldv < n)
            || (rightv == rocblas_svect_singular && ldv < min(m, n)));

    if(invalid_size)
    {
        if(BATCHED)
            EXPECT_ROCBLAS_STATUS(rocsolver_gesvd(STRIDED, handle, leftv, rightv, m, n,
                                                  (T* const*)nullptr, lda, stA, (S*)nullptr, stS,
                                                  (T*)nullptr, ldu, stU, (T*)nullptr, ldv, stV,
                                                  (S*)nullptr, stE, fa, (rocblas_int*)nullptr, bc),
                                  rocblas_status_invalid_size);
        else
            EXPECT_ROCBLAS_STATUS(rocsolver_gesvd(STRIDED, handle, leftv, rightv, m, n, (T*)nullptr,
                                                  lda, stA, (S*)nullptr, stS, (T*)nullptr, ldu, stU,
                                                  (T*)nullptr, ldv, stV, (S*)nullptr, stE, fa,
                                                  (rocblas_int*)nullptr, bc),
                                  rocblas_status_invalid_size);

        if(argus.timing)
            rocsolver_bench_inform(inform_invalid_size);

        return;
    }

    // memory size query is necessary
    if(argus.mem_query || !USE_ROCBLAS_REALLOC_ON_DEMAND)
    {
        CHECK_ROCBLAS_ERROR(rocblas_start_device_memory_size_query(handle));
        if(BATCHED)
        {
            CHECK_ALLOC_QUERY(rocsolver_gesvd(STRIDED, handle, leftv, rightv, m, n,
                                              (T* const*)nullptr, lda, stA, (S*)nullptr, stS,
                                              (T*)nullptr, ldu, stU, (T*)nullptr, ldv, stV,
                                              (S*)nullptr, stE, fa, (rocblas_int*)nullptr, bc));
            CHECK_ALLOC_QUERY(rocsolver_gesvd(STRIDED, handle, leftvT, rightvT, mT, nT,
                                              (T* const*)nullptr, lda, stA, (S*)nullptr, stS,
                                              (T*)nullptr, lduT, stUT, (T*)nullptr, ldvT, stVT,
                                              (S*)nullptr, stE, fa, (rocblas_int*)nullptr, bc));
        }
        else
        {
            CHECK_ALLOC_QUERY(rocsolver_gesvd(STRIDED, handle, leftv, rightv, m, n, (T*)nullptr,
                                              lda, stA, (S*)nullptr, stS, (T*)nullptr, ldu, stU,
                                              (T*)nullptr, ldv, stV, (S*)nullptr, stE, fa,
                                              (rocblas_int*)nullptr, bc));
            CHECK_ALLOC_QUERY(rocsolver_gesvd(STRIDED, handle, leftvT, rightvT, mT, nT, (T*)nullptr,
                                              lda, stA, (S*)nullptr, stS, (T*)nullptr, lduT, stUT,
                                              (T*)nullptr, ldvT, stVT, (S*)nullptr, stE, fa,
                                              (rocblas_int*)nullptr, bc));
        }

        size_t size;
        CHECK_ROCBLAS_ERROR(rocblas_stop_device_memory_size_query(handle, &size));
        if(argus.mem_query)
        {
            rocsolver_bench_inform(inform_mem_query, size);
            return;
        }

        CHECK_ROCBLAS_ERROR(rocblas_set_device_memory_size(handle, size));
    }

    // memory allocations (all cases)
    // host
    host_strided_batch_vector<S> hS(size_S, 1, stS, bc);
    host_strided_batch_vector<T> hV(size_V, 1, stV, bc);
    host_strided_batch_vector<T> hU(size_U, 1, stU, bc);
    host_strided_batch_vector<rocblas_int> hinfo(1, 1, 1, bc);
    host_strided_batch_vector<rocblas_int> hinfoRes(1, 1, 1, bc);
    host_strided_batch_vector<S> hSres(size_Sres, 1, stS, bc);
    host_strided_batch_vector<T> Vres(size_Vres, 1, stVres, bc);
    host_strided_batch_vector<T> Ures(size_Ures, 1, stUres, bc);
    // device
    device_strided_batch_vector<S> dE(size_E, 1, stE, bc);
    device_strided_batch_vector<S> dS(size_S, 1, stS, bc);
    device_strided_batch_vector<T> dV(size_V, 1, stV, bc);
    device_strided_batch_vector<T> dU(size_U, 1, stU, bc);
    device_strided_batch_vector<rocblas_int> dinfo(1, 1, 1, bc);
    device_strided_batch_vector<T> dVT(size_VT, 1, stVT, bc);
    device_strided_batch_vector<T> dUT(size_UT, 1, stUT, bc);
    if(size_VT)
        CHECK_HIP_ERROR(dVT.memcheck());
    if(size_UT)
        CHECK_HIP_ERROR(dUT.memcheck());
    if(size_E)
        CHECK_HIP_ERROR(dE.memcheck());
    if(size_S)
        CHECK_HIP_ERROR(dS.memcheck());
    if(size_V)
        CHECK_HIP_ERROR(dV.memcheck());
    if(size_U)
        CHECK_HIP_ERROR(dU.memcheck());
    CHECK_HIP_ERROR(dinfo.memcheck());

    if(BATCHED)
    {
        // memory allocations
        host_batch_vector<T> hA(size_A, 1, bc);
        device_batch_vector<T> dA(size_A, 1, bc);
        if(size_A)
            CHECK_HIP_ERROR(dA.memcheck());

        // check quick return
        if(n == 0 || m == 0 || bc == 0)
        {
            EXPECT_ROCBLAS_STATUS(rocsolver_gesvd(STRIDED, handle, leftv, rightv, m, n, dA.data(),
                                                  lda, stA, dS.data(), stS, dU.data(), ldu, stU,
                                                  dV.data(), ldv, stV, dE.data(), stE, fa,
                                                  dinfo.data(), bc),
                                  rocblas_status_success);
            if(argus.timing)
                rocsolver_bench_inform(inform_quick_return);

            return;
        }

        // check computations
        if(argus.unit_check || argus.norm_check)
        {
            gesvd_getError<STRIDED, T>(handle, leftv, rightv, m, n, dA, lda, stA, dS, stS, dU, ldu,
                                       stU, dV, ldv, stV, dE, stE, fa, dinfo, bc, leftvT, rightvT,
                                       mT, nT, dUT, lduT, stUT, dVT, ldvT, stVT, hA, hS, hSres, hU,
                                       Ures, ldures, hV, Vres, ldvres, hinfo, hinfoRes, &max_error,
                                       &max_errorv);
        }

        // collect performance data
        if(argus.timing)
        {
            gesvd_getPerfData<STRIDED, T>(handle, leftv, rightv, m, n, dA, lda, stA, dS, stS, dU,
                                          ldu, stU, dV, ldv, stV, dE, stE, fa, dinfo, bc, hA, hS,
                                          hU, hV, hinfo, &gpu_time_used, &cpu_time_used, hot_calls,
                                          argus.profile, argus.profile_kernels, argus.perf);
        }
    }

    else
    {
        // memory allocations
        host_strided_batch_vector<T> hA(size_A, 1, stA, bc);
        device_strided_batch_vector<T> dA(size_A, 1, stA, bc);
        if(size_A)
            CHECK_HIP_ERROR(dA.memcheck());

        // check quick return
        if(n == 0 || m == 0 || bc == 0)
        {
            EXPECT_ROCBLAS_STATUS(rocsolver_gesvd(STRIDED, handle, leftv, rightv, m, n, dA.data(),
                                                  lda, stA, dS.data(), stS, dU.data(), ldu, stU,
                                                  dV.data(), ldv, stV, dE.data(), stE, fa,
                                                  dinfo.data(), bc),
                                  rocblas_status_success);
            if(argus.timing)
                rocsolver_bench_inform(inform_quick_return);

            return;
        }

        // check computations
        if(argus.unit_check || argus.norm_check)
        {
            gesvd_getError<STRIDED, T>(handle, leftv, rightv, m, n, dA, lda, stA, dS, stS, dU, ldu,
                                       stU, dV, ldv, stV, dE, stE, fa, dinfo, bc, leftvT, rightvT,
                                       mT, nT, dUT, lduT, stUT, dVT, ldvT, stVT, hA, hS, hSres, hU,
                                       Ures, ldures, hV, Vres, ldvres, hinfo, hinfoRes, &max_error,
                                       &max_errorv);
        }

        // collect performance data
        if(argus.timing)
        {
            gesvd_getPerfData<STRIDED, T>(handle, leftv, rightv, m, n, dA, lda, stA, dS, stS, dU,
                                          ldu, stU, dV, ldv, stV, dE, stE, fa, dinfo, bc, hA, hS,
                                          hU, hV, hinfo, &gpu_time_used, &cpu_time_used, hot_calls,
                                          argus.profile, argus.profile_kernels, argus.perf);
        }
    }

    // validate results for rocsolver-test
    // using 2 * min(m, n) * machine_precision as tolerance
    if(argus.unit_check)
    {
        ROCSOLVER_TEST_CHECK(T, max_error, 2 * min(m, n));
        if(svects)
            ROCSOLVER_TEST_CHECK(T, max_errorv, 2 * min(m, n));
    }

    // output results for rocsolver-bench
    if(argus.timing)
    {
        if(svects)
            max_error = (max_error >= max_errorv) ? max_error : max_errorv;

        if(!argus.perf)
        {
            rocsolver_bench_header("Arguments:");
            if(BATCHED)
            {
                rocsolver_bench_output("left_svect", "right_svect", "m", "n", "lda", "strideS",
                                       "ldu", "strideU", "ldv", "strideV", "strideE", "batch_c");
                rocsolver_bench_output(leftvC, rightvC, m, n, lda, stS, ldu, stU, ldv, stV, stE, bc);
            }
            else if(STRIDED)
            {
                rocsolver_bench_output("left_svect", "right_svect", "m", "n", "lda", "strideA",
                                       "strideS", "ldu", "strideU", "ldv", "strideV", "strideE",
                                       "batch_c");
                rocsolver_bench_output(leftvC, rightvC, m, n, lda, stA, stS, ldu, stU, ldv, stV,
                                       stE, bc);
            }
            else
            {
                rocsolver_bench_output("left_svect", "right_svect", "m", "n", "lda", "ldu", "ldv");
                rocsolver_bench_output(leftvC, rightvC, m, n, lda, ldu, ldv);
            }
            rocsolver_bench_header("Results:");
            if(argus.norm_check)
            {
                rocsolver_bench_output("cpu_time_us", "gpu_time_us", "error");
                rocsolver_bench_output(cpu_time_used, gpu_time_used, max_error);
            }
            else
            {
                rocsolver_bench_output("cpu_time_us", "gpu_time_us");
                rocsolver_bench_output(cpu_time_used, gpu_time_used);
            }
            rocsolver_bench_endl();
        }
        else
        {
            if(argus.norm_check)
                rocsolver_bench_output(gpu_time_used, max_error);
            else
                rocsolver_bench_output(gpu_time_used);
        }
    }

    // ensure all arguments were consumed
    argus.validate_consumed();
}

#define EXTERN_TESTING_GESVD(...) extern template void testing_gesvd<__VA_ARGS__>(Arguments&);

INSTANTIATE(EXTERN_TESTING_GESVD, FOREACH_MATRIX_DATA_LAYOUT, FOREACH_SCALAR_TYPE, APPLY_STAMP)<|MERGE_RESOLUTION|>--- conflicted
+++ resolved
@@ -296,13 +296,8 @@
 
     // CPU lapack
     for(rocblas_int b = 0; b < bc; ++b)
-<<<<<<< HEAD
-        cblas_gesvd<T>(rocblas_svect_none, rocblas_svect_none, m, n, hA[b], lda, hS[b], hU[b], ldu,
+        cpu_gesvd<T>(rocblas_svect_none, rocblas_svect_none, m, n, hA[b], lda, hS[b], hU[b], ldu,
                        hV[b], ldv, work.data(), lwork, rwork.data(), hinfo[b]);
-=======
-        cpu_gesvd(left_svect, right_svect, m, n, hA[b], lda, hS[b], hU[b], ldu, hV[b], ldv,
-                  hWork.data(), lwork, hE[b], hinfo[b]);
->>>>>>> 931d7539
 
     // GPU lapack
     CHECK_ROCBLAS_ERROR(rocsolver_gesvd(STRIDED, handle, left_svect, right_svect, m, n, dA.data(),
@@ -432,13 +427,8 @@
         // cpu-lapack performance (only if not in perf mode)
         *cpu_time_used = get_time_us_no_sync();
         for(rocblas_int b = 0; b < bc; ++b)
-<<<<<<< HEAD
-            cblas_gesvd<T>(left_svect, right_svect, m, n, hA[b], lda, hS[b], hU[b], ldu, hV[b], ldv,
+            cpu_gesvd<T>(left_svect, right_svect, m, n, hA[b], lda, hS[b], hU[b], ldu, hV[b], ldv,
                            work.data(), lwork, rwork.data(), hinfo[b]);
-=======
-            cpu_gesvd(left_svect, right_svect, m, n, hA[b], lda, hS[b], hU[b], ldu, hV[b], ldv,
-                      hWork.data(), lwork, hE[b], hinfo[b]);
->>>>>>> 931d7539
         *cpu_time_used = get_time_us_no_sync() - *cpu_time_used;
     }
 

<<<<<<< HEAD
/* **************************************************************************
 * Copyright (C) 2020-2022 Advanced Micro Devices, Inc. All rights reserved.
 *
 * Redistribution and use in source and binary forms, with or without
 * modification, are permitted provided that the following conditions
 * are met:
 *
 * 1. Redistributions of source code must retain the above copyright
 *    notice, this list of conditions and the following disclaimer.
 *
 * 2. Redistributions in binary form must reproduce the above copyright
 *    notice, this list of conditions and the following disclaimer in the
 *    documentation and/or other materials provided with the distribution.
 *
 * THIS SOFTWARE IS PROVIDED BY THE AUTHOR AND CONTRIBUTORS ``AS IS'' AND
 * ANY EXPRESS OR IMPLIED WARRANTIES, INCLUDING, BUT NOT LIMITED TO, THE
 * IMPLIED WARRANTIES OF MERCHANTABILITY AND FITNESS FOR A PARTICULAR PURPOSE
 * ARE DISCLAIMED.  IN NO EVENT SHALL THE AUTHOR OR CONTRIBUTORS BE LIABLE
 * FOR ANY DIRECT, INDIRECT, INCIDENTAL, SPECIAL, EXEMPLARY, OR CONSEQUENTIAL
 * DAMAGES (INCLUDING, BUT NOT LIMITED TO, PROCUREMENT OF SUBSTITUTE GOODS
 * OR SERVICES; LOSS OF USE, DATA, OR PROFITS; OR BUSINESS INTERRUPTION)
 * HOWEVER CAUSED AND ON ANY THEORY OF LIABILITY, WHETHER IN CONTRACT, STRICT
 * LIABILITY, OR TORT (INCLUDING NEGLIGENCE OR OTHERWISE) ARISING IN ANY WAY
 * OUT OF THE USE OF THIS SOFTWARE, EVEN IF ADVISED OF THE POSSIBILITY OF
 * SUCH DAMAGE.
 * *************************************************************************/
=======
/* ************************************************************************
 * Copyright (c) 2020-2023 Advanced Micro Devices, Inc.
 * ************************************************************************ */
>>>>>>> 8408dd76

#include <stdlib.h>

#include <gtest/gtest.h>
#include <rocblas/rocblas.h>
#include <rocsolver/rocsolver.h>

#include "client_environment_helpers.hpp"

class checkin_misc_MEMORY_MODEL : public ::testing::Test
{
protected:
    void SetUp() override
    {
        if(char* envvar = getenv("ROCBLAS_DEVICE_MEMORY_SIZE"))
            GTEST_SKIP() << "Cannot execute in dirty environment; ROCBLAS_DEVICE_MEMORY_SIZE="
                         << envvar;

        ASSERT_EQ(hipMalloc(&dA, sizeof(double) * stA * bc), hipSuccess);
        ASSERT_EQ(hipMalloc(&dP, sizeof(rocblas_int) * stP * bc), hipSuccess);
        ASSERT_EQ(hipMalloc(&dinfo, sizeof(rocblas_int) * bc), hipSuccess);
    }

    void TearDown() override
    {
        if(getenv("ROCBLAS_DEVICE_MEMORY_SIZE"))
            unset_environment_variable("ROCBLAS_DEVICE_MEMORY_SIZE");

        ASSERT_EQ(hipFree(dA), hipSuccess);
        ASSERT_EQ(hipFree(dP), hipSuccess);
        ASSERT_EQ(hipFree(dinfo), hipSuccess);
    }

    double* dA;
    rocblas_int *dP, *dinfo;

    const rocblas_int m = 1500;
    const rocblas_int n = 1500;
    const rocblas_int m_small = 65;
    const rocblas_int n_small = 65;
    const rocblas_int lda = m;
    const rocblas_stride stA = lda * n;
    const rocblas_stride stP = n;
    const rocblas_int bc = 8;
    const rocblas_int bc_small = 5;
};

/*************************************/
/***** rocblas_managed (default) *****/
/*************************************/
TEST_F(checkin_misc_MEMORY_MODEL, DISABLED_rocblas_managed)
{
    size_t size, size1;
    rocblas_status status;
    rocblas_handle handle;

    // 1. create handle
    ASSERT_EQ(rocblas_create_handle(&handle), rocblas_status_success);

    // 2. by default, memory is rocblas managed
    EXPECT_TRUE(rocblas_is_managing_device_memory(handle));

    // 3. by default, 32MB should be reserved
    rocblas_get_device_memory_size(handle, &size);
    EXPECT_EQ(size, 32 * 1024 * 1024);

    // 4. start query
    rocblas_start_device_memory_size_query(handle);
    EXPECT_TRUE(rocblas_is_device_memory_size_query(handle));

    // 5. getrf baseline will require ~54MB
    status = rocsolver_dgetrf_strided_batched(handle, m, n, dA, lda, stA, dP, stP, dinfo, bc);
    EXPECT_EQ(status, rocblas_status_size_increased);

    // 6. stop query
    rocblas_stop_device_memory_size_query(handle, &size1);
    EXPECT_GT(size1, 32 * 1024 * 1024);

    // 7. device memory size should not change yet; it should be 32MB
    rocblas_get_device_memory_size(handle, &size);
    EXPECT_EQ(size, 32 * 1024 * 1024);

    // 8. When executing getrf, rocblas should increase memory automatically
    // allowing execution to success
    status = rocsolver_dgetrf_strided_batched(handle, m, n, dA, lda, stA, dP, stP, dinfo, bc);
    EXPECT_EQ(status, rocblas_status_success);

    // 9. device memory size should have changed after execution of getrf to 54MB
    rocblas_get_device_memory_size(handle, &size);
    EXPECT_EQ(size, size1);

    // 10. start query
    rocblas_start_device_memory_size_query(handle);
    EXPECT_TRUE(rocblas_is_device_memory_size_query(handle));

    // 11. getrf small will require ~.5MB
    status = rocsolver_dgetrf_strided_batched(handle, m_small, n_small, dA, lda, stA, dP, stP,
                                              dinfo, bc_small);
    EXPECT_EQ(status, rocblas_status_size_increased);

    // 12. stop query
    rocblas_stop_device_memory_size_query(handle, &size);
    EXPECT_LT(size, size1);

    // 13. device memory size should not change; it should be 54MB
    rocblas_get_device_memory_size(handle, &size);
    EXPECT_EQ(size, size1);

    // 14. When executing getrf, device memory is enough for execution to success
    status = rocsolver_dgetrf_strided_batched(handle, m_small, n_small, dA, lda, stA, dP, stP,
                                              dinfo, bc_small);
    EXPECT_EQ(status, rocblas_status_success);

    // 15. device memory size should be the same 54MB
    rocblas_get_device_memory_size(handle, &size);
    EXPECT_EQ(size, size1);

    // 16. destroy handle
    EXPECT_EQ(rocblas_destroy_handle(handle), rocblas_status_success);
}

TEST_F(checkin_misc_MEMORY_MODEL, user_managed)
{
    size_t size;
    rocblas_status status;
    rocblas_handle handle;

    /*************************************/
    /******** user fixed size  ***********/
    /*************************************/

    // set environment variable to 2MB
    ASSERT_TRUE(set_environment_variable("ROCBLAS_DEVICE_MEMORY_SIZE", "2000000"));

    // 1. create handle
    ASSERT_EQ(rocblas_create_handle(&handle), rocblas_status_success);

    // 2. memory size is now fixed by user via the environment variable
    EXPECT_FALSE(rocblas_is_managing_device_memory(handle));

    // 3. 2MB should be reserved
    rocblas_get_device_memory_size(handle, &size);
    EXPECT_EQ(size, 2000000);

    // 4. start query
    rocblas_start_device_memory_size_query(handle);
    EXPECT_TRUE(rocblas_is_device_memory_size_query(handle));

    // 5. getrf small will require .5MB
    status = rocsolver_dgetrf_strided_batched(handle, m_small, n_small, dA, lda, stA, dP, stP,
                                              dinfo, bc_small);
    EXPECT_EQ(status, rocblas_status_size_increased);

    // 6. stop query; required size at the end of query (.5MB)
    rocblas_stop_device_memory_size_query(handle, &size);
    EXPECT_LT(size, 2000000);

    // 7. device memory size should not change; it should be 2MB
    rocblas_get_device_memory_size(handle, &size);
    EXPECT_EQ(size, 2000000);

    // 8. When executing getrf. Enough memory allowing execution to success
    status = rocsolver_dgetrf_strided_batched(handle, m_small, n_small, dA, lda, stA, dP, stP,
                                              dinfo, bc_small);
    EXPECT_EQ(status, rocblas_status_success);

    // 9. device memory size should stay the same (2MB)
    rocblas_get_device_memory_size(handle, &size);
    EXPECT_EQ(size, 2000000);

    // 10. start query
    rocblas_start_device_memory_size_query(handle);
    EXPECT_TRUE(rocblas_is_device_memory_size_query(handle));

    // 11. getrf baseline will require 54MB
    status = rocsolver_dgetrf_strided_batched(handle, m, n, dA, lda, stA, dP, stP, dinfo, bc);
    EXPECT_EQ(status, rocblas_status_size_increased);

    // 12. stop query; required size at the end of query (54MB)
    rocblas_stop_device_memory_size_query(handle, &size);
    EXPECT_GT(size, 2000000);

    // 13. device memory size should not change; it should still be 2MB
    rocblas_get_device_memory_size(handle, &size);
    EXPECT_EQ(size, 2000000);

    // 14. When executing getrf, device memory is not enough for execution to success
    status = rocsolver_dgetrf_strided_batched(handle, m, n, dA, lda, stA, dP, stP, dinfo, bc);
    EXPECT_EQ(status, rocblas_status_memory_error);

    // 15. device memory size should be the same 2MB
    rocblas_get_device_memory_size(handle, &size);
    EXPECT_EQ(size, 2000000);

    // 16. set mem size to 0 get rocblas the control back
    rocblas_set_device_memory_size(handle, 0);
    EXPECT_TRUE(rocblas_is_managing_device_memory(handle));

    /*************************************/
    /******** user managed size  **********/
    /*************************************/

    // 1. set mem size to 2MB
    rocblas_set_device_memory_size(handle, 2000000);
    rocblas_get_device_memory_size(handle, &size);
    EXPECT_EQ(size, 2000000);

    // 2. memory size should now be fixed by the user
    EXPECT_FALSE(rocblas_is_managing_device_memory(handle));

    // 3. start query
    rocblas_start_device_memory_size_query(handle);
    EXPECT_TRUE(rocblas_is_device_memory_size_query(handle));

    // 4. getrf baseline will require 54MB
    status = rocsolver_dgetrf_strided_batched(handle, m, n, dA, lda, stA, dP, stP, dinfo, bc);
    EXPECT_EQ(status, rocblas_status_size_increased);

    // 5. call getrf small, which will require less than 54MB and so size will remain unchanged
    status = rocsolver_dgetrf_strided_batched(handle, m_small, n_small, dA, lda, stA, dP, stP,
                                              dinfo, bc_small);
    EXPECT_EQ(status, rocblas_status_size_unchanged);

    // 6. stop query
    rocblas_stop_device_memory_size_query(handle, &size);
    EXPECT_GT(size, 2000000);

    // 7. device memory size should not change; it should be 2MB
    rocblas_get_device_memory_size(handle, &size);
    EXPECT_EQ(size, 2000000);

    // 8. When executing getrf baseline, device memory is not enough for success
    status = rocsolver_dgetrf_strided_batched(handle, m, n, dA, lda, stA, dP, stP, dinfo, bc);
    EXPECT_EQ(status, rocblas_status_memory_error);

    // 9. device memory size should be the same 2MB
    rocblas_get_device_memory_size(handle, &size);
    EXPECT_EQ(size, 2000000);

    // 10. set mem size to 100MB
    rocblas_set_device_memory_size(handle, 100000000);
    rocblas_get_device_memory_size(handle, &size);
    EXPECT_EQ(size, 100000000);

    // 11. When executing getrf, device memory should now be enough for execution to success
    status = rocsolver_dgetrf_strided_batched(handle, m, n, dA, lda, stA, dP, stP, dinfo, bc);
    EXPECT_EQ(status, rocblas_status_success);

    // 12. destroy handle
    EXPECT_EQ(rocblas_destroy_handle(handle), rocblas_status_success);
}

/*************************************/
/******** user owned workspace *******/
/*************************************/
TEST_F(checkin_misc_MEMORY_MODEL, user_owned)
{
    size_t size;
    rocblas_status status;
    rocblas_handle handle;

    // 1. create handle
    ASSERT_EQ(rocblas_create_handle(&handle), rocblas_status_success);

    // 2. by default, memory is rocblas managed
    EXPECT_TRUE(rocblas_is_managing_device_memory(handle));

    // 3. by default, 32MB should be reserved
    rocblas_get_device_memory_size(handle, &size);
    EXPECT_EQ(size, 32 * 1024 * 1024);

    // 4. pass user owned workspace (2MB)
    void* W;
    size_t sw = 2000000;
    ASSERT_EQ(hipMalloc(&W, sw), hipSuccess);
    ASSERT_EQ(rocblas_set_workspace(handle, W, sw), rocblas_status_success);

    // 5. memory should now be user managed
    EXPECT_FALSE(rocblas_is_managing_device_memory(handle));

    // 6. 2MB should be reserved
    rocblas_get_device_memory_size(handle, &size);
    EXPECT_EQ(size, 2000000);

    // 7. start query
    rocblas_start_device_memory_size_query(handle);
    EXPECT_TRUE(rocblas_is_device_memory_size_query(handle));

    // 8. getrf baseline will require 54MB
    status = rocsolver_dgetrf_strided_batched(handle, m, n, dA, lda, stA, dP, stP, dinfo, bc);
    EXPECT_EQ(status, rocblas_status_size_increased);

    // 9. getrf small will require less than 54MB, so size should be unchanged
    status = rocsolver_dgetrf_strided_batched(handle, m_small, n_small, dA, lda, stA, dP, stP,
                                              dinfo, bc_small);
    EXPECT_EQ(status, rocblas_status_size_unchanged);

    // 10. stop query; required size at the end of query is 54MB
    rocblas_stop_device_memory_size_query(handle, &size);
    EXPECT_GT(size, 2000000);

    // 11. device memory size should not change; it should be 2MB
    rocblas_get_device_memory_size(handle, &size);
    EXPECT_EQ(size, 2000000);

    // 12. When executing getrf, device memory is not enough for success
    status = rocsolver_dgetrf_strided_batched(handle, m, n, dA, lda, stA, dP, stP, dinfo, bc);
    EXPECT_EQ(status, rocblas_status_memory_error);

    // 13. device memory size should be the same 2MB
    rocblas_get_device_memory_size(handle, &size);
    EXPECT_EQ(size, 2000000);

    // 14. pass larger user owned workspace
    ASSERT_EQ(hipFree(W), hipSuccess);
    sw = 100000000;
    ASSERT_EQ(hipMalloc(&W, sw), hipSuccess);
    ASSERT_EQ(rocblas_set_workspace(handle, W, sw), rocblas_status_success);

    // 15. 100MB should be reserved
    rocblas_get_device_memory_size(handle, &size);
    EXPECT_EQ(size, 100000000);

    // 16. When executing getrf, device memory is now enough for success
    status = rocsolver_dgetrf_strided_batched(handle, m, n, dA, lda, stA, dP, stP, dinfo, bc);
    EXPECT_EQ(status, rocblas_status_success);

    // 17. device memory size should be the same 100MB
    rocblas_get_device_memory_size(handle, &size);
    EXPECT_EQ(size, 100000000);

    // 18. destroy handle
    ASSERT_EQ(hipFree(W), hipSuccess);
    EXPECT_EQ(rocblas_destroy_handle(handle), rocblas_status_success);
}<|MERGE_RESOLUTION|>--- conflicted
+++ resolved
@@ -1,6 +1,5 @@
-<<<<<<< HEAD
 /* **************************************************************************
- * Copyright (C) 2020-2022 Advanced Micro Devices, Inc. All rights reserved.
+ * Copyright (C) 2020-2023 Advanced Micro Devices, Inc. All rights reserved.
  *
  * Redistribution and use in source and binary forms, with or without
  * modification, are permitted provided that the following conditions
@@ -25,11 +24,6 @@
  * OUT OF THE USE OF THIS SOFTWARE, EVEN IF ADVISED OF THE POSSIBILITY OF
  * SUCH DAMAGE.
  * *************************************************************************/
-=======
-/* ************************************************************************
- * Copyright (c) 2020-2023 Advanced Micro Devices, Inc.
- * ************************************************************************ */
->>>>>>> 8408dd76
 
 #include <stdlib.h>
 

--- conflicted
+++ resolved
@@ -11,11 +11,8 @@
   # linear systems solvers
   getri_gtest.cpp
   getrs_gtest.cpp
-<<<<<<< HEAD
+  gesv_gtest.cpp
   potrs_gtest.cpp
-=======
-  gesv_gtest.cpp
->>>>>>> 57304b79
   trtri_gtest.cpp
   # least squares solvers
   gels_gtest.cpp

/* ************************************************************************
 * Copyright (c) 2021-2022 Advanced Micro Devices, Inc.
 *
 * ************************************************************************ */

#include "testing_syevx_heevx.hpp"
#include "testing_syevx_heevx_inplace.hpp"

using ::testing::Combine;
using ::testing::TestWithParam;
using ::testing::Values;
using ::testing::ValuesIn;
using namespace std;

typedef std::tuple<vector<int>, vector<printable_char>> syevx_heevx_tuple;

// each size_range vector is a {n, lda, ldz, vl, vu, il, iu}

// each op_range vector is a {evect, erange, uplo}

// case when n == 0, evect == N, erange == V and uplo = L will also execute the bad arguments test
// (null handle, null pointers and invalid values)

const vector<vector<printable_char>> op_range
    = {{'N', 'V', 'L'}, {'V', 'A', 'U'}, {'V', 'V', 'L'}, {'V', 'I', 'U'}};

// for checkin_lapack tests
const vector<vector<int>> size_range = {
    // quick return
    {0, 1, 1, 0, 10, 1, 1},
    // invalid
    {-1, 1, 1, 0, 10, 1, 1},
    {10, 5, 10, 0, 10, 1, 1},
    {10, 10, 5, 0, 10, 1, 1},
    // valid only when erange=A
    {10, 10, 10, 10, 0, 10, 1},
    // normal (valid) samples
    {1, 1, 1, 0, 10, 1, 1},
    {12, 12, 15, -20, 20, 10, 12},
    {20, 30, 30, 5, 15, 1, 20},
    {35, 35, 35, -10, 10, 1, 15},
    {50, 60, 50, -15, -5, 20, 30}};

// for daily_lapack tests
const vector<vector<int>> large_size_range = {{192, 192, 192, 5, 15, 100, 170},
                                              {256, 270, 256, -10, 10, 1, 256},
                                              {300, 300, 330, -15, -5, 200, 300}};

template <typename T>
Arguments syevx_heevx_setup_arguments(syevx_heevx_tuple tup, bool inplace)
{
    using S = decltype(std::real(T{}));

    vector<int> size = std::get<0>(tup);
    vector<printable_char> op = std::get<1>(tup);

    Arguments arg;

    arg.set<rocblas_int>("n", size[0]);
    arg.set<rocblas_int>("lda", size[1]);
<<<<<<< HEAD
    if(!inplace)
        arg.set<rocblas_int>("ldz", size[2]);
    arg.set<S>("vl", size[3]);
    arg.set<S>("vu", size[4]);
=======
    arg.set<rocblas_int>("ldz", size[2]);
    arg.set<double>("vl", size[3]);
    arg.set<double>("vu", size[4]);
>>>>>>> 32e11add
    arg.set<rocblas_int>("il", size[5]);
    arg.set<rocblas_int>("iu", size[6]);

    arg.set<char>("evect", op[0]);
    arg.set<char>("range", op[1]);
    arg.set<char>("uplo", op[2]);

    arg.set<double>("abstol", 0);

    // only testing standard use case/defaults for strides

    arg.timing = 0;

    return arg;
}

class SYEVX_HEEVX : public ::TestWithParam<syevx_heevx_tuple>
{
protected:
    SYEVX_HEEVX() {}
    virtual void SetUp() {}
    virtual void TearDown() {}

    template <bool BATCHED, bool STRIDED, typename T>
    void run_tests()
    {
        using S = decltype(std::real(T{}));

        Arguments arg = syevx_heevx_setup_arguments<T>(GetParam(), false);

        if(arg.peek<rocblas_int>("n") == 0 && arg.peek<char>("evect") == 'N'
           && arg.peek<char>("range") == 'V' && arg.peek<char>("uplo") == 'L')
            testing_syevx_heevx_bad_arg<BATCHED, STRIDED, T>();

        arg.batch_count = (BATCHED || STRIDED ? 3 : 1);
        testing_syevx_heevx<BATCHED, STRIDED, T>(arg);
    }
};

class SYEVX_HEEVX_INPLACE : public ::TestWithParam<syevx_heevx_tuple>
{
protected:
    SYEVX_HEEVX_INPLACE() {}
    virtual void SetUp() {}
    virtual void TearDown() {}

    template <bool BATCHED, bool STRIDED, typename T>
    void run_tests()
    {
        using S = decltype(std::real(T{}));

        Arguments arg = syevx_heevx_setup_arguments<T>(GetParam(), true);

        if(arg.peek<rocblas_int>("n") == 0 && arg.peek<char>("evect") == 'N'
           && arg.peek<char>("erange") == 'V' && arg.peek<char>("uplo") == 'L')
            testing_syevx_heevx_inplace_bad_arg<BATCHED, STRIDED, T>();

        arg.batch_count = (BATCHED || STRIDED ? 3 : 1);
        testing_syevx_heevx_inplace<BATCHED, STRIDED, T>(arg);
    }
};

class SYEVX : public SYEVX_HEEVX
{
};

class HEEVX : public SYEVX_HEEVX
{
};

class SYEVX_INPLACE : public SYEVX_HEEVX_INPLACE
{
};

class HEEVX_INPLACE : public SYEVX_HEEVX_INPLACE
{
};

// non-batch tests

TEST_P(SYEVX, __float)
{
    run_tests<false, false, float>();
}

TEST_P(SYEVX, __double)
{
    run_tests<false, false, double>();
}

TEST_P(HEEVX, __float_complex)
{
    run_tests<false, false, rocblas_float_complex>();
}

TEST_P(HEEVX, __double_complex)
{
    run_tests<false, false, rocblas_double_complex>();
}

TEST_P(SYEVX_INPLACE, __float)
{
    run_tests<false, false, float>();
}

TEST_P(SYEVX_INPLACE, __double)
{
    run_tests<false, false, double>();
}

TEST_P(HEEVX_INPLACE, __float_complex)
{
    run_tests<false, false, rocblas_float_complex>();
}

TEST_P(HEEVX_INPLACE, __double_complex)
{
    run_tests<false, false, rocblas_double_complex>();
}

// batched tests

TEST_P(SYEVX, batched__float)
{
    run_tests<true, true, float>();
}

TEST_P(SYEVX, batched__double)
{
    run_tests<true, true, double>();
}

TEST_P(HEEVX, batched__float_complex)
{
    run_tests<true, true, rocblas_float_complex>();
}

TEST_P(HEEVX, batched__double_complex)
{
    run_tests<true, true, rocblas_double_complex>();
}

// strided_batched tests

TEST_P(SYEVX, strided_batched__float)
{
    run_tests<false, true, float>();
}

TEST_P(SYEVX, strided_batched__double)
{
    run_tests<false, true, double>();
}

TEST_P(HEEVX, strided_batched__float_complex)
{
    run_tests<false, true, rocblas_float_complex>();
}

TEST_P(HEEVX, strided_batched__double_complex)
{
    run_tests<false, true, rocblas_double_complex>();
}

INSTANTIATE_TEST_SUITE_P(daily_lapack, SYEVX, Combine(ValuesIn(large_size_range), ValuesIn(op_range)));

INSTANTIATE_TEST_SUITE_P(checkin_lapack, SYEVX, Combine(ValuesIn(size_range), ValuesIn(op_range)));

INSTANTIATE_TEST_SUITE_P(daily_lapack, HEEVX, Combine(ValuesIn(large_size_range), ValuesIn(op_range)));

INSTANTIATE_TEST_SUITE_P(checkin_lapack, HEEVX, Combine(ValuesIn(size_range), ValuesIn(op_range)));

INSTANTIATE_TEST_SUITE_P(daily_lapack,
                         SYEVX_INPLACE,
                         Combine(ValuesIn(large_size_range), ValuesIn(op_range)));

INSTANTIATE_TEST_SUITE_P(checkin_lapack,
                         SYEVX_INPLACE,
                         Combine(ValuesIn(size_range), ValuesIn(op_range)));

INSTANTIATE_TEST_SUITE_P(daily_lapack,
                         HEEVX_INPLACE,
                         Combine(ValuesIn(large_size_range), ValuesIn(op_range)));

INSTANTIATE_TEST_SUITE_P(checkin_lapack,
                         HEEVX_INPLACE,
                         Combine(ValuesIn(size_range), ValuesIn(op_range)));<|MERGE_RESOLUTION|>--- conflicted
+++ resolved
@@ -58,16 +58,10 @@
 
     arg.set<rocblas_int>("n", size[0]);
     arg.set<rocblas_int>("lda", size[1]);
-<<<<<<< HEAD
     if(!inplace)
         arg.set<rocblas_int>("ldz", size[2]);
-    arg.set<S>("vl", size[3]);
-    arg.set<S>("vu", size[4]);
-=======
-    arg.set<rocblas_int>("ldz", size[2]);
     arg.set<double>("vl", size[3]);
     arg.set<double>("vu", size[4]);
->>>>>>> 32e11add
     arg.set<rocblas_int>("il", size[5]);
     arg.set<rocblas_int>("iu", size[6]);
 
@@ -122,7 +116,7 @@
         Arguments arg = syevx_heevx_setup_arguments<T>(GetParam(), true);
 
         if(arg.peek<rocblas_int>("n") == 0 && arg.peek<char>("evect") == 'N'
-           && arg.peek<char>("erange") == 'V' && arg.peek<char>("uplo") == 'L')
+           && arg.peek<char>("range") == 'V' && arg.peek<char>("uplo") == 'L')
             testing_syevx_heevx_inplace_bad_arg<BATCHED, STRIDED, T>();
 
         arg.batch_count = (BATCHED || STRIDED ? 3 : 1);

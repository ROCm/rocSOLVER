--- conflicted
+++ resolved
@@ -10,12 +10,9 @@
     - LARFG_64
     - GEQR2_64 (with batched and strided\_batched versions)
     - GEQRF_64 (with batched and strided\_batched versions)
-<<<<<<< HEAD
     - POTF2_64 (with batched and strided\_batched versions)
     - POTRF_64 (with batched and strided\_batched versions)
     - POTRS_64 (with batched and strided\_batched versions)
-=======
->>>>>>> e1693415
 
 ### Optimized
 ### Changed

--- conflicted
+++ resolved
@@ -15,11 +15,8 @@
     - POTRS_64 (with batched and strided\_batched versions)
 
 ### Optimized
-<<<<<<< HEAD
 - Improved performanced of LARFG, LARF, and downstream functions such as GEQR2 and GEQRF on wave64 architectures
-=======
 - Improved the performance of BDSQR and GESVD
->>>>>>> 7eb621d3
 
 ### Changed
 - The rocsparse library is now an optional dependency at runtime. If rocsparse

--- conflicted
+++ resolved
@@ -2,9 +2,6 @@
 
 Full documentation for rocSOLVER is available at [rocsolver.readthedocs.io](https://rocsolver.readthedocs.io/en/latest/).
 
-<<<<<<< HEAD
-## rocSOLVER 3.18.0 for ROCm 5.2.0
-=======
 ## (Unreleased) rocSOLVER
 ### Added
 - Partial eigensolver routines for symmetric/hermitian matrices:
@@ -42,8 +39,7 @@
 ### Security
 
 
-## (Unreleased) rocSOLVER 3.18.0
->>>>>>> 7a280668
+## rocSOLVER 3.18.0 for ROCm 5.2.0
 ### Added
 - Partial eigenvalue decomposition routines:
     - STEBZ

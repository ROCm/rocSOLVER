# Changelog for rocSOLVER

<<<<<<< HEAD
Documentation for rocSOLVER is available at
[https://rocm.docs.amd.com/projects/rocSOLVER/en/latest/](https://rocm.docs.amd.com/projects/rocSOLVER/en/latest/).
=======
Full documentation for rocSOLVER is available at the [rocSOLVER documentation](https://rocm.docs.amd.com/projects/rocSOLVER/en/latest/index.html).
>>>>>>> 2fe99038

## (Unreleased) rocSOLVER
### Changes
### Deprecations
### Fixes
### Known Issues
### Security

## (unreleased) rocSOLVER 3.25.0 for ROCm 6.1.0

<<<<<<< HEAD
### Changes
=======
## rocSOLVER 3.25.0 for ROCm 6.1.0
### Added
- Eigensolver routines for symmetric/hermitian matrices using Divide & Conquer and Jacobi algorithm:
    - SYEVDJ (with batched and strided\_batched versions)
    - HEEVDJ (with batched and strided\_batched versions)
- Generalized symmetric/hermitian-definite eigensolvers using Divide & Conquer and Jacobi algorithm:
    - SYGVDJ (with batched and strided\_batched versions)
    - HEGVDJ (with batched and strided\_batched versions)

### Changed
- Relaxed array length requirements for GESVDX with `rocblas_srange_index`.
>>>>>>> 2fe99038

* Relaxed array length requirements for GESVDX with `rocblas_srange_index`

### Fixes

* Singular vector normalization in BDSVDX and GESVDX
* Potential memory access fault in STEIN, SYEVX/HEEVX, SYGVX/HEGVX, BDSVDX, and GESVDX

## rocSOLVER 3.24.0 for ROCm 6.0.0

### Additions

* Cholesky refactorization for sparse matrices: `CSRRF_REFACTCHOL`
* Added `rocsolver_rfinfo_mode` and the ability to specify the desired refactorization routine (see `rocsolver_set_rfinfo_mode`)

### Changes

* `CSRRF_ANALYSIS` and `CSRRF_SOLVE` now support sparse Cholesky factorization

## rocSOLVER 3.23.0 for ROCm 5.7.0

### Additions

* LU factorization without pivoting for block tridiagonal matrices:
  * `GEBLTTRF_NPVT` now supports the `interleaved_batched` format
* Linear system solver without pivoting for block tridiagonal matrices:
  * `GEBLTTRS_NPVT` now supports the `interleaved_batched` format

### Fixes

* Stack overflow in sparse tests on Windows

### Changes

* Changed `rocsolver-test` sparse input data search paths to be relative to the test executable
* Changed build scripts to default to compressed debug symbols in debug builds

## rocSOLVER 3.22.0 for ROCm 5.6.0

### Additions

* LU refactorization for sparse matrices:
  * `CSRRF_ANALYSIS`
  * `CSRRF_SUMLU`
  * `CSRRF_SPLITLU`
  * `CSRRF_REFACTLU`
* Linear system solver for sparse matrices
  * `CSRRF_SOLVE`
* Added type `rocsolver_rfinfo` for use with sparse matrix routines

### Optimizations

* Improved the performance of BDSQR and GESVD when singular vectors are requested

### Fixes

* BDSQR and GESVD no longer hangs when the input contains `NaN` or `Inf`

## rocSOLVER 3.21.0 for ROCm 5.5.0

### Additions

* SVD for general matrices using the Jacobi algorithm:
  * GESVDJ (with `batched` and `strided_batched` versions)
* LU factorization without pivoting for block tridiagonal matrices:
  * `GEBLTTRF_NPVT` (with `batched` and `strided_batched` versions)
* Linear system solver without pivoting for block tridiagonal matrices:
  * `GEBLTTRS_NPVT` (with `batched` and `strided_batched` versions)
* Product of triangular matrices
  * LAUUM
* Added experimental hipGraph support for rocSOLVER functions

### Optimizations

* Improved the performance of SYEVJ/HEEVJ

### Changes

* STEDC, SYEVD/HEEVD and SYGVD/HEGVD now use fully implemented divide-and-conquer approach

### Fixes

* SYEVJ/HEEVJ should now be invariant under matrix scaling
* SYEVJ/HEEVJ should now properly output the eigenvalues when no sweeps are executed
* `GETF2_NPVT` and `GETRF_NPVT` input data initialization in tests and benchmarks
* Fixed rocBLAS missing from the dependency list of the rocSOLVER deb and rpm packages

## rocSOLVER 3.20.0 for ROCm 5.4.0

### Additions

* Partial SVD for bidiagonal matrices: `BDSVDX`
* Partial SVD for general matrices: `GESVDX` (with `batched` and `strided_batched` versions)

### Changes

* Changed `ROCSOLVER_EMBED_FMT` default to `ON` for users building directly with CMake; this
  matches the existing default when building with `install.sh` or `rmake.py`

## rocSOLVER 3.19.0 for ROCm 5.3.0

### Additions

* Partial eigensolver routines for symmetric and hermitian matrices:
  * `SYEVX` (with `batched` and `strided_batched` versions)
  * `HEEVX` (with `batched` and `strided_batched` versions)
* Generalized symmetric- and hermitian-definite partial eigensolvers:
  * `SYGVX` (with `batched` and `strided_batched` versions)
  * `HEGVX` (with `batched` and `strided_batched` versions)
* Eigensolver routines for symmetric and hermitian matrices using the Jacobi algorithm:
    * `SYEVJ` (with `batched` and `strided_batched` versions)
    * `HEEVJ` (with `batched` and `strided_batched` versions)
* Generalized symmetric- and hermitian-definite eigensolvers using Jacobi algorithm:
  * `SYGVJ` (with `batched` and `strided_batched` versions)
  * `HEGVJ` (with `batched` and `strided_batched` versions)
* Added `--profile_kernels` option to `rocsolver-bench`, which include kernel calls in the profile log (if
  profile logging is enabled with `--profile`)

### Changes

* `rocsolver-bench` result label `cpu_time` is now `cpu_time_us`
* `rocsolver-bench` result label `gpu_time` is now `gpu_time_us`

### Removals

* Removed dependency on CBLAS from rocSOLVER test and benchmark clients

### Fixes

* Incorrect SYGS2/HEGS2, SYGST/HEGST, SYGV/HEGV, and SYGVD/HEGVD results for batch counts
  larger than 32
* STEIN memory access fault when nev is 0
* Incorrect STEBZ results for close eigenvalues when `range = index`
* Git unsafe repository error when building with `./install.sh -cd` as a non-root user

## rocSOLVER 3.18.0 for ROCm 5.2.0

### Additions

* Partial eigenvalue decomposition routines: `STEBZ` and `STEIN`
* Package generation for test and benchmark executables on all supported operating systems using
  CPack
* Added tests for multi-level logging
* Added tests for `rocsolver-bench` client
* File and folder reorganization with backward compatibility support using ROCm-CMake wrapper
  functions

### Fixes

* Compatibility issue with libfmt 8.1

## rocSOLVER 3.17.0 for ROCm 5.1.0

### Optimizations

* Optimized non-pivoting and batch cases of the LU factorization

### Fixes

* Fixed missing synchronization in SYTRF with `rocblas_fill_lower`, which could potentially result in
  incorrect pivot values
* Fixed multi-level logging output to file with the `ROCSOLVER_LOG_PATH`,
  `ROCSOLVER_LOG_TRACE_PATH`, `ROCSOLVER_LOG_BENCH_PATH`, and `ROCSOLVER_LOG_PROFILE_PATH`
  environment variables
* Fixed performance regression in the batched LU factorization of tiny matrices

## rocSOLVER 3.16.0 for ROCm 5.0.0

### Additions

* Symmetric matrix factorizations:
  * LASYF
  * SYTF2 and SYTRF (with `batched` and `strided_batched` versions)
* `rocsolver_get_version_string_size` to help with version string queries
* `rocblas_layer_mode_ex` and the ability to print kernel calls in trace and profile logs
* Expanded `batched` and `strided_batched` sample programs

### Optimizations

* Improved general performance of LU factorization
* Increased parallelism of specialized kernels when compiling from source, reducing build times on
  multi-core systems

### Changes

* The `rocsolver-test` client now prints the rocSOLVER version used to run the tests, rather than the
  version used to build them
* The `rocsolver-bench` client now prints the rocSOLVER version used in the benchmark

### Fixes

* Added missing `stdint.h` include to `rocsolver.h`

## rocSOLVER 3.15.0 for ROCm 4.5.0

### Additions

* Eigensolver routines for symmetric and hermitian matrices using the divide-and-conquer algorithm:
  * STEDC
  * SYEVD (with `batched` and `strided_batched` versions)
  * HEEVD (with `batched` and `strided_batched` versions)
* Generalized symmetric- and hermitian-definite eigensolvers using the divide-and-conquer algorithm:
  * SYGVD (with `batched` and `strided_batched` versions)
  * HEGVD (with `batched` and `strided_batched` versions)
* Added the `--mem_query` option to `rocsolver-bench`, which prints the amount of device memory
  required by a function
* Added the `--profile` option to `rocsolver-bench`, which prints profile logging results for a function
* RQ factorization routines:
  * GERQ2 and GERQF (with `batched` and `strided_batched` versions)
* Linear solvers for general square systems:
  * GESV (with `batched` and `strided_batched` versions)
* Linear solvers for symmetric and hermitian positive definite systems:
  * POTRS (with `batched` and `strided_batched` versions)
  * POSV (with `batched` and `strided_batched` versions)
* Inverse of symmetric and hermitian positive definite matrices:
  * POTRI (with batched and strided\_batched versions)
* General matrix inversion without pivoting:
  * `GETRI_NPVT` (with `batched` and `strided_batched` versions)
  * `GETRI_NPVT_OUTOFPLACE` (with `batched` and `strided_batched` versions)

### Optimizations

* Improved the performance of LU factorization (especially for large matrix sizes)

### Changes

* The `-h` option of `install.sh` now prints a help message, instead of doing nothing
* libfmt 7.1 is now a dependency
* Raised minimum requirement for building rocSOLVER from source to CMake 3.13
* Raised reference LAPACK version used for rocSOLVER test and benchmark clients to v3.9.1
* Minor CMake improvements for users building from source without install.sh:
  * Removed fmt::fmt from rocsolver's public usage requirements
  * Enabled small-size optimizations by default
* Split packaging into a runtime package ('rocsolver') and a development package ('rocsolver-devel')
  The development package depends on the runtime package. To aid in the transition, the runtime
  package suggests the development package (except on CentOS 7). This use of the suggests feature
  is deprecated and will be removed in a future ROCm release

### Fixes

* Use of the GCC/Clang `__attribute__((deprecated(...)))` extension is now guarded by a compiler
  detection macros

## rocSOLVER 3.13.0 for ROCm 4.3.0

### Additions

* Linear solvers for general non-square systems: GELS now supports underdetermined and transposed
  cases
* Inverse of triangular matrices: TRTRI (with `batched` and `strided_batched` versions)
* Out-of-place general matrix inversion: GETRI_OUTOFPLACE (with `batched` and `strided_batched`
  versions)

### Optimizations

* Improved general performance of matrix inversion (GETRI)

### Changes

* Argument names for the benchmark client now match argument names from the public API

### Fixes

* Known issues with Thin-SVD
  * The problem was identified in the test specification, not in the thin-SVD implementation or the
    rocBLAS `gemm_batched` routines
* The benchmark client will no longer crash when leading dimension or stride arguments are not
    provided in the command line

## rocSOLVER 3.12.0 for ROCm 4.2.0

### Additions

* Multi-level logging functionality
* Implementation of the Thin-SVD algorithm
* Reductions of generalized symmetric- and hermitian-definite eigenproblems:
  * SYGS2, SYGST (with `batched` and strided_batched versions)
  * HEGS2, HEGST (with `batched` and strided_batched versions)
* Symmetric and hermitian matrix eigensolvers:
  * SYEV (with `batched` and `strided_batched` versions)
  * HEEV (with `batched` and `strided_batched` versions)
* Generalized symmetric- and hermitian-definite eigensolvers:
  * SYGV (with `batched` and `strided_batched` versions)
  * HEGV (with `batched` and `strided_batched` versions)

### Changes

* Sorting method in STERF (original quick-sort was failing for large sizes)

### Removals

* Removed hcc compiler support

### Fixes

* GELS overwriting B, even when info != 0
* Error when calling STEQR with n=1 from batched routines
* Added `roc::rocblas` to the `roc::rocsolver` CMake usage requirements
* Added rocBLAS to the dependency list of the rocSOLVER deb and rpm packages
* Fixed rocBLAS symbol loading with dlopen and the `RTLD_NOW | RTLD_LOCAL` options

### Known issues

* Thin-SVD implementation is failing in some cases (in particular m=300, n=120) due to a possible
  bug in rocBLAS `gemm_batched` routines

## rocSOLVER 3.11.0 for ROCm 4.1.0

### Additions

* Eigensolver routines for symmetric and hermitian matrices:
  * STERF and STEQR
* Linear solvers for general non-square systems:
  * GELS (with `batched` and `strided_batched` versions)
    * Only the overdetermined, non-transpose case is implemented in this release (other cases return
      `rocblas_status_not_implemented` status)
* Extended test coverage for functions returning info
* Changelog file
* Tridiagonalization routines for symmetric and hermitian matrices:
  * LATRD
  * SYTD2, SYTRD (with `batched` and `strided_batched` versions)
  * HETD2, HETRD (with `batched` and `strided_batched` versions)
* Sample code and unit test for unified memory model and Heterogeneous Memory Management
  (HMM)

### Optimizations

* Improved performance of LU factorization of small and mid-size matrices (n <= 2048)

### Changes

* CMake 3.8 is now the minimum requirement for building rocSOLVER from source
* Switched to semantic versioning
* Enabled automatic reallocation of memory workspace in rocSOLVER clients

### Removals

* Removed `-DOPTIMAL` from the `roc::rocsolver` CMake usage requirements (this is an internal
  definition)

### Fixes

* Runtime errors in debug mode caused by incorrect kernel launch bounds
* Complex unit test bug caused by incorrect ZAXPY function signature
* Eliminated a small memory transfer on the default stream
* GESVD right singular vectors for 1x1 matrices

## rocSOLVER 3.10.0 for ROCm 3.10.0

### Additions

* Orthonormal and unitary matrix generator routines (reverse order):
  * ORG2L, UNG2L, ORGQL, UNGQL
  * ORGTR, UNGTR
* Orthonormal and unitary matrix multiplications routines (reverse order):
  * ORM2L, UNM2L, ORMQL, UNMQL
  * ORMTR, UNMTR

### Changes

* Major library refactoring to adopt the rocBLAS memory model

### Fixes

* Returned values in the parameter information of functions dealing with singularities

## rocSOLVER 3.9.0 for ROCm 3.9.0

### Additions

* Improved debug build mode
* QL factorization routines:
  * GEQL2, GEQLF (with `batched` and `strided_batched` versions)
* SVD of general matrices routines:
  * GESVD (with `batched` and `strided_batched` versions)

### Optimizations

* Improved performance of mid-size matrix inversions (64 < n <= 2048)

## rocSOLVER 3.8.0 for ROCm 3.8.0

### Additions

* Sample codes for C, C++, and FORTRAN
* LU factorization without pivoting routines:
  * GETF2_NPVT, GETRF_NPVT (with `batched` and `strided_batched` versions)

### Optimizations

* Improved performance of LU factorization of mid-size matrices (64 < n <= 2048)
* Improved performance of small-size matrix inversion (n <= 64)

### Fixes

* Ensures the public API is C compatible

## rocSOLVER 3.7.0 for ROCm 3.7.0

### Additions

* LU-factorization-based matrix inverse routines:
  * GETRI (with `batched` and `strided_batched` versions)
* SVD of bidiagonal matrices routine:
  * BDSQR

### Fixes

* Congruency on input data when running performance tests (benchmarks)

## rocSOLVER 3.6.0 for ROCm 3.6.0

### Additions

* Complex precision support for all existing rocSOLVER functions
* Bidiagonalization routines:
  * LABRD
  * GEBD2, GEBRD (with `batched` and `strided_batched` versions)
* Integration of rocSOLVER to hipBLAS

### Optimizations

* Improved the performance of LU factorization of tiny matrices (n <= 64)

### Changes

* Major client refactoring to achieve better test coverage and benchmarking

## rocSOLVER 3.5.0 for ROCm 3.5.0

### Additions

* Installation script and new build procedure
* Documentation and integration with ReadTheDocs
* Orthonormal matrix multiplication routines:
  * ORM2R, ORMQR
  * ORML2, ORMLQ
  * ORMBR

### Changes

* Switched to use all rocBLAS types and enumerations
* Major library refactoring to achieve better integration and rocBLAS support
* hip-clang is now the default compiler

### Deprecations

* rocSOLVER types and enumerations
* hcc compiler support<|MERGE_RESOLUTION|>--- conflicted
+++ resolved
@@ -1,11 +1,8 @@
 # Changelog for rocSOLVER
 
-<<<<<<< HEAD
 Documentation for rocSOLVER is available at
 [https://rocm.docs.amd.com/projects/rocSOLVER/en/latest/](https://rocm.docs.amd.com/projects/rocSOLVER/en/latest/).
-=======
 Full documentation for rocSOLVER is available at the [rocSOLVER documentation](https://rocm.docs.amd.com/projects/rocSOLVER/en/latest/index.html).
->>>>>>> 2fe99038
 
 ## (Unreleased) rocSOLVER
 ### Changes
@@ -16,9 +13,7 @@
 
 ## (unreleased) rocSOLVER 3.25.0 for ROCm 6.1.0
 
-<<<<<<< HEAD
-### Changes
-=======
+### Changes
 ## rocSOLVER 3.25.0 for ROCm 6.1.0
 ### Added
 - Eigensolver routines for symmetric/hermitian matrices using Divide & Conquer and Jacobi algorithm:
@@ -30,7 +25,6 @@
 
 ### Changed
 - Relaxed array length requirements for GESVDX with `rocblas_srange_index`.
->>>>>>> 2fe99038
 
 * Relaxed array length requirements for GESVDX with `rocblas_srange_index`
 

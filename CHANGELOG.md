--- conflicted
+++ resolved
@@ -4,14 +4,11 @@
 
 ## (Unreleased) rocSOLVER
 ### Added
-<<<<<<< HEAD
 - Partial eigensolver routines for symmetric/hermitian matrices:
     - SYEVX (with batched and strided\_batched versions)
     - HEEVX (with batched and strided\_batched versions)
-=======
 - Added --profile_kernels option to rocsolver-bench, which will include kernel calls in the
   profile log (if profile logging is enabled with --profile).
->>>>>>> de338c6c
 
 ### Optimized
 ### Changed

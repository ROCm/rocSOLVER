# Change Log for rocSOLVER

Full documentation for rocSOLVER is available at the [rocSOLVER documentation](https://rocm.docs.amd.com/projects/rocSOLVER/en/latest/index.html).

## (Unreleased) rocSOLVER
### Added
- 64-bit APIs for existing functions:
<<<<<<< HEAD
    - GETF2_64 (with batched and strided\_batched versions)
=======
    - GETRS_64 (with batched and strided\_batched versions)
>>>>>>> a4af4a90

### Optimized
- Improved performance of Cholesky factorization.

### Changed
- Renamed install script arguments of the form *_dir to *-path. Arguments of the form *_dir remain functional for
  backwards compatibility.
- Functions working with arrays of size n - 1 can now accept null pointers when n = 1.

### Deprecated
### Removed
### Fixed
### Known Issues
### Security


## rocSOLVER 3.25.0 for ROCm 6.1.0
### Added
- Eigensolver routines for symmetric/hermitian matrices using Divide & Conquer and Jacobi algorithm:
    - SYEVDJ (with batched and strided\_batched versions)
    - HEEVDJ (with batched and strided\_batched versions)
- Generalized symmetric/hermitian-definite eigensolvers using Divide & Conquer and Jacobi algorithm:
    - SYGVDJ (with batched and strided\_batched versions)
    - HEGVDJ (with batched and strided\_batched versions)

### Changed
- Relaxed array length requirements for GESVDX with `rocblas_srange_index`.

### Fixed
- Corrected singular vector normalization in BDSVDX and GESVDX
- Fixed potential memory access fault in STEIN, SYEVX/HEEVX, SYGVX/HEGVX, BDSVDX and GESVDX


## rocSOLVER 3.24.0 for ROCm 6.0.0
### Added
- Cholesky refactorization for sparse matrices
    - CSRRF_REFACTCHOL
- Added `rocsolver_rfinfo_mode` and the ability to specify the desired refactorization routine (see `rocsolver_set_rfinfo_mode`).

### Changed
- CSRRF_ANALYSIS and CSRRF_SOLVE now support sparse Cholesky factorization


## rocSOLVER 3.23.0 for ROCm 5.7.0
### Added
- LU factorization without pivoting for block tridiagonal matrices:
    - GEBLTTRF_NPVT now supports interleaved\_batched format
- Linear system solver without pivoting for block tridiagonal matrices:
    - GEBLTTRS_NPVT now supports interleaved\_batched format

### Fixed
- Fixed stack overflow in sparse tests on Windows

### Changed
- Changed rocsolver-test sparse input data search paths to be relative to the test executable
- Changed build scripts to default to compressed debug symbols in Debug builds


## rocSOLVER 3.22.0 for ROCm 5.6.0
### Added
- LU refactorization for sparse matrices
    - CSRRF_ANALYSIS
    - CSRRF_SUMLU
    - CSRRF_SPLITLU
    - CSRRF_REFACTLU
- Linear system solver for sparse matrices
    - CSRRF_SOLVE
- Added type `rocsolver_rfinfo` for use with sparse matrix routines

### Optimized
- Improved the performance of BDSQR and GESVD when singular vectors are requested
- Improved the performance of sorting algorithms used in different eigensolvers

### Fixed
- BDSQR and GESVD should no longer hang when the input contains `NaN` or `Inf`


## rocSOLVER 3.21.0 for ROCm 5.5.0
### Added
- SVD for general matrices using Jacobi algorithm:
    - GESVDJ (with batched and strided\_batched versions)
- LU factorization without pivoting for block tridiagonal matrices:
    - GEBLTTRF_NPVT (with batched and strided\_batched versions)
- Linear system solver without pivoting for block tridiagonal matrices:
    - GEBLTTRS_NPVT (with batched and strided\_batched versions)
- Product of triangular matrices
    - LAUUM
- Added experimental hipGraph support for rocSOLVER functions

### Optimized
- Improved the performance of SYEVJ/HEEVJ.

### Changed
- STEDC, SYEVD/HEEVD and SYGVD/HEGVD now use fully implemented Divide and Conquer approach.

### Fixed
- SYEVJ/HEEVJ should now be invariant under matrix scaling.
- SYEVJ/HEEVJ should now properly output the eigenvalues when no sweeps are executed.
- Fixed GETF2\_NPVT and GETRF\_NPVT input data initialization in tests and benchmarks.
- Fixed rocblas missing from the dependency list of the rocsolver deb and rpm packages.


## rocSOLVER 3.20.0 for ROCm 5.4.0
### Added
- Partial SVD for bidiagonal matrices:
    - BDSVDX
- Partial SVD for general matrices:
    - GESVDX (with batched and strided\_batched versions)

### Changed
- Changed `ROCSOLVER_EMBED_FMT` default to `ON` for users building directly with CMake.
  This matches the existing default when building with install.sh or rmake.py.


## rocSOLVER 3.19.0 for ROCm 5.3.0
### Added
- Partial eigensolver routines for symmetric/hermitian matrices:
    - SYEVX (with batched and strided\_batched versions)
    - HEEVX (with batched and strided\_batched versions)
- Generalized symmetric- and hermitian-definite partial eigensolvers:
    - SYGVX (with batched and strided\_batched versions)
    - HEGVX (with batched and strided\_batched versions)
- Eigensolver routines for symmetric/hermitian matrices using Jacobi algorithm:
    - SYEVJ (with batched and strided\_batched versions)
    - HEEVJ (with batched and strided\_batched versions)
- Generalized symmetric- and hermitian-definite eigensolvers using Jacobi algorithm:
    - SYGVJ (with batched and strided\_batched versions)
    - HEGVJ (with batched and strided\_batched versions)
- Added --profile_kernels option to rocsolver-bench, which will include kernel calls in the
  profile log (if profile logging is enabled with --profile).

### Changed
- Changed rocsolver-bench result labels `cpu_time` and `gpu_time` to
  `cpu_time_us` and `gpu_time_us`, respectively.

### Removed
- Removed dependency on cblas from the rocsolver test and benchmark clients.

### Fixed
- Fixed incorrect SYGS2/HEGS2, SYGST/HEGST, SYGV/HEGV, and SYGVD/HEGVD results for batch counts
  larger than 32.
- Fixed STEIN memory access fault when nev is 0.
- Fixed incorrect STEBZ results for close eigenvalues when range = index.
- Fixed git unsafe repository error when building with `./install.sh -cd` as a non-root user.


## rocSOLVER 3.18.0 for ROCm 5.2.0
### Added
- Partial eigenvalue decomposition routines:
    - STEBZ
    - STEIN
- Package generation for test and benchmark executables on all supported OSes using CPack.
- Added tests for multi-level logging
- Added tests for rocsolver-bench client
- File/Folder Reorg
  - Added File/Folder Reorg Changes with backward compatibility support using ROCM-CMAKE wrapper functions.

### Fixed
- Fixed compatibility with libfmt 8.1


## rocSOLVER 3.17.0 for ROCm 5.1.0
### Optimized
- Optimized non-pivoting and batch cases of the LU factorization

### Fixed
- Fixed missing synchronization in SYTRF with `rocblas_fill_lower` that could potentially
  result in incorrect pivot values.
- Fixed multi-level logging output to file with the `ROCSOLVER_LOG_PATH`,
  `ROCSOLVER_LOG_TRACE_PATH`, `ROCSOLVER_LOG_BENCH_PATH` and `ROCSOLVER_LOG_PROFILE_PATH`
  environment variables.
- Fixed performance regression in the batched LU factorization of tiny matrices


## rocSOLVER 3.16.0 for ROCm 5.0.0
### Added
- Symmetric matrix factorizations:
    - LASYF
    - SYTF2, SYTRF (with batched and strided\_batched versions)
- Added `rocsolver_get_version_string_size` to help with version string queries
- Added `rocblas_layer_mode_ex` and the ability to print kernel calls in the trace and profile logs
- Expanded batched and strided\_batched sample programs.

### Optimized
- Improved general performance of LU factorization
- Increased parallelism of specialized kernels when compiling from source, reducing build times on multi-core systems.

### Changed
- The rocsolver-test client now prints the rocSOLVER version used to run the tests,
  rather than the version used to build them
- The rocsolver-bench client now prints the rocSOLVER version used in the benchmark

### Fixed
- Added missing stdint.h include to rocsolver.h


## rocSOLVER 3.15.0 for ROCm 4.5.0
### Added
- Eigensolver routines for symmetric/hermitian matrices using Divide and Conquer algorithm:
    - STEDC
    - SYEVD (with batched and strided\_batched versions)
    - HEEVD (with batched and strided\_batched versions)
- Generalized symmetric- and hermitian-definite eigensolvers using Divide and Conquer algorithm:
    - SYGVD (with batched and strided\_batched versions)
    - HEGVD (with batched and strided\_batched versions)
- Added --mem\_query option to rocsolver-bench, which will print the amount of device memory required
  by a function.
- Added --profile option to rocsolver-bench, which will print profile logging results for a function.
- RQ factorization routines:
    - GERQ2, GERQF (with batched and strided\_batched versions)
- Linear solvers for general square systems:
    - GESV (with batched and strided\_batched versions)
- Linear solvers for symmetric/hermitian positive definite systems:
    - POTRS (with batched and strided\_batched versions)
    - POSV (with batched and strided\_batched versions)
- Inverse of symmetric/hermitian positive definite matrices:
    - POTRI (with batched and strided\_batched versions)
- General matrix inversion without pivoting:
    - GETRI\_NPVT (with batched and strided\_batched versions)
    - GETRI\_NPVT\_OUTOFPLACE (with batched and strided\_batched versions)

### Optimized
- Improved performance of LU factorization (especially for large matrix sizes)

### Changed
- The -h option of install.sh now prints a help message, instead of doing nothing.
- libfmt 7.1 is now a dependency
- Raised minimum requirement for building rocSOLVER from source to CMake 3.13
- Raised reference LAPACK version used for rocSOLVER test and benchmark clients to v3.9.1
- Minor CMake improvements for users building from source without install.sh:
    - Removed fmt::fmt from rocsolver's public usage requirements
    - Enabled small-size optimizations by default
- Split packaging into a runtime package ('rocsolver') and a development package ('rocsolver-devel').
  The development package depends on the runtime package. To aid in the transition, the runtime
  package suggests the development package (except on CentOS 7). This use of the suggests feature
  is deprecated and will be removed in a future ROCm release.

### Fixed
- Use of the GCC / Clang `__attribute__((deprecated(...)))` extension is now guarded by compiler
  detection macros.


## rocSOLVER 3.13.0 for ROCm 4.3.0
### Added
- Linear solvers for general non-square systems:
    - GELS now supports underdetermined and transposed cases
- Inverse of triangular matrices
    - TRTRI (with batched and strided\_batched versions)
- Out-of-place general matrix inversion
    - GETRI\_OUTOFPLACE (with batched and strided\_batched versions)

### Optimized
- Improved general performance of matrix inversion (GETRI)

### Changed
- Argument names for the benchmark client now match argument names from the public API

### Fixed
- Fixed known issues with Thin-SVD. The problem was identified in the test specification, not in the thin-SVD
  implementation or the rocBLAS gemm\_batched routines.
- Benchmark client will no longer crash as a result of leading dimension or stride arguments not being provided
  on the command line.


## rocSOLVER 3.12.0 for ROCm 4.2.0
### Added
- Multi-level logging functionality
- Implementation of the Thin-SVD algorithm
- Reductions of generalized symmetric- and hermitian-definite eigenproblems:
    - SYGS2, SYGST (with batched and strided\_batched versions)
    - HEGS2, HEGST (with batched and strided\_batched versions)
- Symmetric and hermitian matrix eigensolvers:
    - SYEV (with batched and strided\_batched versions)
    - HEEV (with batched and strided\_batched versions)
- Generalized symmetric- and hermitian-definite eigensolvers:
    - SYGV (with batched and strided\_batched versions)
    - HEGV (with batched and strided\_batched versions)

### Changed
- Sorting method in STERF as original quick-sort was failing for large sizes.

### Removed
- Removed hcc compiler support

### Fixed
- Fixed GELS overwriting B even when info != 0
- Error when calling STEQR with n=1 from batched routines
- Added `roc::rocblas` to the `roc::rocsolver` CMake usage requirements
- Added rocblas to the dependency list of the rocsolver deb and rpm packages
- Fixed rocblas symbol loading with dlopen and the `RTLD_NOW | RTLD_LOCAL` options

### Known Issues
- Thin-SVD implementation is failing in some cases (in particular m=300, n=120) due to a possible
  bug in the gemm\_batched routines of rocBLAS.


## rocSOLVER 3.11.0 for ROCm 4.1.0
### Added
- Eigensolver routines for symmetric/hermitian matrices:
    - STERF, STEQR
- Linear solvers for general non-square systems:
    - GELS (API added with batched and strided\_batched versions. Only the overdetermined
      non-transpose case is implemented in this release. Other cases will return
      `rocblas_status_not_implemented` status for now.)
- Extended test coverage for functions returning info
- Changelog file
- Tridiagonalization routines for symmetric and hermitian matrices:
    - LATRD
    - SYTD2, SYTRD (with batched and strided\_batched versions)
    - HETD2, HETRD (with batched and strided\_batched versions)
- Sample code and unit test for unified memory model/Heterogeneous Memory Management (HMM)

### Optimized
- Improved performance of LU factorization of small and mid-size matrices (n <= 2048)

### Changed
- Raised minimum requirement for building rocSOLVER from source to CMake 3.8
- Switched to use semantic versioning for the library
- Enabled automatic reallocation of memory workspace in rocsolver clients

### Removed
- Removed `-DOPTIMAL` from the `roc::rocsolver` CMake usage requirements. This is an internal
  rocSOLVER definition, and does not need to be defined by library users

### Fixed
- Fixed runtime errors in debug mode caused by incorrect kernel launch bounds
- Fixed complex unit test bug caused by incorrect zaxpy function signature
- Eliminated a small memory transfer that was being done on the default stream
- Fixed GESVD right singular vectors for 1x1 matrices


## rocSOLVER 3.10.0 for ROCm 3.10.0
### Added
- Orthonormal/Unitary matrix generator routines (reverse order):
    - ORG2L, UNG2L, ORGQL, UNGQL
    - ORGTR, UNGTR
- Orthonormal/Unitary matrix multiplications routines (reverse order):
    - ORM2L, UNM2L, ORMQL, UNMQL
    - ORMTR, UNMTR

### Changed
- Major library refactoring to adopt rocBLAS memory model

### Fixed
- Returned values in parameter info of functions dealing with singularities


## rocSOLVER 3.9.0 for ROCm 3.9.0
### Added
- Improved debug build mode for developers
- QL factorization routines:
    - GEQL2, GEQLF (with batched and strided\_batched versions)
- SVD of general matrices routines:
    - GESVD (with batched and strided\_batched versions)

### Optimized
- Improved performance of mid-size matrix inversion (64 < n <= 2048)


## rocSOLVER 3.8.0 for ROCm 3.8.0
### Added
- Sample codes for C, C++ and FORTRAN
- LU factorization without pivoting routines:
    - GETF2\_NPVT, GETRF\_NPVT (with batched and strided\_batched versions)

### Optimized
- Improved performance of LU factorization of mid-size matrices (64 < n <= 2048)
- Improved performance of small-size matrix inversion (n <= 64)

### Fixed
- Ensure the public API is C compatible


## rocSOLVER 3.7.0 for ROCm 3.7.0
### Added
- LU-factorization-based matrix inverse routines:
    - GETRI (with batched and strided\_batched versions)
- SVD of bidiagonal matrices routine:
    - BDSQR

### Fixed
- Ensure congruency on the input data when executing performance tests (benchmarks)


## rocSOLVER 3.6.0 for ROCm 3.6.0
### Added
- Complex precision support for all existing rocSOLVER functions
- Bidiagonalization routines:
    - LABRD
    - GEBD2, GEBRD (with batched and strided\_batched versions)
- Integration of rocSOLVER to hipBLAS

### Optimized
- Improved performance of LU factorization of tiny matrices (n <= 64)

### Changed
- Major clients refactoring to achieve better test coverage and benchmarking


## rocSOLVER 3.5.0 for ROCm 3.5.0
### Added
- Installation script and new build procedure
- Documentation and integration with ReadTheDocs
- Orthonormal matrix multiplication routines:
    - ORM2R, ORMQR
    - ORML2, ORMLQ
    - ORMBR

### Changed
- Switched to use all rocBLAS types and enumerations
- Major library refactoring to achieve better integration and rocBLAS support
- hip-clang is now default compiler

### Deprecated
- rocSOLVER types and enumerations
- hcc compiler support
<|MERGE_RESOLUTION|>--- conflicted
+++ resolved
@@ -5,11 +5,8 @@
 ## (Unreleased) rocSOLVER
 ### Added
 - 64-bit APIs for existing functions:
-<<<<<<< HEAD
     - GETF2_64 (with batched and strided\_batched versions)
-=======
     - GETRS_64 (with batched and strided\_batched versions)
->>>>>>> a4af4a90
 
 ### Optimized
 - Improved performance of Cholesky factorization.

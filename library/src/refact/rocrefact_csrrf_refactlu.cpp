/* **************************************************************************
 * Copyright (C) 2023-2024 Advanced Micro Devices, Inc. All rights reserved.
 *
 * Redistribution and use in source and binary forms, with or without
 * modification, are permitted provided that the following conditions
 * are met:
 *
 * 1. Redistributions of source code must retain the above copyright
 *    notice, this list of conditions and the following disclaimer.
 *
 * 2. Redistributions in binary form must reproduce the above copyright
 *    notice, this list of conditions and the following disclaimer in the
 *    documentation and/or other materials provided with the distribution.
 *
 * THIS SOFTWARE IS PROVIDED BY THE AUTHOR AND CONTRIBUTORS ``AS IS'' AND
 * ANY EXPRESS OR IMPLIED WARRANTIES, INCLUDING, BUT NOT LIMITED TO, THE
 * IMPLIED WARRANTIES OF MERCHANTABILITY AND FITNESS FOR A PARTICULAR PURPOSE
 * ARE DISCLAIMED.  IN NO EVENT SHALL THE AUTHOR OR CONTRIBUTORS BE LIABLE
 * FOR ANY DIRECT, INDIRECT, INCIDENTAL, SPECIAL, EXEMPLARY, OR CONSEQUENTIAL
 * DAMAGES (INCLUDING, BUT NOT LIMITED TO, PROCUREMENT OF SUBSTITUTE GOODS
 * OR SERVICES; LOSS OF USE, DATA, OR PROFITS; OR BUSINESS INTERRUPTION)
 * HOWEVER CAUSED AND ON ANY THEORY OF LIABILITY, WHETHER IN CONTRACT, STRICT
 * LIABILITY, OR TORT (INCLUDING NEGLIGENCE OR OTHERWISE) ARISING IN ANY WAY
 * OUT OF THE USE OF THIS SOFTWARE, EVEN IF ADVISED OF THE POSSIBILITY OF
 * SUCH DAMAGE.
 * *************************************************************************/

#include "rocrefact_csrrf_refactlu.hpp"

#include "rocblas.hpp"
#include "rocsolver/rocsolver.h"

ROCSOLVER_BEGIN_NAMESPACE

template <typename T, typename U>
rocblas_status rocsolver_csrrf_refactlu_impl(rocblas_handle handle,
                                             const rocblas_int n,
                                             const rocblas_int nnzA,
                                             rocblas_int* ptrA,
                                             rocblas_int* indA,
                                             U valA,
                                             const rocblas_int nnzT,
                                             rocblas_int* ptrT,
                                             rocblas_int* indT,
                                             U valT,
                                             rocblas_int* pivP,
                                             rocblas_int* pivQ,
                                             rocsolver_rfinfo rfinfo)
{
    ROCSOLVER_ENTER_TOP("csrrf_refactlu", "-n", n, "--nnzA", nnzA, "--nnzT", nnzT);

    if(!handle)
        return rocblas_status_invalid_handle;

    if(!rfinfo->rocsparse_loaded)
        return rocblas_status_internal_error;

    // argument checking
    rocblas_status st = rocsolver_csrrf_refactlu_argCheck(handle, n, nnzA, ptrA, indA, valA, nnzT,
                                                          ptrT, indT, valT, pivP, pivQ, rfinfo);
    if(st != rocblas_status_continue)
        return st;

    // TODO: add batched versions
    // working with unshifted arrays
    // normal (non-batched non-strided) execution

    // memory workspace sizes:
    // size for temp buffer in refactlu calls
    size_t size_work = 0;

    rocsolver_csrrf_refactlu_getMemorySize<T>(n, nnzT, ptrT, indT, valT, rfinfo, &size_work);

    if(rocblas_is_device_memory_size_query(handle))
        return rocblas_set_optimal_device_memory_size(handle, size_work);

    // memory workspace allocation
    void* work = nullptr;
    rocblas_device_malloc mem(handle, size_work);

    if(!mem)
        return rocblas_status_memory_error;

    work = mem[0];

    // execution
<<<<<<< HEAD
    return rocsolver_csrrf_refactlu_template<T>(handle, n, nnzA, ptrA, indA, valA, nnzT, ptrT, indT,
                                                valT, pivP, pivQ, rfinfo, work);
=======
    return rocsolver_csrrf_refactlu_template<T, U>(handle, n, nnzA, ptrA, indA, valA, nnzT, ptrT,
                                                   indT, valT, pivP, pivQ, rfinfo, work);
#else
    return rocblas_status_not_implemented;
#endif
>>>>>>> 0d48966a
}

ROCSOLVER_END_NAMESPACE

/*
 * ===========================================================================
 *    C wrapper
 * ===========================================================================
 */

extern "C" {

rocblas_status rocsolver_scsrrf_refactlu(rocblas_handle handle,
                                         const rocblas_int n,
                                         const rocblas_int nnzA,
                                         rocblas_int* ptrA,
                                         rocblas_int* indA,
                                         float* valA,
                                         const rocblas_int nnzT,
                                         rocblas_int* ptrT,
                                         rocblas_int* indT,
                                         float* valT,
                                         rocblas_int* pivP,
                                         rocblas_int* pivQ,
                                         rocsolver_rfinfo rfinfo)
{
    return rocsolver::rocsolver_csrrf_refactlu_impl<float>(handle, n, nnzA, ptrA, indA, valA, nnzT,
                                                           ptrT, indT, valT, pivP, pivQ, rfinfo);
}

rocblas_status rocsolver_dcsrrf_refactlu(rocblas_handle handle,
                                         const rocblas_int n,
                                         const rocblas_int nnzA,
                                         rocblas_int* ptrA,
                                         rocblas_int* indA,
                                         double* valA,
                                         const rocblas_int nnzT,
                                         rocblas_int* ptrT,
                                         rocblas_int* indT,
                                         double* valT,
                                         rocblas_int* pivP,
                                         rocblas_int* pivQ,
                                         rocsolver_rfinfo rfinfo)
{
    return rocsolver::rocsolver_csrrf_refactlu_impl<double>(handle, n, nnzA, ptrA, indA, valA, nnzT,
                                                            ptrT, indT, valT, pivP, pivQ, rfinfo);
}

} // extern C<|MERGE_RESOLUTION|>--- conflicted
+++ resolved
@@ -84,16 +84,8 @@
     work = mem[0];
 
     // execution
-<<<<<<< HEAD
-    return rocsolver_csrrf_refactlu_template<T>(handle, n, nnzA, ptrA, indA, valA, nnzT, ptrT, indT,
-                                                valT, pivP, pivQ, rfinfo, work);
-=======
     return rocsolver_csrrf_refactlu_template<T, U>(handle, n, nnzA, ptrA, indA, valA, nnzT, ptrT,
                                                    indT, valT, pivP, pivQ, rfinfo, work);
-#else
-    return rocblas_status_not_implemented;
-#endif
->>>>>>> 0d48966a
 }
 
 ROCSOLVER_END_NAMESPACE

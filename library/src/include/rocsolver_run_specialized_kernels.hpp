--- conflicted
+++ resolved
@@ -39,9 +39,8 @@
  */
 
 // trsm
-<<<<<<< HEAD
 template <bool BATCHED, bool STRIDED, typename T, typename I>
-void rocsolver_trsm_mem(const rocblas_side side,
+rocblas_status rocsolver_trsm_mem(const rocblas_side side,
                         const rocblas_operation trans,
                         const I m,
                         const I n,
@@ -56,22 +55,6 @@
                         const I ldb = 1,
                         const I inca = 1,
                         const I incb = 1);
-=======
-template <bool BATCHED, bool STRIDED, typename T>
-rocblas_status rocsolver_trsm_mem(const rocblas_side side,
-                                  const rocblas_operation trans,
-                                  const rocblas_int m,
-                                  const rocblas_int n,
-                                  const rocblas_int batch_count,
-                                  size_t* size_work1,
-                                  size_t* size_work2,
-                                  size_t* size_work3,
-                                  size_t* size_work4,
-                                  bool* optim_mem,
-                                  bool inblocked = false,
-                                  const rocblas_int inca = 1,
-                                  const rocblas_int incb = 1);
->>>>>>> aad3b45d
 
 template <bool BATCHED, bool STRIDED, typename T, typename I, typename U>
 rocblas_status rocsolver_trsm_lower(rocblas_handle handle,

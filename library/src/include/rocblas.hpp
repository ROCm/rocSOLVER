--- conflicted
+++ resolved
@@ -1061,11 +1061,7 @@
 }
 
 // syrk
-<<<<<<< HEAD
-template <typename T, typename U, typename V, std::enable_if_t<!rocblas_is_complex<T>, int> = 0>
-=======
-template <bool BATCHED, typename T, typename U, typename V, std::enable_if_t<!is_complex<T>, int> = 0>
->>>>>>> 72b71d85
+template <bool BATCHED, typename T, typename U, typename V, std::enable_if_t<!rocblas_is_complex<T>, int> = 0>
 rocblas_status rocblasCall_syrk_herk(rocblas_handle handle,
                                      rocblas_fill uplo,
                                      rocblas_operation transA,
@@ -1098,11 +1094,7 @@
 }
 
 // herk
-<<<<<<< HEAD
-template <typename T, typename U, typename V, std::enable_if_t<rocblas_is_complex<T>, int> = 0>
-=======
-template <bool BATCHED, typename T, typename U, typename V, std::enable_if_t<is_complex<T>, int> = 0>
->>>>>>> 72b71d85
+template <bool BATCHED, typename T, typename U, typename V, std::enable_if_t<rocblas_is_complex<T>, int> = 0>
 rocblas_status rocblasCall_syrk_herk(rocblas_handle handle,
                                      rocblas_fill uplo,
                                      rocblas_operation transA,

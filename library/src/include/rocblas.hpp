--- conflicted
+++ resolved
@@ -1878,9 +1878,8 @@
 }
 
 // trsm memory sizes
-<<<<<<< HEAD
 template <bool BATCHED, typename T, typename I>
-void rocblasCall_trsm_mem(rocblas_side side,
+rocblas_status rocblasCall_trsm_mem(rocblas_side side,
                           rocblas_operation transA,
                           I m,
                           I n,
@@ -1891,18 +1890,6 @@
                           size_t* x_temp_arr,
                           size_t* invA,
                           size_t* invA_arr)
-=======
-template <bool BATCHED, typename T>
-rocblas_status rocblasCall_trsm_mem(rocblas_side side,
-                                    rocblas_operation transA,
-                                    rocblas_int m,
-                                    rocblas_int n,
-                                    rocblas_int batch_count,
-                                    size_t* x_temp,
-                                    size_t* x_temp_arr,
-                                    size_t* invA,
-                                    size_t* invA_arr)
->>>>>>> aad3b45d
 {
     size_t no_opt_size = 0;
     /** TODO: For now, we always request the size for optimal performance.
@@ -1910,38 +1897,26 @@
         rocblas_workmode parameter **/
 
     // can't infer batched based on input params
-<<<<<<< HEAD
     if constexpr(std::is_same<I, rocblas_int>::value)
     {
         if constexpr(BATCHED)
-            rocblas_internal_trsm_batched_workspace_size<T>(side, transA, m, n, batch_count, 0,
+            return rocblas_internal_trsm_batched_workspace_size<T>(side, transA, m, n, batch_count, 0,
                                                             x_temp, x_temp_arr, invA, invA_arr,
                                                             &no_opt_size);
         else
-            rocblas_internal_trsm_workspace_size<T>(side, transA, m, n, batch_count, 0, x_temp,
+            return rocblas_internal_trsm_workspace_size<T>(side, transA, m, n, batch_count, 0, x_temp,
                                                     x_temp_arr, invA, invA_arr, &no_opt_size);
     }
     else
     {
         if constexpr(BATCHED)
-            rocblas_internal_trsm_batched_workspace_size_64<T>(side, transA, m, n, lda, ldb,
+            return rocblas_internal_trsm_batched_workspace_size_64<T>(side, transA, m, n, lda, ldb,
                                                                batch_count, 0, x_temp, x_temp_arr,
                                                                invA, invA_arr, &no_opt_size);
         else
-            rocblas_internal_trsm_workspace_size_64<T>(side, transA, m, n, lda, ldb, batch_count, 0,
+            return rocblas_internal_trsm_workspace_size_64<T>(side, transA, m, n, lda, ldb, batch_count, 0,
                                                        x_temp, x_temp_arr, invA, invA_arr,
                                                        &no_opt_size);
-=======
-    if constexpr(BATCHED)
-    {
-        return rocblas_internal_trsm_batched_workspace_size<T>(
-            side, transA, m, n, batch_count, 0, x_temp, x_temp_arr, invA, invA_arr, &no_opt_size);
-    }
-    else
-    {
-        return rocblas_internal_trsm_workspace_size<T>(side, transA, m, n, batch_count, 0, x_temp,
-                                                       x_temp_arr, invA, invA_arr, &no_opt_size);
->>>>>>> aad3b45d
     }
 }
 

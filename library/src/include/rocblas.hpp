--- conflicted
+++ resolved
@@ -1889,14 +1889,6 @@
                                     size_t* invA,
                                     size_t* invA_arr)
 {
-<<<<<<< HEAD
-    assert(x_temp != nullptr);
-    assert(x_temp_arr != nullptr);
-    assert(invA != nullptr);
-    assert(invA_arr != nullptr);
-
-=======
->>>>>>> b17be346
     size_t no_opt_size = 0;
     /** TODO: For now, we always request the size for optimal performance.
         no_opt_size could be used in the future if we generalize the use of
@@ -1906,20 +1898,6 @@
     rocblas_status istat = rocblas_status_success;
     if constexpr(BATCHED)
     {
-<<<<<<< HEAD
-        istat = (rocblas_internal_trsm_batched_workspace_size<T>(
-            side, transA, m, n, batch_count, 0, x_temp, x_temp_arr, invA, invA_arr, &no_opt_size));
-    }
-    else
-    {
-        istat = (rocblas_internal_trsm_workspace_size<T>(side, transA, m, n, batch_count, 0, x_temp,
-                                                         x_temp_arr, invA, invA_arr, &no_opt_size));
-    }
-
-    *x_temp_arr = std::max(*x_temp_arr, no_opt_size);
-
-    assert((istat == rocblas_status_success) || (istat == rocblas_status_continue));
-=======
         return rocblas_internal_trsm_batched_workspace_size<T>(
             side, transA, m, n, batch_count, 0, x_temp, x_temp_arr, invA, invA_arr, &no_opt_size);
     }
@@ -1928,7 +1906,6 @@
         return rocblas_internal_trsm_workspace_size<T>(side, transA, m, n, batch_count, 0, x_temp,
                                                        x_temp_arr, invA, invA_arr, &no_opt_size);
     }
->>>>>>> b17be346
 }
 
 // trsm

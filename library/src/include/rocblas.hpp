--- conflicted
+++ resolved
@@ -1127,11 +1127,7 @@
                   "lda:", lda, "shiftB:", offsetB, "ldb:", ldb, "shiftC:", offsetC, "ldc:", ldc,
                   "bc:", batch_count);
 
-<<<<<<< HEAD
-    return rocblas_internal_syr2k_template<false, true>(
-=======
     return rocblas_internal_syr2k_template<BATCHED, true>(
->>>>>>> f34325f4
         handle, uplo, trans, n, k, cast2constType<T>(alpha), cast2constType<T>(A), offsetA, lda,
         strideA, cast2constType<T>(B), offsetB, ldb, strideB, cast2constType<T>(beta), C, offsetC,
         ldc, strideC, batch_count);
@@ -1173,11 +1169,7 @@
     ROCSOLVER_LAUNCH_KERNEL(get_array, dim3(blocks), dim3(256), 0, stream, work, B, strideB,
                             batch_count);
 
-<<<<<<< HEAD
-    return rocblas_internal_syr2k_template<false, true>(
-=======
     return rocblas_internal_syr2k_template<BATCHED, true>(
->>>>>>> f34325f4
         handle, uplo, trans, n, k, cast2constType<T>(alpha), cast2constType<T>(A), offsetA, lda,
         strideA, cast2constType<T>(work), offsetB, ldb, strideB, cast2constType<T>(beta), C,
         offsetC, ldc, strideC, batch_count);
@@ -1214,11 +1206,7 @@
 
     using S = decltype(std::real(T{}));
 
-<<<<<<< HEAD
-    return rocblas_internal_her2k_template<false, true>(
-=======
     return rocblas_internal_her2k_template<BATCHED, true>(
->>>>>>> f34325f4
         handle, uplo, trans, n, k, cast2constType<T>(alpha), cast2constType<T>(A), offsetA, lda,
         strideA, cast2constType<T>(B), offsetB, ldb, strideB, cast2constType<S>(beta), C, offsetC,
         ldc, strideC, batch_count);
@@ -1262,11 +1250,7 @@
     ROCSOLVER_LAUNCH_KERNEL(get_array, dim3(blocks), dim3(256), 0, stream, work, B, strideB,
                             batch_count);
 
-<<<<<<< HEAD
-    return rocblas_internal_her2k_template<false, true>(
-=======
     return rocblas_internal_her2k_template<BATCHED, true>(
->>>>>>> f34325f4
         handle, uplo, trans, n, k, cast2constType<T>(alpha), cast2constType<T>(A), offsetA, lda,
         strideA, cast2constType<T>(work), offsetB, ldb, strideB, cast2constType<S>(beta), C,
         offsetC, ldc, strideC, batch_count);

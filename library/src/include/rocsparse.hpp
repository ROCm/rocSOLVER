--- conflicted
+++ resolved
@@ -99,7 +99,6 @@
     }
 }
 
-<<<<<<< HEAD
 typedef enum rocsparse_operation_
 {
     rocsparse_operation_none                = 111, /**< Operate with matrix. */
@@ -144,18 +143,11 @@
     rocsparse_diag_type_unit     = 1 /**< diagonal entries are unity */
 } rocsparse_diag_type;
 
-#define ROCSPARSE_CHECK(fcn)                          \
-    {                                                 \
-        rocsparse_status _status = (fcn);             \
-        if(_status != rocsparse_status_success)       \
-            return rocsparse2rocblas_status(_status); \
-=======
 #define ROCSPARSE_CHECK(...)                                     \
     {                                                            \
         rocsparse_status _status = (__VA_ARGS__);                \
         if(_status != rocsparse_status_success)                  \
             return rocsolver::rocsparse2rocblas_status(_status); \
->>>>>>> 0d48966a
     }
 #define THROW_IF_ROCSPARSE_ERROR(...)                           \
     {                                                           \

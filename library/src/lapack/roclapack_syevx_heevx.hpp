/************************************************************************
 * Derived from the BSD3-licensed
 * LAPACK routine (version 3.7.0) --
 *     Univ. of Tennessee, Univ. of California Berkeley,
 *     Univ. of Colorado Denver and NAG Ltd..
 *     December 2016
 * Copyright (c) 2021-2022 Advanced Micro Devices, Inc.
 * ***********************************************************************/

#pragma once

#include "auxiliary/rocauxiliary_ormtr_unmtr.hpp"
#include "auxiliary/rocauxiliary_stebz.hpp"
#include "auxiliary/rocauxiliary_stein.hpp"
#include "rocblas.hpp"
#include "roclapack_sytrd_hetrd.hpp"
#include "rocsolver.h"

template <typename T, typename S, typename U>
ROCSOLVER_KERNEL void __launch_bounds__(BS1) syevx_sort_eigs(const rocblas_int n,
                                                             rocblas_int* nevA,
                                                             S* WW,
                                                             const rocblas_stride strideW,
                                                             U ZZ,
                                                             const rocblas_int shiftZ,
                                                             const rocblas_int ldz,
                                                             const rocblas_stride strideZ,
                                                             rocblas_int* ifailA,
                                                             const rocblas_stride strideIfail,
                                                             rocblas_int* infoA)
{
    // select batch instance
    rocblas_int bid = hipBlockIdx_y;
    rocblas_int tid = hipThreadIdx_x;

    // local variables
    rocblas_int nev = nevA[bid];
    rocblas_int info = infoA[bid];
    rocblas_int i, j, jj;

    S* W = WW + (bid * strideW);
    T* Z = load_ptr_batch<T>(ZZ, bid, shiftZ, strideZ);
    rocblas_int* ifail = ifailA + (bid * strideIfail);

    for(j = 0; j < nev - 1; j++)
    {
        i = 0;
        S tmp1 = W[j];
        for(jj = j + 1; jj < nev; jj++)
        {
            if(W[jj] < tmp1)
            {
                i = jj;
                tmp1 = W[jj];
            }
        }
        __syncthreads();

        if(i != 0)
        {
            if(tid == 0)
            {
                W[i] = W[j];
                W[j] = tmp1;
            }

            for(int k = tid; k < n; k += hipBlockDim_x)
                swap(Z[k + i * ldz], Z[k + j * ldz]);

            for(int k = tid; k < info; k += hipBlockDim_x)
            {
<<<<<<< HEAD
                if(tid == 0)
                {
                    W[i] = W[j];
                    W[j] = tmp1;
                }

                swap(Z[tid + i * ldz], Z[tid + j * ldz]);

                if(ifail && tid < info)
                {
                    if(ifail[tid] == i + 1)
                        ifail[tid] = j + 1;
                    else if(ifail[tid] == j + 1)
                        ifail[tid] = i + 1;
                }
=======
                if(ifail[k] == i + 1)
                    ifail[k] = j + 1;
                else if(ifail[k] == j + 1)
                    ifail[k] = i + 1;
>>>>>>> 32e11add
            }
        }
        __syncthreads();
    }
}

/** Argument checking **/
template <typename T, typename S>
rocblas_status rocsolver_syevx_heevx_argCheck(rocblas_handle handle,
                                              const rocblas_evect evect,
                                              const rocblas_erange erange,
                                              const rocblas_fill uplo,
                                              const rocblas_int n,
                                              T A,
                                              const rocblas_int lda,
                                              const S vl,
                                              const S vu,
                                              const rocblas_int il,
                                              const rocblas_int iu,
                                              rocblas_int* nev,
                                              S* W,
                                              T Z,
                                              const rocblas_int ldz,
                                              rocblas_int* ifail,
                                              rocblas_int* info,
                                              const rocblas_int batch_count = 1)
{
    // order is important for unit tests:

    // 1. invalid/non-supported values
    if(evect != rocblas_evect_original && evect != rocblas_evect_none)
        return rocblas_status_invalid_value;
    if(erange != rocblas_erange_all && erange != rocblas_erange_value
       && erange != rocblas_erange_index)
        return rocblas_status_invalid_value;
    if(uplo != rocblas_fill_lower && uplo != rocblas_fill_upper)
        return rocblas_status_invalid_value;

    // 2. invalid size
    if(n < 0 || lda < n || (evect != rocblas_evect_none && ldz < n) || batch_count < 0)
        return rocblas_status_invalid_size;
    if(erange == rocblas_erange_value && vl >= vu)
        return rocblas_status_invalid_size;
    if(erange == rocblas_erange_index && (il < 1 || iu < 0))
        return rocblas_status_invalid_size;
    if(erange == rocblas_erange_index && (iu > n || (n > 0 && il > iu)))
        return rocblas_status_invalid_size;

    // skip pointer check if querying memory size
    if(rocblas_is_device_memory_size_query(handle))
        return rocblas_status_continue;

    // 3. invalid pointers
    if((n && !A) || (n && !W) || (batch_count && !nev) || (batch_count && !info))
        return rocblas_status_invalid_pointer;
    if(evect != rocblas_evect_none && ((n && !Z) || (n && !ifail)))
        return rocblas_status_invalid_pointer;

    return rocblas_status_continue;
}

/** Helper to calculate workspace sizes **/
template <bool BATCHED, typename T, typename S>
void rocsolver_syevx_heevx_getMemorySize(const rocblas_evect evect,
                                         const rocblas_fill uplo,
                                         const rocblas_int n,
                                         const rocblas_int batch_count,
                                         size_t* size_scalars,
                                         size_t* size_work1,
                                         size_t* size_work2,
                                         size_t* size_work3,
                                         size_t* size_work4,
                                         size_t* size_work5,
                                         size_t* size_work6,
                                         size_t* size_D,
                                         size_t* size_E,
                                         size_t* size_iblock,
                                         size_t* size_isplit,
                                         size_t* size_tau,
                                         size_t* size_nsplit_workArr)
{
    // if quick return, set workspace to zero
    if(n == 0 || batch_count == 0)
    {
        *size_scalars = 0;
        *size_work1 = 0;
        *size_work2 = 0;
        *size_work3 = 0;
        *size_work4 = 0;
        *size_work5 = 0;
        *size_work6 = 0;
        *size_D = 0;
        *size_E = 0;
        *size_iblock = 0;
        *size_isplit = 0;
        *size_tau = 0;
        *size_nsplit_workArr = 0;
        return;
    }

    size_t unused;
    size_t a1 = 0, a2 = 0, a3 = 0, a4 = 0;
    size_t b1 = 0, b2 = 0, b3 = 0, b4 = 0;
    size_t c1 = 0, c2 = 0, c3 = 0;

    // requirements for tridiagonalization (sytrd/hetrd)
    rocsolver_sytrd_hetrd_getMemorySize<BATCHED, T>(n, batch_count, size_scalars, &a1, &b1, &c1,
                                                    size_nsplit_workArr);

    // extra requirements for computing the eigenvalues (stebz)
    rocsolver_stebz_getMemorySize<T>(n, batch_count, &a2, &b2, &c2, size_work4, size_work5,
                                     size_work6);

    if(evect == rocblas_evect_original)
    {
        // extra requirements for ormtr/unmtr
        rocsolver_ormtr_unmtr_getMemorySize<BATCHED, T>(rocblas_side_left, uplo, n, n, batch_count,
                                                        &unused, &a3, &b3, &c3, &unused);

        // extra requirements for computing the eigenvectors (stein)
        rocsolver_stein_getMemorySize<T, S>(n, batch_count, &a4, &b4);
    }

    // get max values
    *size_work1 = std::max({a1, a2, a3, a4});
    *size_work2 = std::max({b1, b2, b3, b4});
    *size_work3 = std::max({c1, c2, c3});

    // size of arrays for temporary tridiagonal elements
    *size_D = sizeof(S) * n * batch_count;
    *size_E = sizeof(S) * n * batch_count;

    // size of arrays for temporary submatrix indices
    *size_iblock = sizeof(rocblas_int) * n * batch_count;
    *size_isplit = sizeof(rocblas_int) * n * batch_count;

    // size of array for temporary householder scalars
    *size_tau = sizeof(T) * n * batch_count;

    // size of array for temporary split off block sizes
    *size_nsplit_workArr = max(*size_nsplit_workArr, sizeof(rocblas_int) * batch_count);
}

template <bool BATCHED, bool STRIDED, typename T, typename S, typename U>
rocblas_status rocsolver_syevx_heevx_template(rocblas_handle handle,
                                              const rocblas_evect evect,
                                              const rocblas_erange erange,
                                              const rocblas_fill uplo,
                                              const rocblas_int n,
                                              U A,
                                              const rocblas_int shiftA,
                                              const rocblas_int lda,
                                              const rocblas_stride strideA,
                                              const S vl,
                                              const S vu,
                                              const rocblas_int il,
                                              const rocblas_int iu,
                                              const S abstol,
                                              rocblas_int* nev,
                                              S* W,
                                              const rocblas_stride strideW,
                                              U Z,
                                              const rocblas_int shiftZ,
                                              const rocblas_int ldz,
                                              const rocblas_stride strideZ,
                                              rocblas_int* ifail,
                                              const rocblas_stride strideF,
                                              rocblas_int* info,
                                              const rocblas_int batch_count,
                                              T* scalars,
                                              void* work1,
                                              void* work2,
                                              void* work3,
                                              void* work4,
                                              void* work5,
                                              void* work6,
                                              S* D,
                                              S* E,
                                              rocblas_int* iblock,
                                              rocblas_int* isplit,
                                              T* tau,
                                              void* nsplit_workArr)
{
    ROCSOLVER_ENTER("syevx_heevx", "evect:", evect, "erange:", erange, "uplo:", uplo, "n:", n,
                    "shiftA:", shiftA, "lda:", lda, "vl:", vl, "vu:", vu, "il:", il, "iu:", iu,
                    "abstol:", abstol, "shiftZ:", shiftZ, "ldz:", ldz, "bc:", batch_count);

    // quick return
    if(batch_count == 0)
        return rocblas_status_success;

    hipStream_t stream;
    rocblas_get_stream(handle, &stream);

    // quick return with info = 0 and nev = 0
    if(n == 0)
    {
        rocblas_int blocksReset = (batch_count - 1) / BS1 + 1;
        dim3 gridReset(blocksReset, 1, 1);
        dim3 threads(BS1, 1, 1);

        ROCSOLVER_LAUNCH_KERNEL(reset_info, gridReset, threads, 0, stream, info, batch_count, 0);
        ROCSOLVER_LAUNCH_KERNEL(reset_info, gridReset, threads, 0, stream, nev, batch_count, 0);
        return rocblas_status_success;
    }

    // TODO: Scale the matrix

    const rocblas_stride stride = n;

    // reduce A to tridiagonal form
    rocsolver_sytrd_hetrd_template<BATCHED, T>(handle, uplo, n, A, shiftA, lda, strideA, D, stride,
                                               E, stride, tau, stride, batch_count, scalars,
                                               (T*)work1, (T*)work2, (T*)work3, (T**)nsplit_workArr);

    // compute eigenvalues
    rocblas_eorder eorder
        = (evect == rocblas_evect_none ? rocblas_eorder_entire : rocblas_eorder_blocks);
    rocsolver_stebz_template<S>(handle, erange, eorder, n, vl, vu, il, iu, abstol, D, 0, stride, E,
                                0, stride, nev, (rocblas_int*)nsplit_workArr, W, strideW, iblock,
                                stride, isplit, stride, info, batch_count, (rocblas_int*)work1,
                                (S*)work2, (S*)work3, (S*)work4, (S*)work5, (rocblas_int*)work6);

    if(evect != rocblas_evect_none)
    {
        // compute eigenvectors
        rocsolver_stein_template<T>(handle, n, D, 0, stride, E, 0, stride, nev, W, 0, strideW,
                                    iblock, stride, isplit, stride, Z, shiftZ, ldz, strideZ, ifail,
                                    strideF, info, batch_count, (S*)work1, (rocblas_int*)work2);

        // apply unitary matrix to eigenvectors
        rocblas_int h_nev = (erange == rocblas_erange_index ? iu - il + 1 : n);
        rocsolver_ormtr_unmtr_template<BATCHED, STRIDED>(
            handle, rocblas_side_left, uplo, rocblas_operation_none, n, h_nev, A, shiftA, lda,
            strideA, tau, stride, Z, shiftZ, ldz, strideZ, batch_count, scalars, (T*)work1,
            (T*)work2, (T*)work3, (T**)nsplit_workArr);

        // sort eigenvalues and eigenvectors
        dim3 grid(1, batch_count, 1);
        dim3 threads(BS1, 1, 1);
        ROCSOLVER_LAUNCH_KERNEL(syevx_sort_eigs<T>, grid, threads, 0, stream, n, nev, W, strideW, Z,
                                shiftZ, ldz, strideZ, ifail, strideF, info);
    }

    return rocblas_status_success;
}<|MERGE_RESOLUTION|>--- conflicted
+++ resolved
@@ -67,30 +67,15 @@
             for(int k = tid; k < n; k += hipBlockDim_x)
                 swap(Z[k + i * ldz], Z[k + j * ldz]);
 
-            for(int k = tid; k < info; k += hipBlockDim_x)
+            if(ifail)
             {
-<<<<<<< HEAD
-                if(tid == 0)
+                for(int k = tid; k < info; k += hipBlockDim_x)
                 {
-                    W[i] = W[j];
-                    W[j] = tmp1;
+                    if(ifail[k] == i + 1)
+                        ifail[k] = j + 1;
+                    else if(ifail[k] == j + 1)
+                        ifail[k] = i + 1;
                 }
-
-                swap(Z[tid + i * ldz], Z[tid + j * ldz]);
-
-                if(ifail && tid < info)
-                {
-                    if(ifail[tid] == i + 1)
-                        ifail[tid] = j + 1;
-                    else if(ifail[tid] == j + 1)
-                        ifail[tid] = i + 1;
-                }
-=======
-                if(ifail[k] == i + 1)
-                    ifail[k] = j + 1;
-                else if(ifail[k] == j + 1)
-                    ifail[k] = i + 1;
->>>>>>> 32e11add
             }
         }
         __syncthreads();

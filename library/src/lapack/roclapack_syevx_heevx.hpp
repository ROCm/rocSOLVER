/************************************************************************
 * Derived from the BSD3-licensed
 * LAPACK routine (version 3.7.0) --
 *     Univ. of Tennessee, Univ. of California Berkeley,
 *     Univ. of Colorado Denver and NAG Ltd..
 *     December 2016
 * Copyright (C) 2021-2024 Advanced Micro Devices, Inc. All rights reserved.
 *
 * Redistribution and use in source and binary forms, with or without
 * modification, are permitted provided that the following conditions
 * are met:
 *
 * 1. Redistributions of source code must retain the above copyright
 *    notice, this list of conditions and the following disclaimer.
 *
 * 2. Redistributions in binary form must reproduce the above copyright
 *    notice, this list of conditions and the following disclaimer in the
 *    documentation and/or other materials provided with the distribution.
 *
 * THIS SOFTWARE IS PROVIDED BY THE AUTHOR AND CONTRIBUTORS ``AS IS'' AND
 * ANY EXPRESS OR IMPLIED WARRANTIES, INCLUDING, BUT NOT LIMITED TO, THE
 * IMPLIED WARRANTIES OF MERCHANTABILITY AND FITNESS FOR A PARTICULAR PURPOSE
 * ARE DISCLAIMED.  IN NO EVENT SHALL THE AUTHOR OR CONTRIBUTORS BE LIABLE
 * FOR ANY DIRECT, INDIRECT, INCIDENTAL, SPECIAL, EXEMPLARY, OR CONSEQUENTIAL
 * DAMAGES (INCLUDING, BUT NOT LIMITED TO, PROCUREMENT OF SUBSTITUTE GOODS
 * OR SERVICES; LOSS OF USE, DATA, OR PROFITS; OR BUSINESS INTERRUPTION)
 * HOWEVER CAUSED AND ON ANY THEORY OF LIABILITY, WHETHER IN CONTRACT, STRICT
 * LIABILITY, OR TORT (INCLUDING NEGLIGENCE OR OTHERWISE) ARISING IN ANY WAY
 * OUT OF THE USE OF THIS SOFTWARE, EVEN IF ADVISED OF THE POSSIBILITY OF
 * SUCH DAMAGE.
 * *************************************************************************/

#pragma once

#include "auxiliary/rocauxiliary_ormtr_unmtr.hpp"
#include "auxiliary/rocauxiliary_stebz.hpp"
#include "auxiliary/rocauxiliary_stein.hpp"
#include "rocblas.hpp"
#include "roclapack_sytrd_hetrd.hpp"
#include "rocsolver/rocsolver.h"

<<<<<<< HEAD
template <typename S>
__device__ static void syevx_shell_sort(const rocblas_int n, S* a, rocblas_int* map)
=======
template <typename S, typename I>
__device__ static void syevx_sort_shell_sort(const rocblas_int n, S* a, I* map)
>>>>>>> 7b20168b
{
    // -----------------------------------------------
    // Sort eigenvalues and eigenvectors by shell sort
    // -----------------------------------------------

    // ------------------------
    // Shell sort (from wikipedia)
    // Sort an array a[0...n-1].
    // ------------------------

<<<<<<< HEAD
    {
        bool const is_root_block = (hipBlockIdx_x == 0);
        if(!is_root_block)
        {
            return;
        };
    };
=======
    bool const is_root_thread = (hipThreadIdx_x == 0);
>>>>>>> 7b20168b

    int constexpr ngaps = 8;
    int const gaps[ngaps] = {701, 301, 132, 57, 23, 10, 4, 1}; // # Ciura gap sequence

<<<<<<< HEAD
    auto const tid = hipThreadIdx_x;
    auto const k_start = tid;
    auto const k_inc = hipBlockDim_x;
    bool const is_root_thread = (tid == 0);
=======
    auto const k_start = hipThreadIdx_x;
    auto const k_inc = hipBlockDim_x;
>>>>>>> 7b20168b

    __syncthreads();
    for(auto k = k_start; k < n; k += k_inc)
    {
        map[k] = k;
    };
    __syncthreads();

    // ---------------------------------------------------------------
    // perform sorting to generate permutation vector using shell sort
    // ---------------------------------------------------------------
    if(is_root_thread)
    {
        // --------------------------------------------------------------------------
        // Start with the largest gap and work down to a gap of 1
        // similar to insertion sort but instead of 1, gap is being used in each step
        // --------------------------------------------------------------------------
        for(auto igap = 0; igap < ngaps; igap++)
        {
            auto const gap = gaps[igap];

            // -----------------------------------------------------
            // Do a gapped insertion sort for every elements in gaps
            // Each loop leaves a[0..gap-1] in gapped order
            // -----------------------------------------------------
            for(rocblas_int i = gap; i < n; i += 1)
            {
                {
                    // -----------------------------------------------
                    // save a[i] in temp and make a hole at position i
                    // -----------------------------------------------
<<<<<<< HEAD
                    auto const temp = a[i];
=======
                    S const temp = a[i];
>>>>>>> 7b20168b
                    auto const itemp = map[i];

                    // ---------------------------------------------------------------------------------
                    // shift earlier gap-sorted elements up until the correct location for a[i] is found
                    // ---------------------------------------------------------------------------------
                    auto j = i;

                    while((j >= gap) && (a[j - gap] > temp))
                    {
                        a[j] = a[j - gap];
                        map[j] = map[j - gap];
                        j -= gap;
                    };

                    // ----------------------------------------------------
                    // put temp (the original a[i]) in its correct location
                    // ----------------------------------------------------
                    a[j] = temp;
                    map[j] = itemp;
                };
            };
        };
    };

    __syncthreads();
<<<<<<< HEAD

    // ------------
    // double check
    // ------------
    for(auto k = k_start; k < (n - 1); k += k_inc)
    {
        bool const isok = (a[k] <= a[k + 1]);
        if(!isok)
        {
            printf("k=%d, a[k]=%lf, a[k+1]=%lf\n", k, (double)a[k], (double)a[k + 1]);
        };
        assert(isok);
    };
    __syncthreads();
}

template <typename T>
__device__ static void syevx_permute_swap(rocblas_int n,
                                          rocblas_int nev,
                                          rocblas_int info,
                                          rocblas_int* map,
                                          T* Z,
                                          rocblas_int ldz,
                                          rocblas_int* ifail)
{
    auto const tid = hipThreadIdx_x;
    auto const k_start = tid;
    auto const k_inc = hipBlockDim_x;
    bool const is_root_thread = (tid == 0);

    {
        bool const is_root_block = (hipBlockIdx_x == 0);
        if(!is_root_block)
        {
            return;
        };
    };
=======
}

template <typename T, typename I>
__device__ static void
    syevx_permute_swap(rocblas_int n, rocblas_int info, I* map, T* Z, rocblas_int ldz, rocblas_int* ifail)
{
    auto const k_start = hipThreadIdx_x;
    auto const k_inc = hipBlockDim_x;
>>>>>>> 7b20168b

    // ---------------------------------------
    // perform swaps to implement permutation
    // ---------------------------------------
<<<<<<< HEAD
    for(rocblas_int ii = 0; ii < nev; ii++)
    {
        __syncthreads();

=======
    for(rocblas_int ii = 0; ii < n; ii++)
    {
>>>>>>> 7b20168b
        while(map[ii] != ii)
        {
            auto const map_i = map[ii];
            auto const map_ii = map[map[ii]];

<<<<<<< HEAD
            __syncthreads();

            if(is_root_thread)
            {
                map[map_i] = map_i;
                map[ii] = map_ii;
            };

            __syncthreads();
=======
            map[map_i] = map_i;
            map[ii] = map_ii;
>>>>>>> 7b20168b

            auto const i = map_i;
            auto const j = map_ii;

            __syncthreads();
            for(int k = k_start; k < n; k += k_inc)
            {
<<<<<<< HEAD
                swap(Z[k + i * int64_t(ldz)], Z[k + j * int64_t(ldz)]);
=======
                swap(Z[k + i * ldz], Z[k + j * ldz]);
>>>>>>> 7b20168b
            };
            __syncthreads();

            if(ifail)
            {
                __syncthreads();
                for(int k = k_start; k < info; k += k_inc)
                {
                    if(ifail[k] == i + 1)
                        ifail[k] = j + 1;
                    else if(ifail[k] == j + 1)
                        ifail[k] = i + 1;
                }
                __syncthreads();
            }
        }; // end while
    }; // end for
<<<<<<< HEAD

    // double check
    __syncthreads();
    for(auto k = k_start; k < nev; k += k_inc)
    {
        assert(map[k] == k);
    };
    __syncthreads();
}

template <typename S>
__device__ static void syevx_selection_sort(rocblas_int nev, S* W, rocblas_int* map)
=======
}

template <typename S, typename I>
__device__ static void syevx_selection_sort(rocblas_int nev, S* W, I* map)
>>>>>>> 7b20168b
{
    auto const tid = hipThreadIdx_x;
    bool const is_root_thread = (tid == 0);
    auto const j_start = tid;
    auto const j_inc = hipBlockDim_x;

<<<<<<< HEAD
    {
        bool const is_root_block = (hipBlockIdx_x == 0);
        if(!is_root_block)
        {
            return;
        };
    }

=======
>>>>>>> 7b20168b
    __syncthreads();

    for(auto j = j_start; j < nev; j += j_inc)
    {
        map[j] = j;
    };

    __syncthreads();

    if(is_root_thread)
    {
        for(rocblas_int j = 0; j < nev - 1; j++)
        {
            rocblas_int i = 0;
<<<<<<< HEAD
            auto tmp1 = W[j];
            auto itmp1 = map[j];
=======
            S tmp1 = W[j];
            rocblas_int itmp1 = map[j];
>>>>>>> 7b20168b

            for(rocblas_int jj = j + 1; jj < nev; jj++)
            {
                if(W[jj] < tmp1)
                {
                    i = jj;
                    tmp1 = W[jj];
                    itmp1 = map[jj];
                }
            }

            if(i != 0)
            {
                if(tid == 0)
                {
                    W[i] = W[j];
                    W[j] = tmp1;

                    map[i] = map[j];
                    map[j] = itmp1;
                }
            }
        }
    };
    __syncthreads();
<<<<<<< HEAD
    // ------------
    // double check
    // ------------
    for(auto j = j_start; j < (nev - 1); j += j_inc)
    {
        bool const isok = (W[j] <= W[j + 1]);
        if(!isok)
        {
            printf("j=%d, W[j]=%le, W[j+1]=%le\n", j, (double)W[j], (double)W[j + 1]);
        };
        assert(isok);
    };
    __syncthreads();
=======
>>>>>>> 7b20168b
}

template <typename T, typename S, typename U>
ROCSOLVER_KERNEL void __launch_bounds__(BS1) syevx_sort_eigs_org(const rocblas_int n,
                                                                 rocblas_int* nevA,
                                                                 S* WW,
                                                                 const rocblas_stride strideW,
                                                                 U ZZ,
                                                                 const rocblas_int shiftZ,
                                                                 const rocblas_int ldz,
                                                                 const rocblas_stride strideZ,
                                                                 rocblas_int* ifailA,
                                                                 const rocblas_stride strideIfail,
                                                                 rocblas_int* infoA)
{
    // select batch instance
    rocblas_int bid = hipBlockIdx_y;
    rocblas_int tid = hipThreadIdx_x;

    // local variables
    rocblas_int nev = nevA[bid];
    rocblas_int info = infoA[bid];
    rocblas_int i, j, jj;

    S* W = WW + (bid * strideW);
    T* Z = load_ptr_batch<T>(ZZ, bid, shiftZ, strideZ);
    rocblas_int* ifail = nullptr;
    if(ifailA)
        ifail = ifailA + (bid * strideIfail);

    for(j = 0; j < nev - 1; j++)
    {
        i = 0;
        S tmp1 = W[j];
        for(jj = j + 1; jj < nev; jj++)
        {
            if(W[jj] < tmp1)
            {
                i = jj;
                tmp1 = W[jj];
            }
        }
        __syncthreads();

        if(i != 0)
        {
            if(tid == 0)
            {
                W[i] = W[j];
                W[j] = tmp1;
            }

            for(int k = tid; k < n; k += hipBlockDim_x)
                swap(Z[k + i * ldz], Z[k + j * ldz]);

            if(ifail)
            {
                for(int k = tid; k < info; k += hipBlockDim_x)
                {
                    if(ifail[k] == i + 1)
                        ifail[k] = j + 1;
                    else if(ifail[k] == j + 1)
                        ifail[k] = i + 1;
                }
            }
        }
        __syncthreads();
    }
}

template <typename T, typename S, typename U>
ROCSOLVER_KERNEL void __launch_bounds__(BS1) syevx_sort_eigs(const rocblas_int n,
                                                             rocblas_int* nevA,
                                                             S* WW,
                                                             const rocblas_stride strideW,
                                                             U ZZ,
                                                             const rocblas_int shiftZ,
                                                             const rocblas_int ldz,
                                                             const rocblas_stride strideZ,
                                                             rocblas_int* ifailA,
                                                             const rocblas_stride strideIfail,
<<<<<<< HEAD
                                                             rocblas_int* infoA,
                                                             rocblas_int* map_array)
=======
                                                             rocblas_int* infoA)
>>>>>>> 7b20168b
{
    // select batch instance
    rocblas_int bid = hipBlockIdx_y;
    rocblas_int tid = hipThreadIdx_x;

    // local variables
    rocblas_int nev = nevA[bid];
    rocblas_int info = infoA[bid];

    S* W = WW + (bid * strideW);
    T* Z = load_ptr_batch<T>(ZZ, bid, shiftZ, strideZ);
    rocblas_int* ifail = nullptr;
    if(ifailA)
        ifail = ifailA + (bid * strideIfail);

<<<<<<< HEAD
    assert(nev <= n);

    rocblas_int* map = map_array + (bid * n);

    bool const use_map = false;
    if(use_map)
    {
        bool const use_shell_sort = true;
        if(use_shell_sort)
        {
            syevx_shell_sort(nev, W, map);
        }
        else
        {
            syevx_selection_sort(nev, W, map);
        };

        __syncthreads();
        syevx_permute_swap(n, nev, info, map, Z, ldz, ifail);
=======
    const size_t lds_size = 64 * 1024;
    const size_t map_size = lds_size / sizeof(uint16_t);
    __shared__ uint16_t map[map_size];

    bool const use_map = (map_size <= nev);

    if(use_map)
    {
        syevx_selection_sort(nev, W, map);
        syevx_permute_swap(nev, info, map, Z, ldz, ifail);
>>>>>>> 7b20168b
    }
    else
    {
        for(rocblas_int j = 0; j < nev - 1; j++)
        {
            rocblas_int i = 0;
            S tmp1 = W[j];
            for(rocblas_int jj = j + 1; jj < nev; jj++)
            {
                if(W[jj] < tmp1)
                {
                    i = jj;
                    tmp1 = W[jj];
                }
            }
            __syncthreads();

            if(i != 0)
            {
                if(tid == 0)
                {
                    W[i] = W[j];
                    W[j] = tmp1;
                }

                for(auto k = tid; k < n; k += hipBlockDim_x)
                {
                    swap(Z[k + i * ldz], Z[k + j * ldz]);
                };

                if(ifail)
                {
                    for(auto k = tid; k < info; k += hipBlockDim_x)
                    {
                        if(ifail[k] == i + 1)
                            ifail[k] = j + 1;
                        else if(ifail[k] == j + 1)
                            ifail[k] = i + 1;
                    }
                }
            }
            __syncthreads();
        }
<<<<<<< HEAD
        // double check
        __syncthreads();
        for(auto k = tid; k < (nev - 1); k += hipBlockDim_x)
        {
            bool const isok = (W[k] <= W[k + 1]);
            assert(isok);
        };
        __syncthreads();
=======
>>>>>>> 7b20168b
    };
}

/** Argument checking **/
template <typename T, typename S>
rocblas_status rocsolver_syevx_heevx_argCheck(rocblas_handle handle,
                                              const rocblas_evect evect,
                                              const rocblas_erange erange,
                                              const rocblas_fill uplo,
                                              const rocblas_int n,
                                              T A,
                                              const rocblas_int lda,
                                              const S vl,
                                              const S vu,
                                              const rocblas_int il,
                                              const rocblas_int iu,
                                              rocblas_int* nev,
                                              S* W,
                                              T Z,
                                              const rocblas_int ldz,
                                              rocblas_int* ifail,
                                              rocblas_int* info,
                                              const rocblas_int batch_count = 1)
{
    // order is important for unit tests:

    // 1. invalid/non-supported values
    if(evect != rocblas_evect_original && evect != rocblas_evect_none)
        return rocblas_status_invalid_value;
    if(erange != rocblas_erange_all && erange != rocblas_erange_value
       && erange != rocblas_erange_index)
        return rocblas_status_invalid_value;
    if(uplo != rocblas_fill_lower && uplo != rocblas_fill_upper)
        return rocblas_status_invalid_value;

    // 2. invalid size
    if(n < 0 || lda < n || (evect != rocblas_evect_none && ldz < n) || batch_count < 0)
        return rocblas_status_invalid_size;
    if(erange == rocblas_erange_value && vl >= vu)
        return rocblas_status_invalid_size;
    if(erange == rocblas_erange_index && (il < 1 || iu < 0))
        return rocblas_status_invalid_size;
    if(erange == rocblas_erange_index && (iu > n || (n > 0 && il > iu)))
        return rocblas_status_invalid_size;

    // skip pointer check if querying memory size
    if(rocblas_is_device_memory_size_query(handle))
        return rocblas_status_continue;

    // 3. invalid pointers
    if((n && !A) || (n && !W) || (batch_count && !nev) || (batch_count && !info))
        return rocblas_status_invalid_pointer;
    if(evect != rocblas_evect_none && ((n && !Z) || (n && !ifail)))
        return rocblas_status_invalid_pointer;

    return rocblas_status_continue;
}

/** Helper to calculate workspace sizes **/
template <bool BATCHED, typename T, typename S>
void rocsolver_syevx_heevx_getMemorySize(const rocblas_evect evect,
                                         const rocblas_fill uplo,
                                         const rocblas_int n,
                                         const rocblas_int batch_count,
                                         size_t* size_scalars,
                                         size_t* size_work1,
                                         size_t* size_work2,
                                         size_t* size_work3,
                                         size_t* size_work4,
                                         size_t* size_work5,
                                         size_t* size_work6,
                                         size_t* size_D,
                                         size_t* size_E,
                                         size_t* size_iblock,
                                         size_t* size_isplit,
                                         size_t* size_tau,
                                         size_t* size_nsplit_workArr)
{
    // if quick return, set workspace to zero
    if(n == 0 || batch_count == 0)
    {
        *size_scalars = 0;
        *size_work1 = 0;
        *size_work2 = 0;
        *size_work3 = 0;
        *size_work4 = 0;
        *size_work5 = 0;
        *size_work6 = 0;
        *size_D = 0;
        *size_E = 0;
        *size_iblock = 0;
        *size_isplit = 0;
        *size_tau = 0;
        *size_nsplit_workArr = 0;
        return;
    }

    size_t unused;
    size_t a1 = 0, a2 = 0, a3 = 0, a4 = 0;
    size_t b1 = 0, b2 = 0, b3 = 0, b4 = 0;
    size_t c1 = 0, c2 = 0, c3 = 0;

    // requirements for tridiagonalization (sytrd/hetrd)
    rocsolver_sytrd_hetrd_getMemorySize<BATCHED, T>(n, batch_count, size_scalars, &a1, &b1, &c1,
                                                    size_nsplit_workArr);

    // extra requirements for computing the eigenvalues (stebz)
    rocsolver_stebz_getMemorySize<T>(n, batch_count, &a2, &b2, &c2, size_work4, size_work5,
                                     size_work6);

    if(evect == rocblas_evect_original)
    {
        // extra requirements for ormtr/unmtr
        rocsolver_ormtr_unmtr_getMemorySize<BATCHED, T>(rocblas_side_left, uplo, n, n, batch_count,
                                                        &unused, &a3, &b3, &c3, &unused);

        // extra requirements for computing the eigenvectors (stein)
        rocsolver_stein_getMemorySize<T, S>(n, batch_count, &a4, &b4);
    }

    // get max values
    *size_work1 = std::max({a1, a2, a3, a4});
    *size_work2 = std::max({b1, b2, b3, b4});
    *size_work3 = std::max({c1, c2, c3});

    // size of arrays for temporary tridiagonal elements
    *size_D = sizeof(S) * n * batch_count;
    *size_E = sizeof(S) * n * batch_count;

    // size of arrays for temporary submatrix indices
    *size_iblock = sizeof(rocblas_int) * n * batch_count;
    *size_isplit = sizeof(rocblas_int) * n * batch_count;

    // size of array for temporary householder scalars
    *size_tau = sizeof(T) * n * batch_count;

    // size of array for temporary split off block sizes
    *size_nsplit_workArr = max(*size_nsplit_workArr, sizeof(rocblas_int) * batch_count);
}

template <bool BATCHED, bool STRIDED, typename T, typename S, typename U>
rocblas_status rocsolver_syevx_heevx_template(rocblas_handle handle,
                                              const rocblas_evect evect,
                                              const rocblas_erange erange,
                                              const rocblas_fill uplo,
                                              const rocblas_int n,
                                              U A,
                                              const rocblas_int shiftA,
                                              const rocblas_int lda,
                                              const rocblas_stride strideA,
                                              const S vl,
                                              const S vu,
                                              const rocblas_int il,
                                              const rocblas_int iu,
                                              const S abstol,
                                              rocblas_int* nev,
                                              S* W,
                                              const rocblas_stride strideW,
                                              U Z,
                                              const rocblas_int shiftZ,
                                              const rocblas_int ldz,
                                              const rocblas_stride strideZ,
                                              rocblas_int* ifail,
                                              const rocblas_stride strideF,
                                              rocblas_int* info,
                                              const rocblas_int batch_count,
                                              T* scalars,
                                              void* work1,
                                              void* work2,
                                              void* work3,
                                              void* work4,
                                              void* work5,
                                              void* work6,
                                              S* D,
                                              S* E,
                                              rocblas_int* iblock,
                                              rocblas_int* isplit,
                                              T* tau,
                                              void* nsplit_workArr)
{
    ROCSOLVER_ENTER("syevx_heevx", "evect:", evect, "erange:", erange, "uplo:", uplo, "n:", n,
                    "shiftA:", shiftA, "lda:", lda, "vl:", vl, "vu:", vu, "il:", il, "iu:", iu,
                    "abstol:", abstol, "shiftZ:", shiftZ, "ldz:", ldz, "bc:", batch_count);

    // quick return
    if(batch_count == 0)
        return rocblas_status_success;

    hipStream_t stream;
    rocblas_get_stream(handle, &stream);

    // quick return with info = 0 and nev = 0
    if(n == 0)
    {
        rocblas_int blocksReset = (batch_count - 1) / BS1 + 1;
        dim3 gridReset(blocksReset, 1, 1);
        dim3 threads(BS1, 1, 1);

        ROCSOLVER_LAUNCH_KERNEL(reset_info, gridReset, threads, 0, stream, info, batch_count, 0);
        ROCSOLVER_LAUNCH_KERNEL(reset_info, gridReset, threads, 0, stream, nev, batch_count, 0);
        return rocblas_status_success;
    }

    // TODO: Scale the matrix

    const rocblas_stride stride = n;

    // reduce A to tridiagonal form
    rocsolver_sytrd_hetrd_template<BATCHED, T>(handle, uplo, n, A, shiftA, lda, strideA, D, stride,
                                               E, stride, tau, stride, batch_count, scalars,
                                               (T*)work1, (T*)work2, (T*)work3, (T**)nsplit_workArr);

    // compute eigenvalues
    rocblas_eorder eorder
        = (evect == rocblas_evect_none ? rocblas_eorder_entire : rocblas_eorder_blocks);
    rocsolver_stebz_template<S>(handle, erange, eorder, n, vl, vu, il, iu, abstol, D, 0, stride, E,
                                0, stride, nev, (rocblas_int*)nsplit_workArr, W, strideW, iblock,
                                stride, isplit, stride, info, batch_count, (rocblas_int*)work1,
                                (S*)work2, (S*)work3, (S*)work4, (S*)work5, (rocblas_int*)work6);

    if(evect != rocblas_evect_none)
    {
        // compute eigenvectors
        rocsolver_stein_template<T>(handle, n, D, 0, stride, E, 0, stride, nev, W, 0, strideW,
                                    iblock, stride, isplit, stride, Z, shiftZ, ldz, strideZ, ifail,
                                    strideF, info, batch_count, (S*)work1, (rocblas_int*)work2);

        // apply unitary matrix to eigenvectors
        rocblas_int h_nev = (erange == rocblas_erange_index ? iu - il + 1 : n);
        rocsolver_ormtr_unmtr_template<BATCHED, STRIDED>(
            handle, rocblas_side_left, uplo, rocblas_operation_none, n, h_nev, A, shiftA, lda,
            strideA, tau, stride, Z, shiftZ, ldz, strideZ, batch_count, scalars, (T*)work1,
            (T*)work2, (T*)work3, (T**)nsplit_workArr);

        // sort eigenvalues and eigenvectors
        dim3 grid(1, batch_count, 1);
        dim3 threads(BS1, 1, 1);

        rocblas_int* map_array = nullptr;
        {
            size_t size_scalars = 0;
            size_t size_work1 = 0;
            size_t size_work2 = 0;
            size_t size_work3 = 0;
            size_t size_work4 = 0;
            size_t size_work5 = 0;
            size_t size_work6 = 0;
            size_t size_D = 0;
            size_t size_E = 0;
            size_t size_iblock = 0;
            size_t size_isplit = 0;
            size_t size_tau = 0;
            size_t size_nsplit_workArr = 0;

            rocsolver_syevx_heevx_getMemorySize<BATCHED, T, S>(
                evect, uplo, n, batch_count, &size_scalars, &size_work1, &size_work2, &size_work3,
                &size_work4, &size_work5, &size_work6, &size_D, &size_E, &size_iblock, &size_isplit,
                &size_tau, &size_nsplit_workArr);

            size_t const size_map_array = sizeof(rocblas_int) * n * batch_count;
            map_array = (size_work1 >= size_map_array) ? (rocblas_int*)work1
                : (size_work2 >= size_map_array)       ? (rocblas_int*)work2
                : (size_work3 >= size_map_array)       ? (rocblas_int*)work3
                : (size_work4 >= size_map_array)       ? (rocblas_int*)work4
                : (size_work5 >= size_map_array)       ? (rocblas_int*)work5
                : (size_work6 >= size_map_array)       ? (rocblas_int*)work6
                                                       : nullptr;

            assert(map_array != nullptr);
            if(map_array == nullptr)
            {
                return (rocblas_status_internal_error);
            };
        };

        ROCSOLVER_LAUNCH_KERNEL(syevx_sort_eigs<T>, grid, threads, 0, stream, n, nev, W, strideW, Z,
                                shiftZ, ldz, strideZ, ifail, strideF, info, map_array);
    }

    return rocblas_status_success;
}<|MERGE_RESOLUTION|>--- conflicted
+++ resolved
@@ -39,125 +39,6 @@
 #include "roclapack_sytrd_hetrd.hpp"
 #include "rocsolver/rocsolver.h"
 
-<<<<<<< HEAD
-template <typename S>
-__device__ static void syevx_shell_sort(const rocblas_int n, S* a, rocblas_int* map)
-=======
-template <typename S, typename I>
-__device__ static void syevx_sort_shell_sort(const rocblas_int n, S* a, I* map)
->>>>>>> 7b20168b
-{
-    // -----------------------------------------------
-    // Sort eigenvalues and eigenvectors by shell sort
-    // -----------------------------------------------
-
-    // ------------------------
-    // Shell sort (from wikipedia)
-    // Sort an array a[0...n-1].
-    // ------------------------
-
-<<<<<<< HEAD
-    {
-        bool const is_root_block = (hipBlockIdx_x == 0);
-        if(!is_root_block)
-        {
-            return;
-        };
-    };
-=======
-    bool const is_root_thread = (hipThreadIdx_x == 0);
->>>>>>> 7b20168b
-
-    int constexpr ngaps = 8;
-    int const gaps[ngaps] = {701, 301, 132, 57, 23, 10, 4, 1}; // # Ciura gap sequence
-
-<<<<<<< HEAD
-    auto const tid = hipThreadIdx_x;
-    auto const k_start = tid;
-    auto const k_inc = hipBlockDim_x;
-    bool const is_root_thread = (tid == 0);
-=======
-    auto const k_start = hipThreadIdx_x;
-    auto const k_inc = hipBlockDim_x;
->>>>>>> 7b20168b
-
-    __syncthreads();
-    for(auto k = k_start; k < n; k += k_inc)
-    {
-        map[k] = k;
-    };
-    __syncthreads();
-
-    // ---------------------------------------------------------------
-    // perform sorting to generate permutation vector using shell sort
-    // ---------------------------------------------------------------
-    if(is_root_thread)
-    {
-        // --------------------------------------------------------------------------
-        // Start with the largest gap and work down to a gap of 1
-        // similar to insertion sort but instead of 1, gap is being used in each step
-        // --------------------------------------------------------------------------
-        for(auto igap = 0; igap < ngaps; igap++)
-        {
-            auto const gap = gaps[igap];
-
-            // -----------------------------------------------------
-            // Do a gapped insertion sort for every elements in gaps
-            // Each loop leaves a[0..gap-1] in gapped order
-            // -----------------------------------------------------
-            for(rocblas_int i = gap; i < n; i += 1)
-            {
-                {
-                    // -----------------------------------------------
-                    // save a[i] in temp and make a hole at position i
-                    // -----------------------------------------------
-<<<<<<< HEAD
-                    auto const temp = a[i];
-=======
-                    S const temp = a[i];
->>>>>>> 7b20168b
-                    auto const itemp = map[i];
-
-                    // ---------------------------------------------------------------------------------
-                    // shift earlier gap-sorted elements up until the correct location for a[i] is found
-                    // ---------------------------------------------------------------------------------
-                    auto j = i;
-
-                    while((j >= gap) && (a[j - gap] > temp))
-                    {
-                        a[j] = a[j - gap];
-                        map[j] = map[j - gap];
-                        j -= gap;
-                    };
-
-                    // ----------------------------------------------------
-                    // put temp (the original a[i]) in its correct location
-                    // ----------------------------------------------------
-                    a[j] = temp;
-                    map[j] = itemp;
-                };
-            };
-        };
-    };
-
-    __syncthreads();
-<<<<<<< HEAD
-
-    // ------------
-    // double check
-    // ------------
-    for(auto k = k_start; k < (n - 1); k += k_inc)
-    {
-        bool const isok = (a[k] <= a[k + 1]);
-        if(!isok)
-        {
-            printf("k=%d, a[k]=%lf, a[k+1]=%lf\n", k, (double)a[k], (double)a[k + 1]);
-        };
-        assert(isok);
-    };
-    __syncthreads();
-}
-
 template <typename T>
 __device__ static void syevx_permute_swap(rocblas_int n,
                                           rocblas_int nev,
@@ -167,47 +48,27 @@
                                           rocblas_int ldz,
                                           rocblas_int* ifail)
 {
-    auto const tid = hipThreadIdx_x;
+    auto const tid = hipThreadIdx_x + hipThreadIdx_y * hipBlockDim_x
+        + hipThreadIdx_z * (hipBlockDim_x * hipBlockDim_y);
+    auto const nthreads = (hipBlockDim_x * hipBlockDim_y) * hipBlockDim_z;
+
     auto const k_start = tid;
-    auto const k_inc = hipBlockDim_x;
+    auto const k_inc = nthreads;
+    ;
     bool const is_root_thread = (tid == 0);
-
-    {
-        bool const is_root_block = (hipBlockIdx_x == 0);
-        if(!is_root_block)
-        {
-            return;
-        };
-    };
-=======
-}
-
-template <typename T, typename I>
-__device__ static void
-    syevx_permute_swap(rocblas_int n, rocblas_int info, I* map, T* Z, rocblas_int ldz, rocblas_int* ifail)
-{
-    auto const k_start = hipThreadIdx_x;
-    auto const k_inc = hipBlockDim_x;
->>>>>>> 7b20168b
 
     // ---------------------------------------
     // perform swaps to implement permutation
     // ---------------------------------------
-<<<<<<< HEAD
     for(rocblas_int ii = 0; ii < nev; ii++)
     {
         __syncthreads();
 
-=======
-    for(rocblas_int ii = 0; ii < n; ii++)
-    {
->>>>>>> 7b20168b
         while(map[ii] != ii)
         {
             auto const map_i = map[ii];
             auto const map_ii = map[map[ii]];
 
-<<<<<<< HEAD
             __syncthreads();
 
             if(is_root_thread)
@@ -217,10 +78,6 @@
             };
 
             __syncthreads();
-=======
-            map[map_i] = map_i;
-            map[ii] = map_ii;
->>>>>>> 7b20168b
 
             auto const i = map_i;
             auto const j = map_ii;
@@ -228,11 +85,12 @@
             __syncthreads();
             for(int k = k_start; k < n; k += k_inc)
             {
-<<<<<<< HEAD
-                swap(Z[k + i * int64_t(ldz)], Z[k + j * int64_t(ldz)]);
-=======
-                swap(Z[k + i * ldz], Z[k + j * ldz]);
->>>>>>> 7b20168b
+                auto k_i = k + i * ((int64_t)ldz);
+                auto k_j = k + j * ((int64_t)ldz);
+
+                auto const ztemp = Z[k_i];
+                Z[k_i] = Z[k_j];
+                Z[k_j] = ztemp;
             };
             __syncthreads();
 
@@ -250,172 +108,18 @@
             }
         }; // end while
     }; // end for
-<<<<<<< HEAD
-
-    // double check
-    __syncthreads();
-    for(auto k = k_start; k < nev; k += k_inc)
-    {
-        assert(map[k] == k);
+
+    {
+        // ------------------------------------------------------
+        // double check map[] is restored to identity permutation
+        // ------------------------------------------------------
+        __syncthreads();
+        for(auto k = k_start; k < nev; k += k_inc)
+        {
+            assert(map[k] == k);
+        };
+        __syncthreads();
     };
-    __syncthreads();
-}
-
-template <typename S>
-__device__ static void syevx_selection_sort(rocblas_int nev, S* W, rocblas_int* map)
-=======
-}
-
-template <typename S, typename I>
-__device__ static void syevx_selection_sort(rocblas_int nev, S* W, I* map)
->>>>>>> 7b20168b
-{
-    auto const tid = hipThreadIdx_x;
-    bool const is_root_thread = (tid == 0);
-    auto const j_start = tid;
-    auto const j_inc = hipBlockDim_x;
-
-<<<<<<< HEAD
-    {
-        bool const is_root_block = (hipBlockIdx_x == 0);
-        if(!is_root_block)
-        {
-            return;
-        };
-    }
-
-=======
->>>>>>> 7b20168b
-    __syncthreads();
-
-    for(auto j = j_start; j < nev; j += j_inc)
-    {
-        map[j] = j;
-    };
-
-    __syncthreads();
-
-    if(is_root_thread)
-    {
-        for(rocblas_int j = 0; j < nev - 1; j++)
-        {
-            rocblas_int i = 0;
-<<<<<<< HEAD
-            auto tmp1 = W[j];
-            auto itmp1 = map[j];
-=======
-            S tmp1 = W[j];
-            rocblas_int itmp1 = map[j];
->>>>>>> 7b20168b
-
-            for(rocblas_int jj = j + 1; jj < nev; jj++)
-            {
-                if(W[jj] < tmp1)
-                {
-                    i = jj;
-                    tmp1 = W[jj];
-                    itmp1 = map[jj];
-                }
-            }
-
-            if(i != 0)
-            {
-                if(tid == 0)
-                {
-                    W[i] = W[j];
-                    W[j] = tmp1;
-
-                    map[i] = map[j];
-                    map[j] = itmp1;
-                }
-            }
-        }
-    };
-    __syncthreads();
-<<<<<<< HEAD
-    // ------------
-    // double check
-    // ------------
-    for(auto j = j_start; j < (nev - 1); j += j_inc)
-    {
-        bool const isok = (W[j] <= W[j + 1]);
-        if(!isok)
-        {
-            printf("j=%d, W[j]=%le, W[j+1]=%le\n", j, (double)W[j], (double)W[j + 1]);
-        };
-        assert(isok);
-    };
-    __syncthreads();
-=======
->>>>>>> 7b20168b
-}
-
-template <typename T, typename S, typename U>
-ROCSOLVER_KERNEL void __launch_bounds__(BS1) syevx_sort_eigs_org(const rocblas_int n,
-                                                                 rocblas_int* nevA,
-                                                                 S* WW,
-                                                                 const rocblas_stride strideW,
-                                                                 U ZZ,
-                                                                 const rocblas_int shiftZ,
-                                                                 const rocblas_int ldz,
-                                                                 const rocblas_stride strideZ,
-                                                                 rocblas_int* ifailA,
-                                                                 const rocblas_stride strideIfail,
-                                                                 rocblas_int* infoA)
-{
-    // select batch instance
-    rocblas_int bid = hipBlockIdx_y;
-    rocblas_int tid = hipThreadIdx_x;
-
-    // local variables
-    rocblas_int nev = nevA[bid];
-    rocblas_int info = infoA[bid];
-    rocblas_int i, j, jj;
-
-    S* W = WW + (bid * strideW);
-    T* Z = load_ptr_batch<T>(ZZ, bid, shiftZ, strideZ);
-    rocblas_int* ifail = nullptr;
-    if(ifailA)
-        ifail = ifailA + (bid * strideIfail);
-
-    for(j = 0; j < nev - 1; j++)
-    {
-        i = 0;
-        S tmp1 = W[j];
-        for(jj = j + 1; jj < nev; jj++)
-        {
-            if(W[jj] < tmp1)
-            {
-                i = jj;
-                tmp1 = W[jj];
-            }
-        }
-        __syncthreads();
-
-        if(i != 0)
-        {
-            if(tid == 0)
-            {
-                W[i] = W[j];
-                W[j] = tmp1;
-            }
-
-            for(int k = tid; k < n; k += hipBlockDim_x)
-                swap(Z[k + i * ldz], Z[k + j * ldz]);
-
-            if(ifail)
-            {
-                for(int k = tid; k < info; k += hipBlockDim_x)
-                {
-                    if(ifail[k] == i + 1)
-                        ifail[k] = j + 1;
-                    else if(ifail[k] == j + 1)
-                        ifail[k] = i + 1;
-                }
-            }
-        }
-        __syncthreads();
-    }
 }
 
 template <typename T, typename S, typename U>
@@ -429,20 +133,21 @@
                                                              const rocblas_stride strideZ,
                                                              rocblas_int* ifailA,
                                                              const rocblas_stride strideIfail,
-<<<<<<< HEAD
                                                              rocblas_int* infoA,
                                                              rocblas_int* map_array)
-=======
-                                                             rocblas_int* infoA)
->>>>>>> 7b20168b
 {
     // select batch instance
-    rocblas_int bid = hipBlockIdx_y;
-    rocblas_int tid = hipThreadIdx_x;
+    auto const bid = hipBlockIdx_y;
+    auto const tid = hipThreadIdx_x + hipThreadIdx_y * hipBlockDim_x
+        + hipThreadIdx_z * (hipBlockDim_x * hipBlockDim_y);
+
+    auto const nthreads = (hipBlockDim_x * hipBlockDim_y) * hipBlockDim_z;
+    auto const k_start = tid;
+    auto const k_inc = nthreads;
 
     // local variables
-    rocblas_int nev = nevA[bid];
-    rocblas_int info = infoA[bid];
+    auto const nev = nevA[bid];
+    auto const info = infoA[bid];
 
     S* W = WW + (bid * strideW);
     T* Z = load_ptr_batch<T>(ZZ, bid, shiftZ, strideZ);
@@ -450,93 +155,28 @@
     if(ifailA)
         ifail = ifailA + (bid * strideIfail);
 
-<<<<<<< HEAD
     assert(nev <= n);
-
-    rocblas_int* map = map_array + (bid * n);
-
-    bool const use_map = false;
-    if(use_map)
-    {
-        bool const use_shell_sort = true;
+    assert(map_array != nullptr);
+
+    auto const map = map_array + (bid * n);
+
+    {
+        bool constexpr use_shell_sort = true;
+
+        __syncthreads();
         if(use_shell_sort)
         {
-            syevx_shell_sort(nev, W, map);
+            shell_sort(nev, W, map);
         }
         else
         {
-            syevx_selection_sort(nev, W, map);
+            selection_sort(nev, W, map);
         };
 
         __syncthreads();
         syevx_permute_swap(n, nev, info, map, Z, ldz, ifail);
-=======
-    const size_t lds_size = 64 * 1024;
-    const size_t map_size = lds_size / sizeof(uint16_t);
-    __shared__ uint16_t map[map_size];
-
-    bool const use_map = (map_size <= nev);
-
-    if(use_map)
-    {
-        syevx_selection_sort(nev, W, map);
-        syevx_permute_swap(nev, info, map, Z, ldz, ifail);
->>>>>>> 7b20168b
+        __syncthreads();
     }
-    else
-    {
-        for(rocblas_int j = 0; j < nev - 1; j++)
-        {
-            rocblas_int i = 0;
-            S tmp1 = W[j];
-            for(rocblas_int jj = j + 1; jj < nev; jj++)
-            {
-                if(W[jj] < tmp1)
-                {
-                    i = jj;
-                    tmp1 = W[jj];
-                }
-            }
-            __syncthreads();
-
-            if(i != 0)
-            {
-                if(tid == 0)
-                {
-                    W[i] = W[j];
-                    W[j] = tmp1;
-                }
-
-                for(auto k = tid; k < n; k += hipBlockDim_x)
-                {
-                    swap(Z[k + i * ldz], Z[k + j * ldz]);
-                };
-
-                if(ifail)
-                {
-                    for(auto k = tid; k < info; k += hipBlockDim_x)
-                    {
-                        if(ifail[k] == i + 1)
-                            ifail[k] = j + 1;
-                        else if(ifail[k] == j + 1)
-                            ifail[k] = i + 1;
-                    }
-                }
-            }
-            __syncthreads();
-        }
-<<<<<<< HEAD
-        // double check
-        __syncthreads();
-        for(auto k = tid; k < (nev - 1); k += hipBlockDim_x)
-        {
-            bool const isok = (W[k] <= W[k + 1]);
-            assert(isok);
-        };
-        __syncthreads();
-=======
->>>>>>> 7b20168b
-    };
 }
 
 /** Argument checking **/

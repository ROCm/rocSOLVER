--- conflicted
+++ resolved
@@ -37,13 +37,9 @@
 #include "rocsolver/rocsolver.h"
 #include "rocsolver_run_specialized_kernels.hpp"
 
-<<<<<<< HEAD
 ROCSOLVER_BEGIN_NAMESPACE
 
-template <typename T>
-=======
 template <typename T, typename I>
->>>>>>> 26e7320f
 rocblas_status rocsolver_getrs_argCheck(rocblas_handle handle,
                                         const rocblas_operation trans,
                                         const I n,

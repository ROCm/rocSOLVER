--- conflicted
+++ resolved
@@ -27,13 +27,9 @@
 
 #include "roclapack_getrs.hpp"
 
-<<<<<<< HEAD
 ROCSOLVER_BEGIN_NAMESPACE
 
-template <typename T>
-=======
 template <typename T, typename I>
->>>>>>> 26e7320f
 rocblas_status rocsolver_getrs_impl(rocblas_handle handle,
                                     const rocblas_operation trans,
                                     const I n,
@@ -156,64 +152,59 @@
                                 rocblas_double_complex* B,
                                 const rocblas_int ldb)
 {
-<<<<<<< HEAD
     return rocsolver::rocsolver_getrs_impl<rocblas_double_complex>(handle, trans, n, nrhs, A, lda, ipiv, B, ldb);
 }
-=======
+
+rocblas_status rocsolver_sgetrs_64(rocblas_handle handle,
+                                   const rocblas_operation trans,
+                                   const int64_t n,
+                                   const int64_t nrhs,
+                                   float* A,
+                                   const int64_t lda,
+                                   const int64_t* ipiv,
+                                   float* B,
+                                   const int64_t ldb)
+{
+    return rocsolver_getrs_impl<float>(handle, trans, n, nrhs, A, lda, ipiv, B, ldb);
+}
+
+rocblas_status rocsolver_dgetrs_64(rocblas_handle handle,
+                                   const rocblas_operation trans,
+                                   const int64_t n,
+                                   const int64_t nrhs,
+                                   double* A,
+                                   const int64_t lda,
+                                   const int64_t* ipiv,
+                                   double* B,
+                                   const int64_t ldb)
+{
+    return rocsolver_getrs_impl<double>(handle, trans, n, nrhs, A, lda, ipiv, B, ldb);
+}
+
+rocblas_status rocsolver_cgetrs_64(rocblas_handle handle,
+                                   const rocblas_operation trans,
+                                   const int64_t n,
+                                   const int64_t nrhs,
+                                   rocblas_float_complex* A,
+                                   const int64_t lda,
+                                   const int64_t* ipiv,
+                                   rocblas_float_complex* B,
+                                   const int64_t ldb)
+{
+    return rocsolver_getrs_impl<rocblas_float_complex>(handle, trans, n, nrhs, A, lda, ipiv, B, ldb);
+}
+
+rocblas_status rocsolver_zgetrs_64(rocblas_handle handle,
+                                   const rocblas_operation trans,
+                                   const int64_t n,
+                                   const int64_t nrhs,
+                                   rocblas_double_complex* A,
+                                   const int64_t lda,
+                                   const int64_t* ipiv,
+                                   rocblas_double_complex* B,
+                                   const int64_t ldb)
+{
     return rocsolver_getrs_impl<rocblas_double_complex>(handle, trans, n, nrhs, A, lda, ipiv, B, ldb);
 }
 
-rocblas_status rocsolver_sgetrs_64(rocblas_handle handle,
-                                   const rocblas_operation trans,
-                                   const int64_t n,
-                                   const int64_t nrhs,
-                                   float* A,
-                                   const int64_t lda,
-                                   const int64_t* ipiv,
-                                   float* B,
-                                   const int64_t ldb)
-{
-    return rocsolver_getrs_impl<float>(handle, trans, n, nrhs, A, lda, ipiv, B, ldb);
-}
-
-rocblas_status rocsolver_dgetrs_64(rocblas_handle handle,
-                                   const rocblas_operation trans,
-                                   const int64_t n,
-                                   const int64_t nrhs,
-                                   double* A,
-                                   const int64_t lda,
-                                   const int64_t* ipiv,
-                                   double* B,
-                                   const int64_t ldb)
-{
-    return rocsolver_getrs_impl<double>(handle, trans, n, nrhs, A, lda, ipiv, B, ldb);
-}
-
-rocblas_status rocsolver_cgetrs_64(rocblas_handle handle,
-                                   const rocblas_operation trans,
-                                   const int64_t n,
-                                   const int64_t nrhs,
-                                   rocblas_float_complex* A,
-                                   const int64_t lda,
-                                   const int64_t* ipiv,
-                                   rocblas_float_complex* B,
-                                   const int64_t ldb)
-{
-    return rocsolver_getrs_impl<rocblas_float_complex>(handle, trans, n, nrhs, A, lda, ipiv, B, ldb);
-}
-
-rocblas_status rocsolver_zgetrs_64(rocblas_handle handle,
-                                   const rocblas_operation trans,
-                                   const int64_t n,
-                                   const int64_t nrhs,
-                                   rocblas_double_complex* A,
-                                   const int64_t lda,
-                                   const int64_t* ipiv,
-                                   rocblas_double_complex* B,
-                                   const int64_t ldb)
-{
-    return rocsolver_getrs_impl<rocblas_double_complex>(handle, trans, n, nrhs, A, lda, ipiv, B, ldb);
-}
-
-} // extern C
->>>>>>> 26e7320f
+} // extern C
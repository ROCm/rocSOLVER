--- conflicted
+++ resolved
@@ -18,19 +18,6 @@
 #include "common_device.hpp"
 #include "getrf_device.hpp"
 #include "../auxiliary/rocauxiliary_laswp.hpp"
-
-<<<<<<< HEAD
-=======
-using namespace std;
-
-#define GETF2_INPMINONE 0
-#define GETF2_RESSING 1
-
-template <typename T>
-__global__ void getf2_check_singularity(T *A, rocblas_int *jp, rocblas_int j,
-                                        rocblas_int lda,
-                                        T *inpsResGPUInt) {
->>>>>>> 0a4f7374
 
 
 template <typename T, typename U>

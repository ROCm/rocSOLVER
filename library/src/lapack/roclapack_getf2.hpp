--- conflicted
+++ resolved
@@ -579,11 +579,7 @@
     I blocks = (batch_count - 1) / 256 + 1;
     dim3 grid(blocks, 1, 1);
     dim3 threads(256, 1, 1);
-<<<<<<< HEAD
-    I dim = min(m, n); // total number of pivots
-=======
-    rocblas_int dim = std::min(m, n); // total number of pivots
->>>>>>> aad3b45d
+    I dim = std::min(m, n); // total number of pivots
 
     // info=0 (starting with a nonsingular matrix)
     if(offset == 0)

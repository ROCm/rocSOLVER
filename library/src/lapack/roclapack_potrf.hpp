/************************************************************************
 * Derived from the BSD3-licensed
 * LAPACK routine (version 3.1) --
 *     Univ. of Tennessee, Univ. of California Berkeley,
 *     Univ. of Colorado Denver and NAG Ltd..
 *     December 2016
 * Copyright (C) 2019-2024 Advanced Micro Devices, Inc. All rights reserved.
 *
 * Redistribution and use in source and binary forms, with or without
 * modification, are permitted provided that the following conditions
 * are met:
 *
 * 1. Redistributions of source code must retain the above copyright
 *    notice, this list of conditions and the following disclaimer.
 *
 * 2. Redistributions in binary form must reproduce the above copyright
 *    notice, this list of conditions and the following disclaimer in the
 *    documentation and/or other materials provided with the distribution.
 *
 * THIS SOFTWARE IS PROVIDED BY THE AUTHOR AND CONTRIBUTORS ``AS IS'' AND
 * ANY EXPRESS OR IMPLIED WARRANTIES, INCLUDING, BUT NOT LIMITED TO, THE
 * IMPLIED WARRANTIES OF MERCHANTABILITY AND FITNESS FOR A PARTICULAR PURPOSE
 * ARE DISCLAIMED.  IN NO EVENT SHALL THE AUTHOR OR CONTRIBUTORS BE LIABLE
 * FOR ANY DIRECT, INDIRECT, INCIDENTAL, SPECIAL, EXEMPLARY, OR CONSEQUENTIAL
 * DAMAGES (INCLUDING, BUT NOT LIMITED TO, PROCUREMENT OF SUBSTITUTE GOODS
 * OR SERVICES; LOSS OF USE, DATA, OR PROFITS; OR BUSINESS INTERRUPTION)
 * HOWEVER CAUSED AND ON ANY THEORY OF LIABILITY, WHETHER IN CONTRACT, STRICT
 * LIABILITY, OR TORT (INCLUDING NEGLIGENCE OR OTHERWISE) ARISING IN ANY WAY
 * OUT OF THE USE OF THIS SOFTWARE, EVEN IF ADVISED OF THE POSSIBILITY OF
 * SUCH DAMAGE.
 * *************************************************************************/

#pragma once

#include "rocblas.hpp"
#include "roclapack_potf2.hpp"
#include "rocsolver/rocsolver.h"
#include "rocsolver_run_specialized_kernels.hpp"

<<<<<<< HEAD
ROCSOLVER_BEGIN_NAMESPACE
=======
static rocblas_int get_lds_size()
{
    rocblas_int const default_lds_size = 64 * 1024;

    int lds_size = 0;
    int deviceId = 0;
    auto istat_device = hipGetDevice(&deviceId);
    if(istat_device != hipSuccess)
    {
        return (default_lds_size);
    };
    auto const attr = hipDeviceAttributeMaxSharedMemoryPerBlock;
    auto istat_attr = hipDeviceGetAttribute(&lds_size, attr, deviceId);
    if(istat_attr != hipSuccess)
    {
        return (default_lds_size);
    };

    return (lds_size);
}
>>>>>>> 26e7320f

template <typename U>
ROCSOLVER_KERNEL void
    chk_positive(rocblas_int* iinfo, rocblas_int* info, int j, rocblas_int batch_count)
{
    int id = hipBlockIdx_x * hipBlockDim_x + hipThreadIdx_x;

    if(id < batch_count && info[id] == 0 && iinfo[id] > 0)
        info[id] = iinfo[id] + j;
}

template <bool BATCHED, bool STRIDED, typename T>
void rocsolver_potrf_getMemorySize(const rocblas_int n,
                                   const rocblas_fill uplo,
                                   const rocblas_int batch_count,
                                   size_t* size_scalars,
                                   size_t* size_work1,
                                   size_t* size_work2,
                                   size_t* size_work3,
                                   size_t* size_work4,
                                   size_t* size_pivots,
                                   size_t* size_iinfo,
                                   bool* optim_mem)
{
    // if quick return no need of workspace
    if(n == 0 || batch_count == 0)
    {
        *size_scalars = 0;
        *size_work1 = 0;
        *size_work2 = 0;
        *size_work3 = 0;
        *size_work4 = 0;
        *size_pivots = 0;
        *size_iinfo = 0;
        *optim_mem = true;
        return;
    }

    rocblas_int nb = POTRF_BLOCKSIZE(T);
    if(n <= POTRF_POTF2_SWITCHSIZE(T))
    {
        // requirements for calling a single POTF2
        rocsolver_potf2_getMemorySize<T>(n, batch_count, size_scalars, size_work1, size_pivots);
        *size_work2 = 0;
        *size_work3 = 0;
        *size_work4 = 0;
        *size_iinfo = 0;
        *optim_mem = true;
    }
    else
    {
        rocblas_int jb = nb;
        size_t s1, s2;

        // size to store info about positiveness of each subblock
        *size_iinfo = sizeof(rocblas_int) * batch_count;

        // requirements for calling POTF2 for the subblocks
        rocsolver_potf2_getMemorySize<T>(jb, batch_count, size_scalars, &s1, size_pivots);

        // extra requirements for calling TRSM
        if(uplo == rocblas_fill_upper)
        {
            rocsolver_trsm_mem<BATCHED, STRIDED, T>(
                rocblas_side_left, rocblas_operation_conjugate_transpose, jb, n - jb, batch_count,
                &s2, size_work2, size_work3, size_work4, optim_mem);
        }
        else
        {
            rocsolver_trsm_mem<BATCHED, STRIDED, T>(
                rocblas_side_right, rocblas_operation_conjugate_transpose, n - jb, jb, batch_count,
                &s2, size_work2, size_work3, size_work4, optim_mem);
        }

        *size_work1 = std::max(s1, s2);
    }
}

template <bool BATCHED, bool STRIDED, typename T, typename S, typename U>
rocblas_status rocsolver_potrf_template(rocblas_handle handle,
                                        const rocblas_fill uplo,
                                        const rocblas_int n,
                                        U A,
                                        const rocblas_int shiftA,
                                        const rocblas_int lda,
                                        const rocblas_stride strideA,
                                        rocblas_int* info,
                                        const rocblas_int batch_count,
                                        T* scalars,
                                        void* work1,
                                        void* work2,
                                        void* work3,
                                        void* work4,
                                        T* pivots,
                                        rocblas_int* iinfo,
                                        bool optim_mem)
{
    ROCSOLVER_ENTER("potrf", "uplo:", uplo, "n:", n, "shiftA:", shiftA, "lda:", lda,
                    "bc:", batch_count);

    // quick return
    if(batch_count == 0)
        return rocblas_status_success;

    hipStream_t stream;
    rocblas_get_stream(handle, &stream);

    rocblas_int blocksReset = (batch_count - 1) / BS1 + 1;
    dim3 gridReset(blocksReset, 1, 1);
    dim3 threads(BS1, 1, 1);

    // info=0 (starting with a positive definite matrix)
    ROCSOLVER_LAUNCH_KERNEL(reset_info, gridReset, threads, 0, stream, info, batch_count, 0);

    // quick return
    if(n == 0)
        return rocblas_status_success;

    // everything must be executed with scalars on the host
    rocblas_pointer_mode old_mode;
    rocblas_get_pointer_mode(handle, &old_mode);
    rocblas_set_pointer_mode(handle, rocblas_pointer_mode_host);

    // if the matrix is small, use the unblocked (BLAS-levelII) variant of the
    // algorithm
    rocblas_int nb = POTRF_BLOCKSIZE(T);
    if(n <= POTRF_POTF2_SWITCHSIZE(T))
        return rocsolver_potf2_template<T>(handle, uplo, n, A, shiftA, lda, strideA, info,
                                           batch_count, scalars, (T*)work1, pivots);

    // constants for rocblas functions calls
    T t_one = 1;
    S s_one = 1;
    S s_minone = -1;

    rocblas_int jb, j = 0;

    // (TODO: When the matrix is detected to be non positive definite, we need to
    //  prevent TRSM and HERK to modify further the input matrix; ideally with no
    //  synchronizations.)

    if(uplo == rocblas_fill_upper)
    {
        // Compute the Cholesky factorization A = U'*U.
        while(j < n - POTRF_POTF2_SWITCHSIZE(T))
        {
            // Factor diagonal and subdiagonal blocks
            jb = std::min(n - j, nb); // number of columns in the block
            ROCSOLVER_LAUNCH_KERNEL(reset_info, gridReset, threads, 0, stream, iinfo, batch_count, 0);
            rocsolver_potf2_template<T>(handle, uplo, jb, A, shiftA + idx2D(j, j, lda), lda,
                                        strideA, iinfo, batch_count, scalars, (T*)work1, pivots);

            // test for non-positive-definiteness.
            ROCSOLVER_LAUNCH_KERNEL(chk_positive<U>, gridReset, threads, 0, stream, iinfo, info, j,
                                    batch_count);

            if(j + jb < n)
            {
                // update trailing submatrix
                rocsolver_trsm_upper<BATCHED, STRIDED, T>(
                    handle, rocblas_side_left, rocblas_operation_conjugate_transpose,
                    rocblas_diagonal_non_unit, jb, (n - j - jb), A, shiftA + idx2D(j, j, lda), lda,
                    strideA, A, shiftA + idx2D(j, j + jb, lda), lda, strideA, batch_count,
                    optim_mem, work1, work2, work3, work4);

                rocblasCall_syrk_herk<BATCHED, T>(
                    handle, uplo, rocblas_operation_conjugate_transpose, n - j - jb, jb, &s_minone,
                    A, shiftA + idx2D(j, j + jb, lda), lda, strideA, &s_one, A,
                    shiftA + idx2D(j + jb, j + jb, lda), lda, strideA, batch_count);
            }
            j += nb;
        }
    }
    else
    {
        // Compute the Cholesky factorization A = L*L'.
        while(j < n - POTRF_POTF2_SWITCHSIZE(T))
        {
            // Factor diagonal and subdiagonal blocks
            jb = std::min(n - j, nb); // number of columns in the block
            ROCSOLVER_LAUNCH_KERNEL(reset_info, gridReset, threads, 0, stream, iinfo, batch_count, 0);
            rocsolver_potf2_template<T>(handle, uplo, jb, A, shiftA + idx2D(j, j, lda), lda,
                                        strideA, iinfo, batch_count, scalars, (T*)work1, pivots);

            // test for non-positive-definiteness.
            ROCSOLVER_LAUNCH_KERNEL(chk_positive<U>, gridReset, threads, 0, stream, iinfo, info, j,
                                    batch_count);

            if(j + jb < n)
            {
                // update trailing submatrix
                rocsolver_trsm_lower<BATCHED, STRIDED, T>(
                    handle, rocblas_side_right, rocblas_operation_conjugate_transpose,
                    rocblas_diagonal_non_unit, (n - j - jb), jb, A, shiftA + idx2D(j, j, lda), lda,
                    strideA, A, shiftA + idx2D(j + jb, j, lda), lda, strideA, batch_count,
                    optim_mem, work1, work2, work3, work4);

                rocblasCall_syrk_herk<BATCHED, T>(
                    handle, uplo, rocblas_operation_none, n - j - jb, jb, &s_minone, A,
                    shiftA + idx2D(j + jb, j, lda), lda, strideA, &s_one, A,
                    shiftA + idx2D(j + jb, j + jb, lda), lda, strideA, batch_count);
            }
            j += nb;
        }
    }

    // factor last block
    if(j < n)
    {
        rocsolver_potf2_template<T>(handle, uplo, n - j, A, shiftA + idx2D(j, j, lda), lda, strideA,
                                    iinfo, batch_count, scalars, (T*)work1, pivots);
        ROCSOLVER_LAUNCH_KERNEL(chk_positive<U>, gridReset, threads, 0, stream, iinfo, info, j,
                                batch_count);
    }

    rocblas_set_pointer_mode(handle, old_mode);
    return rocblas_status_success;
}

ROCSOLVER_END_NAMESPACE<|MERGE_RESOLUTION|>--- conflicted
+++ resolved
@@ -37,9 +37,8 @@
 #include "rocsolver/rocsolver.h"
 #include "rocsolver_run_specialized_kernels.hpp"
 
-<<<<<<< HEAD
 ROCSOLVER_BEGIN_NAMESPACE
-=======
+
 static rocblas_int get_lds_size()
 {
     rocblas_int const default_lds_size = 64 * 1024;
@@ -60,7 +59,6 @@
 
     return (lds_size);
 }
->>>>>>> 26e7320f
 
 template <typename U>
 ROCSOLVER_KERNEL void

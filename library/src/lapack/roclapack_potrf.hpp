--- conflicted
+++ resolved
@@ -96,11 +96,7 @@
         return;
     }
 
-<<<<<<< HEAD
-    rocblas_int jb = POTRF_BLOCKSIZE(T);
-=======
-    rocblas_int nb = POTRF_BLOCKSIZE(T);
->>>>>>> b17be346
+    rocblas_int const nb = POTRF_BLOCKSIZE(T);
     if(n <= POTRF_POTF2_SWITCHSIZE(T))
     {
         // requirements for calling a single POTF2
@@ -113,8 +109,8 @@
     }
     else
     {
-        rocblas_int jb = nb;
-        size_t s1, s2;
+        rocblas_int const jb = nb;
+        size_t s1 = 0; size_t s2 = 0;
 
         // size to store info about positiveness of each subblock
         *size_iinfo = sizeof(rocblas_int) * batch_count;
@@ -136,7 +132,6 @@
                 &s2, size_work2, size_work3, size_work4, optim_mem);
         }
 
-<<<<<<< HEAD
         *size_work1 = max(s1, s2);
 
         {
@@ -182,9 +177,6 @@
             *size_work3 = max(*size_work3, max(w3a, w3b));
             *size_work4 = max(*size_work4, max(w4a, w4b));
         }
-=======
-        *size_work1 = std::max(s1, s2);
->>>>>>> b17be346
     }
 }
 

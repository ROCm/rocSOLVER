/************************************************************************
 * Derived from the BSD3-licensed
 * LAPACK routine (version 3.1) --
 *     Univ. of Tennessee, Univ. of California Berkeley,
 *     Univ. of Colorado Denver and NAG Ltd..
 *     December 2016
 * Copyright (c) 2019-2022 Advanced Micro Devices, Inc.
 * ***********************************************************************/

#pragma once

#include "rocblas.hpp"
#include "roclapack_potf2.hpp"
#include "rocsolver/rocsolver.h"
#include "rocsolver_run_specialized_kernels.hpp"

template <typename U>
ROCSOLVER_KERNEL void
    chk_positive(rocblas_int* iinfo, rocblas_int* info, int j, rocblas_int batch_count)
{
    int id = hipBlockIdx_x * hipBlockDim_x + hipThreadIdx_x;

    if(id < batch_count && info[id] == 0 && iinfo[id] > 0)
        info[id] = iinfo[id] + j;
}

template <bool BATCHED, bool STRIDED, typename T>
void rocsolver_potrf_getMemorySize(const rocblas_int n,
                                   const rocblas_fill uplo,
                                   const rocblas_int batch_count,
                                   size_t* size_scalars,
                                   size_t* size_work1,
                                   size_t* size_work2,
                                   size_t* size_work3,
                                   size_t* size_work4,
                                   size_t* size_pivots,
                                   size_t* size_iinfo,
                                   bool* optim_mem)
{
    // if quick return no need of workspace
    if(n == 0 || batch_count == 0)
    {
        *size_scalars = 0;
        *size_work1 = 0;
        *size_work2 = 0;
        *size_work3 = 0;
        *size_work4 = 0;
        *size_pivots = 0;
        *size_iinfo = 0;
        *optim_mem = true;
        return;
    }

    rocblas_int jb = POTRF_BLOCKSIZE;
    if(n <= POTRF_POTF2_SWITCHSIZE)
    {
        // requirements for calling a single POTF2
        rocsolver_potf2_getMemorySize<T>(n, batch_count, size_scalars, size_work1, size_pivots);
        *size_work2 = 0;
        *size_work3 = 0;
        *size_work4 = 0;
        *size_iinfo = 0;
        *optim_mem = true;
    }
    else
    {
        size_t s1, s2;

        // size to store info about positiveness of each subblock
        *size_iinfo = sizeof(rocblas_int) * batch_count;

        // requirements for calling POTF2 for the subblocks
        rocsolver_potf2_getMemorySize<T>(jb, batch_count, size_scalars, &s1, size_pivots);

        // extra requirements for calling TRSM
        if(uplo == rocblas_fill_upper)
            rocsolver_trsm_mem<BATCHED, STRIDED, T>(
                rocblas_side_left, rocblas_operation_conjugate_transpose, jb, n - jb, batch_count,
                &s2, size_work2, size_work3, size_work4, optim_mem);
        else
            rocsolver_trsm_mem<BATCHED, STRIDED, T>(
                rocblas_side_right, rocblas_operation_conjugate_transpose, n - jb, jb, batch_count,
                &s2, size_work2, size_work3, size_work4, optim_mem);

        *size_work1 = max(s1, s2);
    }
}

<<<<<<< HEAD
template <bool BATCHED, typename T, typename S, typename U>
=======
template <bool BATCHED, bool STRIDED, typename T, typename S, typename U>
>>>>>>> 46d8f3f7
rocblas_status rocsolver_potrf_template(rocblas_handle handle,
                                        const rocblas_fill uplo,
                                        const rocblas_int n,
                                        U A,
                                        const rocblas_int shiftA,
                                        const rocblas_int lda,
                                        const rocblas_stride strideA,
                                        rocblas_int* info,
                                        const rocblas_int batch_count,
                                        T* scalars,
                                        void* work1,
                                        void* work2,
                                        void* work3,
                                        void* work4,
                                        T* pivots,
                                        rocblas_int* iinfo,
                                        bool optim_mem)
{
    ROCSOLVER_ENTER("potrf", "uplo:", uplo, "n:", n, "shiftA:", shiftA, "lda:", lda,
                    "bc:", batch_count);

    // quick return
    if(batch_count == 0)
        return rocblas_status_success;

    hipStream_t stream;
    rocblas_get_stream(handle, &stream);

    rocblas_int blocksReset = (batch_count - 1) / BS1 + 1;
    dim3 gridReset(blocksReset, 1, 1);
    dim3 threads(BS1, 1, 1);

    // info=0 (starting with a positive definite matrix)
    ROCSOLVER_LAUNCH_KERNEL(reset_info, gridReset, threads, 0, stream, info, batch_count, 0);

    // quick return
    if(n == 0)
        return rocblas_status_success;

    // everything must be executed with scalars on the host
    rocblas_pointer_mode old_mode;
    rocblas_get_pointer_mode(handle, &old_mode);
    rocblas_set_pointer_mode(handle, rocblas_pointer_mode_host);

    // if the matrix is small, use the unblocked (BLAS-levelII) variant of the
    // algorithm
    rocblas_int nb = POTRF_BLOCKSIZE;
    if(n <= POTRF_POTF2_SWITCHSIZE)
        return rocsolver_potf2_template<T>(handle, uplo, n, A, shiftA, lda, strideA, info,
                                           batch_count, scalars, (T*)work1, pivots);

    // constants for rocblas functions calls
    T t_one = 1;
    S s_one = 1;
    S s_minone = -1;

    rocblas_int jb, j = 0;

    // (TODO: When the matrix is detected to be non positive definite, we need to
    //  prevent TRSM and HERK to modify further the input matrix; ideally with no
    //  synchronizations.)

    if(uplo == rocblas_fill_upper)
    {
        // Compute the Cholesky factorization A = U'*U.
        while(j < n - POTRF_POTF2_SWITCHSIZE)
        {
            // Factor diagonal and subdiagonal blocks
            jb = min(n - j, nb); // number of columns in the block
            ROCSOLVER_LAUNCH_KERNEL(reset_info, gridReset, threads, 0, stream, iinfo, batch_count, 0);
            rocsolver_potf2_template<T>(handle, uplo, jb, A, shiftA + idx2D(j, j, lda), lda,
                                        strideA, iinfo, batch_count, scalars, (T*)work1, pivots);

            // test for non-positive-definiteness.
            ROCSOLVER_LAUNCH_KERNEL(chk_positive<U>, gridReset, threads, 0, stream, iinfo, info, j,
                                    batch_count);

            if(j + jb < n)
            {
                // update trailing submatrix
                rocsolver_trsm_upper<BATCHED, STRIDED, T>(
                    handle, rocblas_side_left, rocblas_operation_conjugate_transpose,
                    rocblas_diagonal_non_unit, jb, (n - j - jb), A, shiftA + idx2D(j, j, lda), lda,
                    strideA, A, shiftA + idx2D(j, j + jb, lda), lda, strideA, batch_count,
                    optim_mem, work1, work2, work3, work4);

                rocblasCall_syrk_herk<BATCHED, T>(
                    handle, uplo, rocblas_operation_conjugate_transpose, n - j - jb, jb, &s_minone,
                    A, shiftA + idx2D(j, j + jb, lda), lda, strideA, &s_one, A,
                    shiftA + idx2D(j + jb, j + jb, lda), lda, strideA, batch_count);
            }
            j += nb;
        }
    }
    else
    {
        // Compute the Cholesky factorization A = L*L'.
        while(j < n - POTRF_POTF2_SWITCHSIZE)
        {
            // Factor diagonal and subdiagonal blocks
            jb = min(n - j, nb); // number of columns in the block
            ROCSOLVER_LAUNCH_KERNEL(reset_info, gridReset, threads, 0, stream, iinfo, batch_count, 0);
            rocsolver_potf2_template<T>(handle, uplo, jb, A, shiftA + idx2D(j, j, lda), lda,
                                        strideA, iinfo, batch_count, scalars, (T*)work1, pivots);

            // test for non-positive-definiteness.
            ROCSOLVER_LAUNCH_KERNEL(chk_positive<U>, gridReset, threads, 0, stream, iinfo, info, j,
                                    batch_count);

            if(j + jb < n)
            {
                // update trailing submatrix
                rocsolver_trsm_lower<BATCHED, STRIDED, T>(
                    handle, rocblas_side_right, rocblas_operation_conjugate_transpose,
                    rocblas_diagonal_non_unit, (n - j - jb), jb, A, shiftA + idx2D(j, j, lda), lda,
                    strideA, A, shiftA + idx2D(j + jb, j, lda), lda, strideA, batch_count,
                    optim_mem, work1, work2, work3, work4);

                rocblasCall_syrk_herk<BATCHED, T>(
                    handle, uplo, rocblas_operation_none, n - j - jb, jb, &s_minone, A,
                    shiftA + idx2D(j + jb, j, lda), lda, strideA, &s_one, A,
                    shiftA + idx2D(j + jb, j + jb, lda), lda, strideA, batch_count);
            }
            j += nb;
        }
    }

    // factor last block
    if(j < n)
    {
        rocsolver_potf2_template<T>(handle, uplo, n - j, A, shiftA + idx2D(j, j, lda), lda, strideA,
                                    iinfo, batch_count, scalars, (T*)work1, pivots);
        ROCSOLVER_LAUNCH_KERNEL(chk_positive<U>, gridReset, threads, 0, stream, iinfo, info, j,
                                batch_count);
    }

    rocblas_set_pointer_mode(handle, old_mode);
    return rocblas_status_success;
}<|MERGE_RESOLUTION|>--- conflicted
+++ resolved
@@ -86,11 +86,7 @@
     }
 }
 
-<<<<<<< HEAD
-template <bool BATCHED, typename T, typename S, typename U>
-=======
 template <bool BATCHED, bool STRIDED, typename T, typename S, typename U>
->>>>>>> 46d8f3f7
 rocblas_status rocsolver_potrf_template(rocblas_handle handle,
                                         const rocblas_fill uplo,
                                         const rocblas_int n,

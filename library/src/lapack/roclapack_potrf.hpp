/************************************************************************
 * Derived from the BSD3-licensed
 * LAPACK routine (version 3.1) --
 *     Univ. of Tennessee, Univ. of California Berkeley,
 *     Univ. of Colorado Denver and NAG Ltd..
 *     December 2016
 * Copyright (C) 2019-2024 Advanced Micro Devices, Inc. All rights reserved.
 *
 * Redistribution and use in source and binary forms, with or without
 * modification, are permitted provided that the following conditions
 * are met:
 *
 * 1. Redistributions of source code must retain the above copyright
 *    notice, this list of conditions and the following disclaimer.
 *
 * 2. Redistributions in binary form must reproduce the above copyright
 *    notice, this list of conditions and the following disclaimer in the
 *    documentation and/or other materials provided with the distribution.
 *
 * THIS SOFTWARE IS PROVIDED BY THE AUTHOR AND CONTRIBUTORS ``AS IS'' AND
 * ANY EXPRESS OR IMPLIED WARRANTIES, INCLUDING, BUT NOT LIMITED TO, THE
 * IMPLIED WARRANTIES OF MERCHANTABILITY AND FITNESS FOR A PARTICULAR PURPOSE
 * ARE DISCLAIMED.  IN NO EVENT SHALL THE AUTHOR OR CONTRIBUTORS BE LIABLE
 * FOR ANY DIRECT, INDIRECT, INCIDENTAL, SPECIAL, EXEMPLARY, OR CONSEQUENTIAL
 * DAMAGES (INCLUDING, BUT NOT LIMITED TO, PROCUREMENT OF SUBSTITUTE GOODS
 * OR SERVICES; LOSS OF USE, DATA, OR PROFITS; OR BUSINESS INTERRUPTION)
 * HOWEVER CAUSED AND ON ANY THEORY OF LIABILITY, WHETHER IN CONTRACT, STRICT
 * LIABILITY, OR TORT (INCLUDING NEGLIGENCE OR OTHERWISE) ARISING IN ANY WAY
 * OUT OF THE USE OF THIS SOFTWARE, EVEN IF ADVISED OF THE POSSIBILITY OF
 * SUCH DAMAGE.
 * *************************************************************************/

#pragma once

#include "rocblas.hpp"
#include "roclapack_potf2.hpp"
#include "rocsolver/rocsolver.h"
#include "rocsolver_run_specialized_kernels.hpp"

ROCSOLVER_BEGIN_NAMESPACE

static rocblas_int get_lds_size()
{
    rocblas_int const default_lds_size = 64 * 1024;

    int lds_size = 0;
    int deviceId = 0;
    auto istat_device = hipGetDevice(&deviceId);
    if(istat_device != hipSuccess)
    {
        return (default_lds_size);
    };
    auto const attr = hipDeviceAttributeMaxSharedMemoryPerBlock;
    auto istat_attr = hipDeviceGetAttribute(&lds_size, attr, deviceId);
    if(istat_attr != hipSuccess)
    {
        return (default_lds_size);
    };

    return (lds_size);
}

template <typename U>
ROCSOLVER_KERNEL void
    chk_positive(rocblas_int* iinfo, rocblas_int* info, int j, rocblas_int batch_count)
{
    int id = hipBlockIdx_x * hipBlockDim_x + hipThreadIdx_x;

    if(id < batch_count && info[id] == 0 && iinfo[id] > 0)
        info[id] = iinfo[id] + j;
}

template <bool BATCHED, bool STRIDED, typename T>
void rocsolver_potrf_rightlooking_getMemorySize(const rocblas_int n,
                                                const rocblas_fill uplo,
                                                const rocblas_int batch_count,
                                                size_t* size_scalars,
                                                size_t* size_work1,
                                                size_t* size_work2,
                                                size_t* size_work3,
                                                size_t* size_work4,
                                                size_t* size_pivots,
                                                size_t* size_iinfo,
                                                bool* optim_mem)
{
    *size_scalars = 0;
    *size_work1 = 0;
    *size_work2 = 0;
    *size_work3 = 0;
    *size_work4 = 0;
    *size_pivots = 0;
    *size_iinfo = 0;
    *optim_mem = true;
    // if quick return no need of workspace
    if(n == 0 || batch_count == 0)
    {
        return;
    }

    rocblas_int nb = POTRF_BLOCKSIZE(T);
    if(n <= POTRF_POTF2_SWITCHSIZE(T))
    {
        // requirements for calling a single POTF2
        rocsolver_potf2_getMemorySize<T>(n, batch_count, size_scalars, size_work1, size_pivots);
        *size_work2 = 0;
        *size_work3 = 0;
        *size_work4 = 0;
        *size_iinfo = 0;
        *optim_mem = true;
    }
    else
    {
        rocblas_int const jb = nb;
        size_t s1 = 0;
        size_t s2 = 0;

        // size to store info about positiveness of each subblock
        *size_iinfo = sizeof(rocblas_int) * batch_count;

        // requirements for calling POTF2 for the subblocks
        rocsolver_potf2_getMemorySize<T>(jb, batch_count, size_scalars, &s1, size_pivots);

        // extra requirements for calling TRSM
        if(uplo == rocblas_fill_upper)
        {
            rocsolver_trsm_mem<BATCHED, STRIDED, T>(
                rocblas_side_left, rocblas_operation_conjugate_transpose, jb, n - jb, batch_count,
                &s2, size_work2, size_work3, size_work4, optim_mem);
        }
        else
        {
            rocsolver_trsm_mem<BATCHED, STRIDED, T>(
                rocblas_side_right, rocblas_operation_conjugate_transpose, n - jb, jb, batch_count,
                &s2, size_work2, size_work3, size_work4, optim_mem);
        }

        *size_work1 = std::max(s1, s2);
    }
}

template <bool BATCHED, bool STRIDED, typename T>
void rocsolver_potrf_recursive_getMemorySize(const rocblas_int n,
                                             const rocblas_fill uplo,
                                             const rocblas_int batch_count,
                                             size_t* size_scalars,
                                             size_t* size_work1,
                                             size_t* size_work2,
                                             size_t* size_work3,
                                             size_t* size_work4,
                                             size_t* size_pivots,
                                             size_t* size_iinfo,
                                             bool* optim_mem)
{
    size_t lsize_scalars = 0;
    size_t lsize_work1 = 0;
    size_t lsize_work2 = 0;
    size_t lsize_work3 = 0;
    size_t lsize_work4 = 0;
    size_t lsize_pivots = 0;
    size_t lsize_iinfo = 0;

    auto const nsmall = POTRF_BLOCKSIZE(T);
    bool const is_nsmall = (n <= nsmall);
    if(is_nsmall)
    {
        rocsolver_potf2_getMemorySize<T>(n, batch_count, &lsize_scalars, &lsize_work1, &lsize_pivots);

        *size_scalars = std::max(*size_scalars, lsize_scalars);
        *size_work1 = std::max(*size_work1, lsize_work1);
        *size_work2 = std::max(*size_work2, lsize_work2);
        *size_work3 = std::max(*size_work3, lsize_work3);
        *size_work4 = std::max(*size_work4, lsize_work4);
        *size_pivots = std::max(*size_pivots, lsize_pivots);
        *size_iinfo = std::max(*size_iinfo, lsize_iinfo);
    }
    else if(n <= POTRF_STOPPING_NB(T))
    {
        rocsolver_potrf_rightlooking_getMemorySize<BATCHED, STRIDED, T>(
            n, uplo, batch_count, &lsize_scalars, &lsize_work1, &lsize_work2, &lsize_work3,
            &lsize_work4, &lsize_pivots, &lsize_iinfo, optim_mem);

        *size_scalars = std::max(*size_scalars, lsize_scalars);
        *size_work1 = std::max(*size_work1, lsize_work1);
        *size_work2 = std::max(*size_work2, lsize_work2);
        *size_work3 = std::max(*size_work3, lsize_work3);
        *size_work4 = std::max(*size_work4, lsize_work4);
        *size_pivots = std::max(*size_pivots, lsize_pivots);
        *size_iinfo = std::max(*size_iinfo, lsize_iinfo);
    }
    else
    {
        auto const n2 = n / 2;
        auto const n1 = n - n2;

        if(uplo == rocblas_fill_upper)
        {
            // -----------------------------------------------
            // (2) U11' * U12 = A12,     TRSM triangular solve
            // or  U12 = A12/U11'
            // -----------------------------------------------
            auto const mm = n1;
            auto const nn = n2;
            rocsolver_trsm_mem<BATCHED, STRIDED, T>(
                rocblas_side_left, rocblas_operation_conjugate_transpose, mm, nn, batch_count,
                &lsize_work1, &lsize_work2, &lsize_work3, &lsize_work4, optim_mem);

            *size_work1 = std::max(*size_work1, lsize_work1);
            *size_work2 = std::max(*size_work2, lsize_work2);
            *size_work3 = std::max(*size_work3, lsize_work3);
            *size_work4 = std::max(*size_work4, lsize_work4);
        }
        else
        {
            // ------------------------------------------
            // (2)  L21 * L11' = A21 or
            //      L21 = A21 / L11'     TRSM triangular solve
            // ------------------------------------------
            auto const mm = n2;
            auto const nn = n1;
            rocsolver_trsm_mem<BATCHED, STRIDED, T>(
                rocblas_side_right, rocblas_operation_conjugate_transpose, mm, nn, batch_count,
                &lsize_work1, &lsize_work2, &lsize_work3, &lsize_work4, optim_mem);

            *size_work1 = std::max(*size_work1, lsize_work1);
            *size_work2 = std::max(*size_work2, lsize_work2);
            *size_work3 = std::max(*size_work3, lsize_work3);
            *size_work4 = std::max(*size_work4, lsize_work4);
        }

        {
            auto const nn = n1;
            rocsolver_potrf_recursive_getMemorySize<BATCHED, STRIDED, T>(
                nn, uplo, batch_count, &lsize_scalars, &lsize_work1, &lsize_work2, &lsize_work3,
                &lsize_work4, &lsize_pivots, &lsize_iinfo, optim_mem);

            *size_scalars = std::max(*size_scalars, lsize_scalars);
            *size_work1 = std::max(*size_work1, lsize_work1);
            *size_work2 = std::max(*size_work2, lsize_work2);
            *size_work3 = std::max(*size_work3, lsize_work3);
            *size_work4 = std::max(*size_work4, lsize_work4);
            *size_pivots = std::max(*size_pivots, lsize_pivots);
            *size_iinfo = std::max(*size_iinfo, lsize_iinfo);
        }

        {
            auto const nn = n2;
            rocsolver_potrf_recursive_getMemorySize<BATCHED, STRIDED, T>(
                nn, uplo, batch_count, &lsize_scalars, &lsize_work1, &lsize_work2, &lsize_work3,
                &lsize_work4, &lsize_pivots, &lsize_iinfo, optim_mem);

            *size_scalars = std::max(*size_scalars, lsize_scalars);
            *size_work1 = std::max(*size_work1, lsize_work1);
            *size_work2 = std::max(*size_work2, lsize_work2);
            *size_work3 = std::max(*size_work3, lsize_work3);
            *size_work4 = std::max(*size_work4, lsize_work4);
            *size_pivots = std::max(*size_pivots, lsize_pivots);
            *size_iinfo = std::max(*size_iinfo, lsize_iinfo);
        }
    }
}

template <bool BATCHED, bool STRIDED, typename T, typename I, typename S, typename U>
rocblas_status rocsolver_potrf_rightlooking_template(rocblas_handle handle,
                                                     const rocblas_fill uplo,
                                                     const I n,
                                                     U A,
                                                     const I shiftA,
                                                     const I lda,
                                                     const rocblas_stride strideA,
                                                     I* info,
                                                     const I batch_count,
                                                     T* scalars,
                                                     void* work1,
                                                     void* work2,
                                                     void* work3,
                                                     void* work4,
                                                     T* pivots,
                                                     I* iinfo,
                                                     bool optim_mem,
                                                     I row_offset = 0)
{
    // quick return
    if((batch_count == 0) || (n == 0))
    {
        return rocblas_status_success;
    }

    hipStream_t stream;
    rocblas_get_stream(handle, &stream);

    auto const blocksReset = (batch_count - 1) / BS1 + 1;
    dim3 gridReset(blocksReset, 1, 1);
    dim3 threads(BS1, 1, 1);

    // if the matrix is small, use the unblocked (BLAS-levelII) variant of the
    // algorithm
    auto const nb = POTRF_BLOCKSIZE(T);
    if(n <= nb)
    {
        return rocsolver_potf2_template<T>(handle, uplo, n, A, shiftA, lda, strideA, info,
                                           batch_count, scalars, (T*)work1, pivots);
    }

    // constants for rocblas functions calls
    T t_one = 1;
    S s_one = 1;
    S s_minone = -1;

    I jb = 0;
    I j = 0;

    // (TODO: When the matrix is detected to be non positive definite, we need to
    //  prevent TRSM and HERK to modify further the input matrix; ideally with no
    //  synchronizations.)

    if(uplo == rocblas_fill_upper)
    {
        // Compute the Cholesky factorization A = U'*U.
        while(j < n - POTRF_POTF2_SWITCHSIZE(T))
        {
            // Factor diagonal and subdiagonal blocks
            jb = std::min(n - j, nb); // number of columns in the block
            ROCSOLVER_LAUNCH_KERNEL(reset_info, gridReset, threads, 0, stream, iinfo, batch_count, 0);
            rocsolver_potf2_template<T>(handle, uplo, jb, A, shiftA + idx2D(j, j, lda), lda,
                                        strideA, iinfo, batch_count, scalars, (T*)work1, pivots);

            // test for non-positive-definiteness.
            ROCSOLVER_LAUNCH_KERNEL(chk_positive<U>, gridReset, threads, 0, stream, iinfo, info,
                                    j + row_offset, batch_count);

            if(j + jb < n)
            {
                {
                    auto const istat = rocsolver_trsm_upper<BATCHED, STRIDED, T>(
                        handle, rocblas_side_left, rocblas_operation_conjugate_transpose,
                        rocblas_diagonal_non_unit, jb, (n - j - jb), A, shiftA + idx2D(j, j, lda),
                        lda, strideA, A, shiftA + idx2D(j, j + jb, lda), lda, strideA, batch_count,
                        optim_mem, work1, work2, work3, work4);
                    if(istat != rocblas_status_success)
                    {
                        return (istat);
                    }
                }

                {
                    // update trailing submatrix
                    auto const istat = rocblasCall_syrk_herk<BATCHED, T>(
                        handle, uplo, rocblas_operation_conjugate_transpose, n - j - jb, jb,
                        &s_minone, A, shiftA + idx2D(j, j + jb, lda), lda, strideA, &s_one, A,
                        shiftA + idx2D(j + jb, j + jb, lda), lda, strideA, batch_count);

                    if(istat != rocblas_status_success)
                    {
                        return (istat);
                    }
                }
            }
            j += nb;
        }
    }
    else
    {
        // Compute the Cholesky factorization A = L*L'.
        while(j < n - POTRF_POTF2_SWITCHSIZE(T))
        {
            // Factor diagonal and subdiagonal blocks
            jb = std::min(n - j, nb); // number of columns in the block
            ROCSOLVER_LAUNCH_KERNEL(reset_info, gridReset, threads, 0, stream, iinfo, batch_count, 0);
            rocsolver_potf2_template<T>(handle, uplo, jb, A, shiftA + idx2D(j, j, lda), lda,
                                        strideA, iinfo, batch_count, scalars, (T*)work1, pivots);

            // test for non-positive-definiteness.
            ROCSOLVER_LAUNCH_KERNEL(chk_positive<U>, gridReset, threads, 0, stream, iinfo, info,
                                    j + row_offset, batch_count);

            if(j + jb < n)
            {
                {
                    auto const istat = rocsolver_trsm_lower<BATCHED, STRIDED, T>(
                        handle, rocblas_side_right, rocblas_operation_conjugate_transpose,
                        rocblas_diagonal_non_unit, (n - j - jb), jb, A, shiftA + idx2D(j, j, lda),
                        lda, strideA, A, shiftA + idx2D(j + jb, j, lda), lda, strideA, batch_count,
                        optim_mem, work1, work2, work3, work4);

                    if(istat != rocblas_status_success)
                    {
                        return (istat);
                    }
                }

                {
                    // update trailing submatrix
                    auto const istat = rocblasCall_syrk_herk<BATCHED, T>(
                        handle, uplo, rocblas_operation_none, n - j - jb, jb, &s_minone, A,
                        shiftA + idx2D(j + jb, j, lda), lda, strideA, &s_one, A,
                        shiftA + idx2D(j + jb, j + jb, lda), lda, strideA, batch_count);

                    if(istat != rocblas_status_success)
                    {
                        return (istat);
                    }
                }
            }
            j += nb;
        }
    }

    // factor last block
    if(j < n)
    {
        auto const nn = n - j;
        bool const has_work = (nn >= 1);
        if(has_work)
        {
            rocsolver_potf2_template<T>(handle, uplo, nn, A, shiftA + idx2D(j, j, lda), lda,
                                        strideA, iinfo, batch_count, scalars, (T*)work1, pivots);
            ROCSOLVER_LAUNCH_KERNEL(chk_positive<U>, gridReset, threads, 0, stream, iinfo, info,
                                    j + row_offset, batch_count);
        }
    }

    return rocblas_status_success;
}

template <bool BATCHED, bool STRIDED, typename T>
void rocsolver_potrf_getMemorySize(const rocblas_int n,
                                   const rocblas_fill uplo,
                                   const rocblas_int batch_count,
                                   size_t* size_scalars,
                                   size_t* size_work1,
                                   size_t* size_work2,
                                   size_t* size_work3,
                                   size_t* size_work4,
                                   size_t* size_pivots,
                                   size_t* size_iinfo,
                                   bool* optim_mem)
{
    *size_scalars = 0;
    *size_work1 = 0;
    *size_work2 = 0;
    *size_work3 = 0;
    *size_work4 = 0;
    *size_pivots = 0;
    *size_iinfo = 0;
    *optim_mem = true;

    // if quick return no need of workspace
    if(n == 0 || batch_count == 0)
    {
        return;
    }

    size_t lsize_scalars = 0;
    size_t lsize_work1 = 0;
    size_t lsize_work2 = 0;
    size_t lsize_work3 = 0;
    size_t lsize_work4 = 0;
    size_t lsize_pivots = 0;
    size_t lsize_iinfo = std::max(1, batch_count) * sizeof(rocblas_int);

    bool const use_recursive = (n > POTRF_STOPPING_NB(T));
    if(use_recursive)
    {
        // -------------------
        // recursive algorithm
        // -------------------
        rocsolver_potrf_recursive_getMemorySize<BATCHED, STRIDED, T>(
            n, uplo, batch_count, &lsize_scalars, &lsize_work1, &lsize_work2, &lsize_work3,
            &lsize_work4, &lsize_pivots, &lsize_iinfo, optim_mem);

        *size_scalars = std::max(*size_scalars, lsize_scalars);
        *size_work1 = std::max(*size_work1, lsize_work1);
        *size_work2 = std::max(*size_work2, lsize_work2);
        *size_work3 = std::max(*size_work3, lsize_work3);
        *size_work4 = std::max(*size_work4, lsize_work4);
        *size_pivots = std::max(*size_pivots, lsize_pivots);
        *size_iinfo = std::max(*size_iinfo, lsize_iinfo);
    }
    else
    {
        // -----------------------
        // right-looking algorithm
        // -----------------------
        rocsolver_potrf_rightlooking_getMemorySize<BATCHED, STRIDED, T>(
            n, uplo, batch_count, &lsize_scalars, &lsize_work1, &lsize_work2, &lsize_work3,
            &lsize_work4, &lsize_pivots, &lsize_iinfo, optim_mem);

        *size_scalars = std::max(*size_scalars, lsize_scalars);
        *size_work1 = std::max(*size_work1, lsize_work1);
        *size_work2 = std::max(*size_work2, lsize_work2);
        *size_work3 = std::max(*size_work3, lsize_work3);
        *size_work4 = std::max(*size_work4, lsize_work4);
        *size_pivots = std::max(*size_pivots, lsize_pivots);
        *size_iinfo = std::max(*size_iinfo, lsize_iinfo);
    }
}

template <bool BATCHED, bool STRIDED, typename T, typename I, typename S, typename U>
rocblas_status rocsolver_potrf_recursive_template(rocblas_handle handle,
                                                  const rocblas_fill uplo,
                                                  const I n,
                                                  U A,
                                                  const I shiftA,
                                                  const I lda,
                                                  const rocblas_stride strideA,
                                                  I* info,
                                                  const I batch_count,
                                                  T* scalars,
                                                  void* work1,
                                                  void* work2,
                                                  void* work3,
                                                  void* work4,
                                                  T* pivots,
                                                  I* iinfo,
                                                  bool optim_mem,
                                                  const I row_offset)
{
    // quick return
    if((n == 0) || (batch_count == 0))
    {
        return rocblas_status_success;
    }

    hipStream_t stream;
    rocblas_get_stream(handle, &stream);

    auto const blocksReset = (batch_count - 1) / BS1 + 1;
    dim3 gridReset(blocksReset, 1, 1);
    dim3 threads(BS1, 1, 1);

    // constants for rocblas functions calls
    T t_one = 1;
    S s_one = 1;
    S s_minone = -1;

    auto const nsmall = POTRF_BLOCKSIZE(T);
    bool const is_nsmall = (n <= nsmall);

    // ----------------------------------------------
    // terminate recursion when n is considered small
    // ----------------------------------------------
    if(is_nsmall)
    {
        if(iinfo != nullptr)
        {
            ROCSOLVER_LAUNCH_KERNEL(reset_info, gridReset, threads, 0, stream, iinfo, batch_count, 0);
        }

        auto const istat = rocsolver_potf2_template<T>(handle, uplo, n, A, shiftA, lda, strideA,
                                                       (iinfo != nullptr) ? iinfo : info,
                                                       batch_count, scalars, (T*)work1, pivots);

        // test for non-positive-definiteness.
        if(iinfo != nullptr)
        {
            I const j = 0;
            ROCSOLVER_LAUNCH_KERNEL(chk_positive<U>, gridReset, threads, 0, stream, iinfo, info,
                                    j + row_offset, batch_count);
        }

        return (istat);
    }
    else if(n <= POTRF_STOPPING_NB(T))
    {
        if(iinfo != nullptr)
        {
            ROCSOLVER_LAUNCH_KERNEL(reset_info, gridReset, threads, 0, stream, iinfo, batch_count, 0);
        }

        auto const istat = rocsolver_potrf_rightlooking_template<BATCHED, STRIDED, T, I, S, U>(
            handle, uplo, n, A, shiftA, lda, strideA, info, batch_count, scalars, work1, work2,
            work3, work4, pivots, (iinfo != nullptr) ? iinfo : info, optim_mem, row_offset);

        return (istat);
    }
    else
    {
        auto const n2 = n / 2;
        auto const n1 = n - n2;

        auto const A11_offset = idx2D(0, 0, lda);
        auto const A21_offset = idx2D(n1, 0, lda);
        auto const A12_offset = idx2D(0, n1, lda);
        auto const A22_offset = idx2D(n1, n1, lda);

        if(uplo == rocblas_fill_lower)
        {
            // ------------------------------------------------
            // [A11  A21'] = [L11   0  ] * [L11'  L21']
            // [A21  A22 ]   [L21   L22]   [0     L22']
            //
            // where A11 is n1 by n1,  A22 is n2 by n2,  n == (n1 + n2)
            //
            // (1)  A11 = L11 * L11'     Cholesky factorization
            //
            // (2)  L21 * L11' = A21 or
            //      L21 = A21 / L11'     TRSM triangular solve
            //
            // (3)  L22 * L22' = (A22 - L21 * L21')
            // or
            // (3a)  A22 <-  A22 - L21 * L21',   SYRK
            // (3b)  L22 * L22' = A22    Cholesky factorization
            // ------------------------------------------------

            // --------------------
            // (1)  A11 = L11 * L11'
            // --------------------
            {
                auto const nn = n1;

                I const j = 0;
                auto const istat = rocsolver_potrf_recursive_template<BATCHED, STRIDED, T, I, S, U>(
                    handle, uplo, nn, A, shiftA + A11_offset, lda, strideA, info, batch_count,
                    scalars, work1, work2, work3, work4, pivots, iinfo, optim_mem, row_offset + j);

                if(istat != rocblas_status_success)
                {
                    return (istat);
                }
            }

            // -------------------
            // (2) L21 = A21 / L11'
            // -------------------

            {
                // update trailing submatrix
                auto const mm = n2;
                auto const nn = n1;
                auto const istat = rocsolver_trsm_lower<BATCHED, STRIDED, T>(
                    handle, rocblas_side_right, rocblas_operation_conjugate_transpose,
                    rocblas_diagonal_non_unit, mm, nn, A, shiftA + A11_offset, lda, strideA, A,
                    shiftA + A21_offset, lda, strideA, batch_count, optim_mem, work1, work2, work3,
                    work4);

                if(istat != rocblas_status_success)
                {
                    return (istat);
                }
            }

            // --------------------------------------
            // (3a)  A22 <-  A22 - L21 * L21',   SYRK
            // --------------------------------------
            {
                auto const nn = n2;
                auto const kk = n1;

                auto const istat = rocblasCall_syrk_herk<BATCHED, T>(
                    handle, uplo, rocblas_operation_none, nn, kk, &s_minone, A, shiftA + A21_offset,
                    lda, strideA, &s_one, A, shiftA + A22_offset, lda, strideA, batch_count);

                if(istat != rocblas_status_success)
                {
                    return (istat);
                }
            }

            // ------------------------------------------------
            // (3b)  L22 * L22' = A22    Cholesky factorization
            // ------------------------------------------------
            {
                auto const nn = n2;
                auto const j = n1;

                auto const istat = rocsolver_potrf_recursive_template<BATCHED, STRIDED, T, I, S, U>(
                    handle, uplo, nn, A, shiftA + A22_offset, lda, strideA, info, batch_count,
                    scalars, work1, work2, work3, work4, pivots, iinfo, optim_mem, row_offset + j);

                if(istat != rocblas_status_success)
                {
                    return (istat);
                }
            }
        }
        else
        {
            // -------------------------------------------------
            // A = U' * U
            // [A11  A12] = [ U11'  0   ] * [U11  U12]
            // [A12' A22]   [ U12'  U22']   [0    U22]
            //
            // where A11 is n1 by n1,  A22 is n2 by n2,  n == (n1 + n2)
            //
            // (1) A11 = U11' * U11,     Cholesky factorization
            //
            // (2) U11' * U12 = A12,     TRSM triangular solve
            // or  U12 = A12/U11'
            //
            // (3) U22' * U22 = (A22 - U12' * U12]
            // or
            // (3a)  A22 <- A22 - U12' * U12     SYRK
            // (3b)  U22' * U22 = A22    Cholesky factorization
            // -------------------------------------------------

            // -------------------------------------
            // (1) A11 = U11' * U11,     Cholesky factorization
            // -------------------------------------
            {
                auto const nn = n1;
                I const j = 0;
                rocblas_status const istat
                    = rocsolver_potrf_recursive_template<BATCHED, STRIDED, T, I, S, U>(
                        handle, uplo, nn, A, shiftA + A11_offset, lda, strideA, info, batch_count,
                        scalars, work1, work2, work3, work4, pivots, iinfo, optim_mem,
                        row_offset + j);

                if(istat != rocblas_status_success)
                {
                    return (istat);
                }
            }

            // -----------------------------------------------
            // (2) U11' * U12 = A12,     TRSM triangular solve
            // or  U12 = A12/U11'
            // -----------------------------------------------
            {
                auto const mm = n1;
                auto const nn = n2;
                auto const istat = rocsolver_trsm_upper<BATCHED, STRIDED, T>(
                    handle, rocblas_side_left, rocblas_operation_conjugate_transpose,
                    rocblas_diagonal_non_unit, mm, nn, A, shiftA + A11_offset, lda, strideA, A,
                    shiftA + A12_offset, lda, strideA, batch_count, optim_mem, work1, work2, work3,
                    work4);

                if(istat != rocblas_status_success)
                {
                    return (istat);
                }
            }

            // ---------------------------------------
            // (3a)  A22 <- A22 - U12' * U12     SYRK
            // ---------------------------------------
            {
                auto const nn = n2;
                auto const kk = n1;
                auto const istat = rocblasCall_syrk_herk<BATCHED, T>(
                    handle, uplo, rocblas_operation_conjugate_transpose, nn, kk, &s_minone, A,
                    shiftA + A12_offset, lda, strideA, &s_one, A, shiftA + A22_offset, lda, strideA,
                    batch_count);

                if(istat != rocblas_status_success)
                {
                    return (istat);
                }
            }

            // -------------------------------------------------
            // (3b)  U22' * U22 = A22    Cholesky factorization
            // -------------------------------------------------
            {
                auto const nn = n2;
                auto const j = n1;
                //
                auto const istat = rocsolver_potrf_recursive_template<BATCHED, STRIDED, T, I, S, U>(
                    handle, uplo, nn, A, shiftA + A22_offset, lda, strideA, info, batch_count,
                    scalars, work1, work2, work3, work4, pivots, iinfo, optim_mem, row_offset + j);

                if(istat != rocblas_status_success)
                {
                    return (istat);
                }
            }
        }
    }

    return rocblas_status_success;
}

<<<<<<< HEAD
template <bool BATCHED, bool STRIDED, typename T, typename S, typename U>
rocblas_status rocsolver_potrf_template(rocblas_handle handle,
                                        const rocblas_fill uplo,
                                        const rocblas_int n,
                                        U A,
                                        const rocblas_int shiftA,
                                        const rocblas_int lda,
                                        const rocblas_stride strideA,
                                        rocblas_int* info,
                                        const rocblas_int batch_count,
                                        T* scalars,
                                        void* work1,
                                        void* work2,
                                        void* work3,
                                        void* work4,
                                        T* pivots,
                                        rocblas_int* iinfo,
                                        bool optim_mem)
{
    ROCSOLVER_ENTER("potrf", "uplo:", uplo, "n:", n, "shiftA:", shiftA, "lda:", lda,
                    "bc:", batch_count);

    // quick return
    if(batch_count == 0)
        return rocblas_status_success;

    // quick return
    if(n == 0)
        return rocblas_status_success;

    hipStream_t stream;
    rocblas_get_stream(handle, &stream);

    auto const blocksReset = (batch_count - 1) / BS1 + 1;
    dim3 gridReset(blocksReset, 1, 1);
    dim3 threads(BS1, 1, 1);

    // info=0 (starting with a positive definite matrix)
    ROCSOLVER_LAUNCH_KERNEL(reset_info, gridReset, threads, 0, stream, info, batch_count, 0);

    rocblas_pointer_mode old_mode;
    rocblas_get_pointer_mode(handle, &old_mode);
    rocblas_set_pointer_mode(handle, rocblas_pointer_mode_host);

    rocblas_status istat = rocblas_status_success;
    bool const use_recursive = (n > POTRF_STOPPING_NB(T));
    if(use_recursive)
    {
        rocblas_int const row_offset = 0;
        istat = rocsolver_potrf_recursive_template<BATCHED, STRIDED, T, rocblas_int, S, U>(
            handle, uplo, n, A, shiftA, lda, strideA, info, batch_count, scalars, work1, work2,
            work3, work4, pivots, iinfo, optim_mem, row_offset);
    }
    else
    {
        istat = rocsolver_potrf_rightlooking_template<BATCHED, STRIDED, T, rocblas_int, S, U>(
            handle, uplo, n, A, shiftA, lda, strideA, info, batch_count, scalars, work1, work2,
            work3, work4, pivots, iinfo, optim_mem);
    }

    rocblas_set_pointer_mode(handle, old_mode);
    return istat;
}
=======
ROCSOLVER_END_NAMESPACE
>>>>>>> 1f8e6802
<|MERGE_RESOLUTION|>--- conflicted
+++ resolved
@@ -769,7 +769,6 @@
     return rocblas_status_success;
 }
 
-<<<<<<< HEAD
 template <bool BATCHED, bool STRIDED, typename T, typename S, typename U>
 rocblas_status rocsolver_potrf_template(rocblas_handle handle,
                                         const rocblas_fill uplo,
@@ -833,6 +832,5 @@
     rocblas_set_pointer_mode(handle, old_mode);
     return istat;
 }
-=======
-ROCSOLVER_END_NAMESPACE
->>>>>>> 1f8e6802
+
+ROCSOLVER_END_NAMESPACE
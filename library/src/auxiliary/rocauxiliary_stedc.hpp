--- conflicted
+++ resolved
@@ -712,25 +712,6 @@
     return levels;
 }
 
-<<<<<<< HEAD
-/** SET_SEQUENCE sets the integer vector to be sequence
-    [istart, istart + 1, istart + 2, ... ] **/
-template <typename I>
-ROCSOLVER_KERNEL void set_sequence(const rocblas_int n, I* ivec, const rocblas_int istart)
-{
-    auto const i_start = hipThreadIdx_x + hipBlockIdx_x * hipBlockDim_x;
-    auto const i_inc = hipBlockDim_x * hipGridDim_x;
-
-    for(auto i = i_start; i < n; i += i_inc)
-    {
-        ivec[i] = i + istart;
-    };
-}
-
-/** STEDC_SPLIT finds independent blocks in the tridiagonal matrix
-    given by D and E. (The independent blocks can then be solved in
-    parallel by the DC algorithm) **/
-=======
 //--------------------------------------------------------------------------------------//
 /** DE2TRIDIAG generates a tridiagonal matrix from vectors of diagonal entries (D) and
 	off-diagonal entries (E). **/
@@ -765,7 +746,6 @@
     given by D and E. The independent blocks can then be solved in
     parallel by the DC algorithm.
 	- Call this kernel with batch_count single-threaded groups in x **/
->>>>>>> c39149b5
 template <typename S>
 ROCSOLVER_KERNEL void stedc_split(const rocblas_int n,
                                   S* DD,
@@ -1716,15 +1696,26 @@
     // Sort an array a[0...n-1].
     // ------------------------
 
-    auto const k_start = hipThreadIdx_x + hipBlockIdx_x * hipBlockDim_x;
-    auto const k_inc = hipBlockDim_x * hipGridDim_x;
-
-    bool const is_root = (hipThreadIdx_x == 0) && (hipBlockIdx_x == 0);
-
-    int const ngaps = 8;
+    // -------------------------------------
+    // execute on only a single thread block
+    // -------------------------------------
+    {
+        bool const is_root_block = (hipBlockIdx_x == 0) & (hipBlockIdx_y == 0);
+        if(!is_root_block)
+        {
+            return;
+        };
+    }
+
+    bool const is_root_thread = (hipThreadIdx_x == 0);
+
+    int constexpr ngaps = 8;
     int const gaps[ngaps] = {701, 301, 132, 57, 23, 10, 4, 1}; // # Ciura gap sequence
 
     auto C = [=](auto i, auto j) -> T& { return C_[i + (j * static_cast<int64_t>(ldc))]; };
+
+    auto const k_start = hipThreadIdx_x;
+    auto const k_inc = hipBlockDim_x;
 
     __syncthreads();
     for(auto k = k_start; k < n; k += k_inc)
@@ -1736,7 +1727,7 @@
     // ---------------------------------------------------------------
     // perform sorting to generate permutation vector using shell sort
     // ---------------------------------------------------------------
-    if(is_root)
+    if(is_root_thread)
     {
         auto const a = D;
 
@@ -1752,7 +1743,7 @@
             // Do a gapped insertion sort for every elements in gaps
             // Each loop leaves a[0..gap-1] in gapped order
             // -----------------------------------------------------
-            for(auto i = gap; i < n; i += 1)
+            for(rocblas_int i = gap; i < n; i += 1)
             {
                 {
                     // -----------------------------------------------
@@ -1788,7 +1779,7 @@
     // perform swaps
     // -------------
 
-    for(auto i = 0 * n; i < n; i++)
+    for(rocblas_int i = 0; i < n; i++)
     {
         __syncthreads();
 
@@ -1799,7 +1790,7 @@
 
             __syncthreads();
 
-            if(is_root)
+            if(is_root_thread)
             {
                 map[map_i] = map_i;
                 map[i] = map_ii;
@@ -2270,7 +2261,6 @@
         local_gemm<BATCHED, STRIDED, T>(handle, n, C, shiftC, ldc, strideC, tempvect, tempgemm,
                                         (S*)work_stack, 0, ldt, strideT, batch_count, workArr);
 
-<<<<<<< HEAD
         // finally sort eigenvalues and eigenvectors
         {
             // -------------------------------------
@@ -2284,10 +2274,6 @@
             ROCSOLVER_LAUNCH_KERNEL((stedc_sort<T>), dim3(1, 1, nblocks), dim3(BS1), 0, stream, n,
                                     D + shiftD, strideD, C, shiftC, ldc, strideC, batch_count, work);
         };
-=======
-        ROCSOLVER_LAUNCH_KERNEL((stedc_sort<T>), dim3(batch_count), dim3(1), 0, stream, n,
-                                D + shiftD, strideD, C, shiftC, ldc, strideC);
->>>>>>> c39149b5
     }
 
     return rocblas_status_success;

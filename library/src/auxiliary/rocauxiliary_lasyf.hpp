/************************************************************************
 * Derived from the BSD3-licensed
 * LAPACK routine (version 3.7.1) --
 *     Univ. of Tennessee, Univ. of California Berkeley,
 *     Univ. of Colorado Denver and NAG Ltd..
 *     June 2017
 * Copyright (c) 2019-2021 Advanced Micro Devices, Inc.
 * ***********************************************************************/

#pragma once

#include "lapack_device_functions.hpp"
#include "rocblas.hpp"
#include "rocsolver.h"

template <int MAX_THDS, typename T>
__device__ void lasyf_device_upper(const rocblas_int tid,
                                   const rocblas_int n,
                                   const rocblas_int nb,
                                   rocblas_int* kb,
                                   T* A,
                                   const rocblas_int lda,
                                   rocblas_int* ipiv,
                                   rocblas_int* info,
                                   T* W,
                                   rocblas_int* sidx,
                                   T* sval)
{
    using S = decltype(std::real(T{}));
    const S alpha = S((1.0 + std::sqrt(17.0)) / 8.0);
    const T one = 1;
    const T minone = -1;
    const int ldw = n;

    // local and shared variables
    __shared__ rocblas_int _info;
    int i, j;
    int k = n - 1;
    int kstep, kp, kk, kw, kkw;

    // shared variables for iamax
    __shared__ S absakk;
    __shared__ S colmax;
    __shared__ S rowmax;
<<<<<<< HEAD
=======
    __shared__ S sval[LASYF_MAX_THDS];
    __shared__ rocblas_int sidx[LASYF_MAX_THDS];
>>>>>>> 89cab3e6
    __shared__ rocblas_int imax;

    if(tid == 0)
        _info = 0;

    kw = nb + k - n;
    while(k >= 0 && (k > n - nb || nb == n))
    {
        // copy column k of A to column kw of W and update
        for(i = tid; i <= k; i += MAX_THDS)
            W[i + kw * ldw] = A[i + k * lda];
        __syncthreads();
        if(k < n - 1)
        {
            gemv<MAX_THDS>(tid, k + 1, n - k - 1, &minone, A + (k + 1) * lda, lda,
                                 W + k + (kw + 1) * ldw, ldw, &one, W + kw * ldw, 1);
            __syncthreads();
        }

        kstep = 1;

        // find max off-diagonal entry in column k
        iamax<MAX_THDS>(tid, k, W + kw * ldw, 1, sval, sidx);
        if(tid == 0)
        {
            imax = sidx[0] - 1;
            colmax = sval[0];
            absakk = aabs<S>(W[k + kw * ldw]);
        }
        __syncthreads();

        if(max(absakk, colmax) == 0)
        {
            // singularity found
            if(tid == 0 && _info == 0)
                _info = k + 1;
            kp = k;
        }
        else
        {
            if(absakk >= alpha * colmax)
                // no interchange (1-by-1 block)
                kp = k;
            else
            {
                // copy column imax of A to column kw-1 of W and update
                for(i = tid; i <= imax; i += MAX_THDS)
                    W[i + (kw - 1) * ldw] = A[i + imax * lda];
                for(i = tid; i < k - imax; i += MAX_THDS)
                    W[(imax + i + 1) + (kw - 1) * ldw] = A[imax + (imax + i + 1) * lda];
                __syncthreads();
                if(k < n - 1)
                {
                    gemv<MAX_THDS>(tid, k + 1, n - k - 1, &minone, A + (k + 1) * lda, lda,
                                         W + imax + (kw + 1) * ldw, ldw, &one, W + (kw - 1) * ldw, 1);
                    __syncthreads();
                }

                // find max off-diagonal entry in row imax
                iamax<MAX_THDS>(tid, k - imax, W + (imax + 1) + (kw - 1) * ldw, 1, sval, sidx);
                if(tid == 0)
                    rowmax = sval[0];

                if(imax > 0)
                {
                    iamax<MAX_THDS>(tid, imax, W + (kw - 1) * ldw, 1, sval, sidx);
                    if(tid == 0)
                        rowmax = max(rowmax, sval[0]);
                }
                __syncthreads();

                if(absakk >= alpha * colmax * (colmax / rowmax))
                    // no interchange (1-by-1 block)
                    kp = k;
                else if(aabs<S>(W[imax + (kw - 1) * ldw]) >= alpha * rowmax)
                {
                    // interchange rows and columns kk = k and kp = imax (1-by-1 block)
                    kp = imax;

                    // copy column kw-1 of W to column kw of W
                    for(i = tid; i <= k; i += MAX_THDS)
                        W[i + kw * ldw] = W[i + (kw - 1) * ldw];
                    __syncthreads();
                }
                else
                {
                    // interchange rows and columns kk = k-1 and kp = imax (2-by-2 block)
                    kp = imax;
                    kstep = 2;
                }
            }

            kk = k - kstep + 1;
            kkw = nb + kk - n;
            if(kp != kk)
            {
                // interchange rows and columns kp and kk
                if(tid == 0)
                    A[kp + kp * lda] = A[kk + kk * lda];

                for(i = tid; i < kk - kp - 1; i += MAX_THDS)
                    A[kp + (kp + i + 1) * lda] = A[(kp + i + 1) + kk * lda];
                for(i = tid; i < kp; i += MAX_THDS)
                    A[i + kp * lda] = A[i + kk * lda];
                __syncthreads();
                for(i = tid; i < n - k - 1; i += MAX_THDS)
                    swap(A[kk + (k + i + 1) * lda], A[kp + (k + i + 1) * lda]);
                for(i = tid; i < n - kk; i += MAX_THDS)
                    swap(W[kk + (kkw + i) * ldw], W[kp + (kkw + i) * ldw]);
                __syncthreads();
            }

            if(kstep == 1)
            {
                // 1-by-1 pivot block

                T r1 = T(1) / W[k + kw * ldw];
                if(tid == 0)
                    A[k + k * lda] = W[k + kw * ldw];
                for(i = tid; i < k; i += MAX_THDS)
                    A[i + k * lda] = r1 * W[i + kw * ldw];
                __syncthreads();
            }
            else
            {
                // 2-by-2 pivot block

                if(k > 1)
                {
                    T d21 = W[(k - 1) + kw * ldw];
                    T d11 = W[k + kw * ldw] / d21;
                    T d22 = W[(k - 1) + (kw - 1) * ldw] / d21;
                    d21 = T(1) / ((d11 * d22 - T(1)) * d21);
                    for(i = tid; i <= k - 2; i += MAX_THDS)
                    {
                        A[i + (k - 1) * lda] = d21 * (d11 * W[i + (kw - 1) * ldw] - W[i + kw * ldw]);
                        A[i + k * lda] = d21 * (d22 * W[i + kw * ldw] - W[i + (kw - 1) * ldw]);
                    }
                }

                if(tid == 0)
                {
                    A[(k - 1) + (k - 1) * lda] = W[(k - 1) + (kw - 1) * ldw];
                    A[(k - 1) + k * lda] = W[(k - 1) + kw * ldw];
                    A[k + k * lda] = W[k + kw * ldw];
                }
                __syncthreads();
            }
        }

        // update ipiv (1-based index to match LAPACK)
        if(tid == 0)
        {
            if(kstep == 1)
                ipiv[k] = kp + 1;
            else
            {
                ipiv[k] = -(kp + 1);
                ipiv[k - 1] = -(kp + 1);
            }
        }

        k -= kstep;
        kw = nb + k - n;
    }

    if(tid == 0)
    {
        *kb = n - k - 1;
        *info = _info;
    }

    // update A from [0,0] to [k,k], nb columns at a time
    for(j = (k / nb) * nb; j >= 0; j -= nb)
    {
        int jb = min(nb, k - j + 1);
        for(i = j; i < j + jb; i++)
            gemv<MAX_THDS>(tid, i - j + 1, n - k - 1, &minone, A + j + (k + 1) * lda, lda,
                                 W + i + (kw + 1) * ldw, ldw, &one, A + j + i * lda, 1);
        gemm_btrans<MAX_THDS>(tid, j, jb, n - k - 1, &minone, A + (k + 1) * lda, lda,
                                    W + j + (kw + 1) * ldw, ldw, &one, A + j * lda, lda);
    }
    __syncthreads();

    // partially undo interchanges to put U12 in standard form
    j = k + 1;
    while(j < n - 1)
    {
        kk = j; // jj
        kp = ipiv[j]; // jp
        if(kp < 0)
        {
            kp = -kp - 1;
            j++;
        }
        else
            kp = kp - 1;

        j++;
        if(kp != kk && j < n)
        {
            for(i = tid; i < n - j; i += MAX_THDS)
                swap(A[kp + (j + i) * lda], A[kk + (j + i) * lda]);
            __syncthreads();
        }
    }
}

template <int MAX_THDS, typename T>
__device__ void lasyf_device_lower(const rocblas_int tid,
                                   const rocblas_int n,
                                   const rocblas_int nb,
                                   rocblas_int* kb,
                                   T* A,
                                   const rocblas_int lda,
                                   rocblas_int* ipiv,
                                   rocblas_int* info,
                                   T* W,
                                   rocblas_int* sidx,
                                   T* sval)
{
    using S = decltype(std::real(T{}));
    const S alpha = S((1.0 + std::sqrt(17.0)) / 8.0);
    const T one = 1;
    const T minone = -1;
    const int ldw = n;

    // local and shared variables
    __shared__ rocblas_int _info;
    int i, j;
    int k = 0;
    int kstep, kp, kk;

    // shared variables for iamax
    __shared__ S absakk;
    __shared__ S colmax;
    __shared__ S rowmax;
<<<<<<< HEAD
=======
    __shared__ S sval[LASYF_MAX_THDS];
    __shared__ rocblas_int sidx[LASYF_MAX_THDS];
>>>>>>> 89cab3e6
    __shared__ rocblas_int imax;

    if(tid == 0)
        _info = 0;

    while(k < n && (k < nb - 1 || nb == n))
    {
        // copy column k of A to column k of W and update
        for(i = tid; i < n - k; i += MAX_THDS)
            W[(k + i) + k * ldw] = A[(k + i) + k * lda];
        __syncthreads();
        gemv<MAX_THDS>(tid, n - k, k, &minone, A + k, lda, W + k, ldw, &one, W + k + k * ldw,
                             1);
        __syncthreads();

        kstep = 1;

        // find max off-diagonal entry in column k
        iamax<MAX_THDS>(tid, n - k - 1, W + (k + 1) + k * ldw, 1, sval, sidx);
        if(tid == 0)
        {
            imax = k + sidx[0];
            colmax = sval[0];
            absakk = aabs<S>(W[k + k * ldw]);
        }
        __syncthreads();

        if(max(absakk, colmax) == 0)
        {
            // singularity found
            if(tid == 0 && _info == 0)
                _info = k + 1;
            kp = k;
        }
        else
        {
            if(absakk >= alpha * colmax)
                // no interchange (1-by-1 block)
                kp = k;
            else
            {
                // copy column imax of A to column k+1 of W and update
                for(i = tid; i < imax - k; i += MAX_THDS)
                    W[(k + i) + (k + 1) * ldw] = A[imax + (k + i) * lda];
                for(i = tid; i < n - imax; i += MAX_THDS)
                    W[(imax + i) + (k + 1) * ldw] = A[(imax + i) + imax * lda];
                __syncthreads();
                gemv<MAX_THDS>(tid, n - k, k, &minone, A + k, lda, W + imax, ldw, &one,
                                     W + k + (k + 1) * ldw, 1);
                __syncthreads();

                // find max off-diagonal entry in row imax
                iamax<MAX_THDS>(tid, imax - k, W + k + (k + 1) * ldw, 1, sval, sidx);
                if(tid == 0)
                    rowmax = sval[0];

                if(imax < n - 1)
                {
                    iamax<MAX_THDS>(tid, n - imax - 1, W + (imax + 1) + (k + 1) * ldw, 1, sval, sidx);
                    if(tid == 0)
                        rowmax = max(rowmax, sval[0]);
                }
                __syncthreads();

                if(absakk >= alpha * colmax * (colmax / rowmax))
                    // no interchange (1-by-1 block)
                    kp = k;
                else if(aabs<S>(W[imax + (k + 1) * ldw]) >= alpha * rowmax)
                {
                    // interchange rows and columns kk = k and kp = imax (1-by-1 block)
                    kp = imax;

                    // copy column kw-1 of W to column kw of W
                    for(i = tid; i < n - k; i += MAX_THDS)
                        W[(k + i) + k * ldw] = W[(k + i) + (k + 1) * ldw];
                    __syncthreads();
                }
                else
                {
                    // interchange rows and columns kk = k+1 and kp = imax (2-by-2 block)
                    kp = imax;
                    kstep = 2;
                }
            }

            kk = k + kstep - 1;
            if(kp != kk)
            {
                // interchange rows and columns kp and kk
                if(tid == 0)
                    A[kp + kp * lda] = A[kk + kk * lda];

                for(i = tid; i < kp - kk - 1; i += MAX_THDS)
                    A[kp + (kk + i + 1) * lda] = A[(kk + i + 1) + kk * lda];
                for(i = tid; i < n - kp - 1; i += MAX_THDS)
                    A[(kp + i + 1) + kp * lda] = A[(kp + i + 1) + kk * lda];
                __syncthreads();
                for(i = tid; i < k; i += MAX_THDS)
                    swap(A[kk + i * lda], A[kp + i * lda]);
                for(i = tid; i <= kk; i += MAX_THDS)
                    swap(W[kk + i * ldw], W[kp + i * ldw]);
                __syncthreads();
            }

            if(kstep == 1)
            {
                // 1-by-1 pivot block

                T r1 = T(1) / W[k + k * ldw];
                if(tid == 0)
                    A[k + k * lda] = W[k + k * ldw];
                for(i = tid; i < n - k - 1; i += MAX_THDS)
                    A[(k + i + 1) + k * lda] = r1 * W[(k + i + 1) + k * ldw];
                __syncthreads();
            }
            else
            {
                // 2-by-2 pivot block

                if(k < n - 2)
                {
                    T d21 = W[(k + 1) + k * ldw];
                    T d11 = W[(k + 1) + (k + 1) * ldw] / d21;
                    T d22 = W[k + k * ldw] / d21;
                    d21 = T(1) / ((d11 * d22 - T(1)) * d21);
                    for(i = k + 2 + tid; i < n; i += MAX_THDS)
                    {
                        A[i + k * lda] = d21 * (d11 * W[i + k * ldw] - W[i + (k + 1) * ldw]);
                        A[i + (k + 1) * lda] = d21 * (d22 * W[i + (k + 1) * ldw] - W[i + k * ldw]);
                    }
                }

                if(tid == 0)
                {
                    A[k + k * lda] = W[k + k * ldw];
                    A[(k + 1) + k * lda] = W[(k + 1) + k * ldw];
                    A[(k + 1) + (k + 1) * lda] = W[(k + 1) + (k + 1) * ldw];
                }
                __syncthreads();
            }
        }

        // update ipiv (1-based index to match LAPACK)
        if(tid == 0)
        {
            if(kstep == 1)
                ipiv[k] = kp + 1;
            else
            {
                ipiv[k] = -(kp + 1);
                ipiv[k + 1] = -(kp + 1);
            }
        }

        k += kstep;
    }

    if(tid == 0)
    {
        *kb = k;
        *info = _info;
    }

    // update A from [k,k] to [n-1,n-1], nb columns at a time
    for(j = k; j < n; j += nb)
    {
        int jb = min(nb, n - j);
        for(i = j; i < j + jb; i++)
            gemv<MAX_THDS>(tid, j + jb - i, k, &minone, A + i, lda, W + i, ldw, &one,
                                 A + i + i * lda, 1);
        if(j + jb < n)
            gemm_btrans<MAX_THDS>(tid, n - j - jb, jb, k, &minone, A + (j + jb), lda, W + j,
                                        ldw, &one, A + (j + jb) + j * lda, lda);
    }
    __syncthreads();

    // partially undo interchanges to put L21 in standard form
    j = k - 1;
    while(j > 0)
    {
        kk = j; // jj
        kp = ipiv[j]; // jp
        if(kp < 0)
        {
            kp = -kp - 1;
            j--;
        }
        else
            kp = kp - 1;

        j--;
        if(kp != kk && j >= 0)
        {
            for(i = tid; i <= j; i += MAX_THDS)
                swap(A[kp + i * lda], A[kk + i * lda]);
            __syncthreads();
        }
    }
}

template <typename T, typename U>
ROCSOLVER_KERNEL void __launch_bounds__(LASYF_MAX_THDS)
    lasyf_kernel_upper(const rocblas_int n,
                       const rocblas_int nb,
                       rocblas_int* kbA,
                       U AA,
                       const rocblas_int shiftA,
                       const rocblas_int lda,
                       const rocblas_stride strideA,
                       rocblas_int* ipivA,
                       const rocblas_stride strideP,
                       rocblas_int* infoA,
                       T* WA)
{
    // select batch instance
    rocblas_int bid = hipBlockIdx_y;
    rocblas_int tid = hipThreadIdx_x;

    // get array pointers
    T* A = load_ptr_batch<T>(AA, bid, shiftA, strideA);
    T* W = WA + (bid * n * nb);
    rocblas_int* ipiv = ipivA + (bid * strideP);

    // shared arrays
    __shared__ T sval[LASYF_MAX_THDS];
    __shared__ rocblas_int sidx[LASYF_MAX_THDS];

    lasyf_device_upper<LASYF_MAX_THDS>(tid, n, nb, kbA + bid, A, lda, ipiv, infoA + bid, W, sidx,
                                       sval);
}

template <typename T, typename U>
ROCSOLVER_KERNEL void __launch_bounds__(LASYF_MAX_THDS)
    lasyf_kernel_lower(const rocblas_int n,
                       const rocblas_int nb,
                       rocblas_int* kbA,
                       U AA,
                       const rocblas_int shiftA,
                       const rocblas_int lda,
                       const rocblas_stride strideA,
                       rocblas_int* ipivA,
                       const rocblas_stride strideP,
                       rocblas_int* infoA,
                       T* WA)
{
    // select batch instance
    rocblas_int bid = hipBlockIdx_y;
    rocblas_int tid = hipThreadIdx_x;

    // get array pointers
    T* A = load_ptr_batch<T>(AA, bid, shiftA, strideA);
    T* W = WA + (bid * n * nb);
    rocblas_int* ipiv = ipivA + (bid * strideP);

    // shared arrays
    __shared__ T sval[LASYF_MAX_THDS];
    __shared__ rocblas_int sidx[LASYF_MAX_THDS];

    lasyf_device_lower<LASYF_MAX_THDS>(tid, n, nb, kbA + bid, A, lda, ipiv, infoA + bid, W, sidx,
                                       sval);
}

template <typename T>
void rocsolver_lasyf_getMemorySize(const rocblas_int n,
                                   const rocblas_int nb,
                                   const rocblas_int batch_count,
                                   size_t* size_work)
{
    // if quick return no workspace needed
    if(n == 0 || nb == 0 || batch_count == 0)
    {
        *size_work = 0;
        return;
    }

    // size of workspace
    *size_work = sizeof(T) * n * nb * batch_count;
}

template <typename T, typename U>
rocblas_status rocsolver_lasyf_argCheck(rocblas_handle handle,
                                        const rocblas_fill uplo,
                                        const rocblas_int n,
                                        const rocblas_int nb,
                                        const rocblas_int lda,
                                        U kb,
                                        T A,
                                        U ipiv,
                                        U info,
                                        const rocblas_int batch_count = 1)
{
    // order is important for unit tests:

    // 1. invalid/non-supported values
    if(uplo != rocblas_fill_upper && uplo != rocblas_fill_lower)
        return rocblas_status_invalid_value;

    // 2. invalid size
    if(n < 0 || nb < 0 || nb > n || lda < n || batch_count < 0)
        return rocblas_status_invalid_size;

    // skip pointer check if querying memory size
    if(rocblas_is_device_memory_size_query(handle))
        return rocblas_status_continue;

    // 3. invalid pointers
    if((batch_count && !kb) || (n && !A) || (n && !ipiv) || (batch_count && !info))
        return rocblas_status_invalid_pointer;

    return rocblas_status_continue;
}

template <typename T, typename U>
rocblas_status rocsolver_lasyf_template(rocblas_handle handle,
                                        const rocblas_fill uplo,
                                        const rocblas_int n,
                                        const rocblas_int nb,
                                        rocblas_int* kb,
                                        U A,
                                        const rocblas_int shiftA,
                                        const rocblas_int lda,
                                        const rocblas_stride strideA,
                                        rocblas_int* ipiv,
                                        const rocblas_stride strideP,
                                        rocblas_int* info,
                                        const rocblas_int batch_count,
                                        T* work)
{
    ROCSOLVER_ENTER("lasyf", "uplo:", uplo, "n:", n, "nb:", nb, "shiftA:", shiftA, "lda:", lda,
                    "bc:", batch_count);

    // quick return
    if(batch_count == 0)
        return rocblas_status_success;

    hipStream_t stream;
    rocblas_get_stream(handle, &stream);

    // quick return
    if(n == 0 || nb == 0)
    {
        // set info = 0
        rocblas_int blocksReset = (batch_count - 1) / BLOCKSIZE + 1;
        dim3 gridReset(blocksReset, 1, 1);
        dim3 threadsReset(BLOCKSIZE, 1, 1);
        hipLaunchKernelGGL(reset_info, gridReset, threadsReset, 0, stream, kb, batch_count, 0);
        hipLaunchKernelGGL(reset_info, gridReset, threadsReset, 0, stream, info, batch_count, 0);

        return rocblas_status_success;
    }

    dim3 grid(1, batch_count, 1);
    dim3 threads(LASYF_MAX_THDS, 1, 1);

    if(uplo == rocblas_fill_upper)
        hipLaunchKernelGGL(lasyf_kernel_upper<T>, grid, threads, 0, stream, n, nb, kb, A, shiftA,
                           lda, strideA, ipiv, strideP, info, work);
    else
        hipLaunchKernelGGL(lasyf_kernel_lower<T>, grid, threads, 0, stream, n, nb, kb, A, shiftA,
                           lda, strideA, ipiv, strideP, info, work);

    return rocblas_status_success;
}<|MERGE_RESOLUTION|>--- conflicted
+++ resolved
@@ -13,7 +13,7 @@
 #include "rocblas.hpp"
 #include "rocsolver.h"
 
-template <int MAX_THDS, typename T>
+template <int MAX_THDS, typename T, typename S>
 __device__ void lasyf_device_upper(const rocblas_int tid,
                                    const rocblas_int n,
                                    const rocblas_int nb,
@@ -24,9 +24,8 @@
                                    rocblas_int* info,
                                    T* W,
                                    rocblas_int* sidx,
-                                   T* sval)
+                                   S* sval)
 {
-    using S = decltype(std::real(T{}));
     const S alpha = S((1.0 + std::sqrt(17.0)) / 8.0);
     const T one = 1;
     const T minone = -1;
@@ -42,11 +41,6 @@
     __shared__ S absakk;
     __shared__ S colmax;
     __shared__ S rowmax;
-<<<<<<< HEAD
-=======
-    __shared__ S sval[LASYF_MAX_THDS];
-    __shared__ rocblas_int sidx[LASYF_MAX_THDS];
->>>>>>> 89cab3e6
     __shared__ rocblas_int imax;
 
     if(tid == 0)
@@ -255,7 +249,7 @@
     }
 }
 
-template <int MAX_THDS, typename T>
+template <int MAX_THDS, typename T, typename S>
 __device__ void lasyf_device_lower(const rocblas_int tid,
                                    const rocblas_int n,
                                    const rocblas_int nb,
@@ -266,9 +260,8 @@
                                    rocblas_int* info,
                                    T* W,
                                    rocblas_int* sidx,
-                                   T* sval)
+                                   S* sval)
 {
-    using S = decltype(std::real(T{}));
     const S alpha = S((1.0 + std::sqrt(17.0)) / 8.0);
     const T one = 1;
     const T minone = -1;
@@ -284,11 +277,6 @@
     __shared__ S absakk;
     __shared__ S colmax;
     __shared__ S rowmax;
-<<<<<<< HEAD
-=======
-    __shared__ S sval[LASYF_MAX_THDS];
-    __shared__ rocblas_int sidx[LASYF_MAX_THDS];
->>>>>>> 89cab3e6
     __shared__ rocblas_int imax;
 
     if(tid == 0)
@@ -503,6 +491,8 @@
                        rocblas_int* infoA,
                        T* WA)
 {
+    using S = decltype(std::real(T{}));
+
     // select batch instance
     rocblas_int bid = hipBlockIdx_y;
     rocblas_int tid = hipThreadIdx_x;
@@ -513,7 +503,7 @@
     rocblas_int* ipiv = ipivA + (bid * strideP);
 
     // shared arrays
-    __shared__ T sval[LASYF_MAX_THDS];
+    __shared__ S sval[LASYF_MAX_THDS];
     __shared__ rocblas_int sidx[LASYF_MAX_THDS];
 
     lasyf_device_upper<LASYF_MAX_THDS>(tid, n, nb, kbA + bid, A, lda, ipiv, infoA + bid, W, sidx,
@@ -534,6 +524,8 @@
                        rocblas_int* infoA,
                        T* WA)
 {
+    using S = decltype(std::real(T{}));
+
     // select batch instance
     rocblas_int bid = hipBlockIdx_y;
     rocblas_int tid = hipThreadIdx_x;
@@ -544,7 +536,7 @@
     rocblas_int* ipiv = ipivA + (bid * strideP);
 
     // shared arrays
-    __shared__ T sval[LASYF_MAX_THDS];
+    __shared__ S sval[LASYF_MAX_THDS];
     __shared__ rocblas_int sidx[LASYF_MAX_THDS];
 
     lasyf_device_lower<LASYF_MAX_THDS>(tid, n, nb, kbA + bid, A, lda, ipiv, infoA + bid, W, sidx,

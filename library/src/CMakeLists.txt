# ########################################################################
# Copyright (c) 2019-2022 Advanced Micro Devices, Inc.
# ########################################################################

# package_targets is used as a list of install target
set(package_targets rocsolver)

set(rocsolver_lapack_source
  # linear systems solvers
  lapack/roclapack_getrs.cpp
  lapack/roclapack_getrs_batched.cpp
  lapack/roclapack_getrs_strided_batched.cpp
  lapack/roclapack_gesv.cpp
  lapack/roclapack_gesv_batched.cpp
  lapack/roclapack_gesv_strided_batched.cpp
  lapack/roclapack_gesv_outofplace.cpp
  lapack/roclapack_getri.cpp
  lapack/roclapack_getri_batched.cpp
  lapack/roclapack_getri_strided_batched.cpp
  lapack/roclapack_getri_outofplace.cpp
  lapack/roclapack_getri_outofplace_batched.cpp
  lapack/roclapack_getri_outofplace_strided_batched.cpp
  lapack/roclapack_potrs.cpp
  lapack/roclapack_potrs_batched.cpp
  lapack/roclapack_potrs_strided_batched.cpp
  lapack/roclapack_posv.cpp
  lapack/roclapack_posv_batched.cpp
  lapack/roclapack_posv_strided_batched.cpp
  lapack/roclapack_potri.cpp
  lapack/roclapack_potri_batched.cpp
  lapack/roclapack_potri_strided_batched.cpp
  lapack/roclapack_trtri.cpp
  lapack/roclapack_trtri_batched.cpp
  lapack/roclapack_trtri_strided_batched.cpp
  # least squares solvers
  lapack/roclapack_gels.cpp
  lapack/roclapack_gels_batched.cpp
  lapack/roclapack_gels_strided_batched.cpp
  lapack/roclapack_gels_outofplace.cpp
  # triangular factorizations
  lapack/roclapack_getf2.cpp
  lapack/roclapack_getf2_batched.cpp
  lapack/roclapack_getf2_strided_batched.cpp
  lapack/roclapack_getrf.cpp
  lapack/roclapack_getrf_batched.cpp
  lapack/roclapack_getrf_strided_batched.cpp
  lapack/roclapack_potf2.cpp
  lapack/roclapack_potf2_batched.cpp
  lapack/roclapack_potf2_strided_batched.cpp
  lapack/roclapack_potrf.cpp
  lapack/roclapack_potrf_batched.cpp
  lapack/roclapack_potrf_strided_batched.cpp
  lapack/roclapack_sytf2.cpp
  lapack/roclapack_sytf2_batched.cpp
  lapack/roclapack_sytf2_strided_batched.cpp
  lapack/roclapack_sytrf.cpp
  lapack/roclapack_sytrf_batched.cpp
  lapack/roclapack_sytrf_strided_batched.cpp
  # orthogonal factorizations
  lapack/roclapack_geqr2.cpp
  lapack/roclapack_geqr2_batched.cpp
  lapack/roclapack_geqr2_strided_batched.cpp
  lapack/roclapack_gerq2.cpp
  lapack/roclapack_gerq2_batched.cpp
  lapack/roclapack_gerq2_strided_batched.cpp
  lapack/roclapack_geql2.cpp
  lapack/roclapack_geql2_batched.cpp
  lapack/roclapack_geql2_strided_batched.cpp
  lapack/roclapack_gelq2.cpp
  lapack/roclapack_gelq2_batched.cpp
  lapack/roclapack_gelq2_strided_batched.cpp
  lapack/roclapack_geqrf.cpp
  lapack/roclapack_geqrf_batched.cpp
  lapack/roclapack_geqrf_ptr_batched.cpp
  lapack/roclapack_geqrf_strided_batched.cpp
  lapack/roclapack_gerqf.cpp
  lapack/roclapack_gerqf_batched.cpp
  lapack/roclapack_gerqf_strided_batched.cpp
  lapack/roclapack_geqlf.cpp
  lapack/roclapack_geqlf_batched.cpp
  lapack/roclapack_geqlf_strided_batched.cpp
  lapack/roclapack_gelqf.cpp
  lapack/roclapack_gelqf_batched.cpp
  lapack/roclapack_gelqf_strided_batched.cpp
  # Problem and matrix reductions (diagonalizations)
  lapack/roclapack_gebd2.cpp
  lapack/roclapack_gebd2_batched.cpp
  lapack/roclapack_gebd2_strided_batched.cpp
  lapack/roclapack_gebrd.cpp
  lapack/roclapack_gebrd_batched.cpp
  lapack/roclapack_gebrd_strided_batched.cpp
  lapack/roclapack_sytd2_hetd2.cpp
  lapack/roclapack_sytd2_hetd2_batched.cpp
  lapack/roclapack_sytd2_hetd2_strided_batched.cpp
  lapack/roclapack_sytrd_hetrd.cpp
  lapack/roclapack_sytrd_hetrd_batched.cpp
  lapack/roclapack_sytrd_hetrd_strided_batched.cpp
  lapack/roclapack_sygs2_hegs2.cpp
  lapack/roclapack_sygs2_hegs2_batched.cpp
  lapack/roclapack_sygs2_hegs2_strided_batched.cpp
  lapack/roclapack_sygst_hegst.cpp
  lapack/roclapack_sygst_hegst_batched.cpp
  lapack/roclapack_sygst_hegst_strided_batched.cpp
  # singular value decomposition
  lapack/roclapack_gesvd.cpp
  lapack/roclapack_gesvd_batched.cpp
  lapack/roclapack_gesvd_strided_batched.cpp
  # symmetric eigensolvers
  lapack/roclapack_syev_heev.cpp
  lapack/roclapack_syev_heev_batched.cpp
  lapack/roclapack_syev_heev_strided_batched.cpp
  lapack/roclapack_syevd_heevd.cpp
  lapack/roclapack_syevd_heevd_batched.cpp
  lapack/roclapack_syevd_heevd_strided_batched.cpp
  lapack/roclapack_syevj_heevj.cpp
  lapack/roclapack_syevj_heevj_batched.cpp
  lapack/roclapack_syevj_heevj_strided_batched.cpp
  lapack/roclapack_syevx_heevx.cpp
  lapack/roclapack_syevx_heevx_batched.cpp
  lapack/roclapack_syevx_heevx_strided_batched.cpp
  lapack/roclapack_syevdx_heevdx_inplace.cpp
  lapack/roclapack_sygv_hegv.cpp
  lapack/roclapack_sygv_hegv_batched.cpp
  lapack/roclapack_sygv_hegv_strided_batched.cpp
  lapack/roclapack_sygvd_hegvd.cpp
  lapack/roclapack_sygvd_hegvd_batched.cpp
  lapack/roclapack_sygvd_hegvd_strided_batched.cpp
  lapack/roclapack_sygvj_hegvj.cpp
  lapack/roclapack_sygvj_hegvj_batched.cpp
  lapack/roclapack_sygvj_hegvj_strided_batched.cpp
  lapack/roclapack_sygvx_hegvx.cpp
  lapack/roclapack_sygvx_hegvx_batched.cpp
  lapack/roclapack_sygvx_hegvx_strided_batched.cpp
  lapack/roclapack_sygvdx_hegvdx_inplace.cpp
)

set(rocsolver_auxiliary_source
  # vector & matrix manipulations
  auxiliary/rocauxiliary_aliases.cpp
  auxiliary/rocauxiliary_lacgv.cpp
  auxiliary/rocauxiliary_laswp.cpp
  # householder reflections
  auxiliary/rocauxiliary_larfg.cpp
  auxiliary/rocauxiliary_larf.cpp
  auxiliary/rocauxiliary_larft.cpp
  auxiliary/rocauxiliary_larfb.cpp
  # orthonormal/unitary matrices
  auxiliary/rocauxiliary_org2r_ung2r.cpp
  auxiliary/rocauxiliary_orgqr_ungqr.cpp
  auxiliary/rocauxiliary_orgl2_ungl2.cpp
  auxiliary/rocauxiliary_orglq_unglq.cpp
  auxiliary/rocauxiliary_org2l_ung2l.cpp
  auxiliary/rocauxiliary_orgql_ungql.cpp
  auxiliary/rocauxiliary_orgbr_ungbr.cpp
  auxiliary/rocauxiliary_orgtr_ungtr.cpp
  auxiliary/rocauxiliary_orm2r_unm2r.cpp
  auxiliary/rocauxiliary_ormqr_unmqr.cpp
  auxiliary/rocauxiliary_orml2_unml2.cpp
  auxiliary/rocauxiliary_ormlq_unmlq.cpp
  auxiliary/rocauxiliary_orm2l_unm2l.cpp
  auxiliary/rocauxiliary_ormql_unmql.cpp
  auxiliary/rocauxiliary_ormbr_unmbr.cpp
  auxiliary/rocauxiliary_ormtr_unmtr.cpp
  # bidiagonal matrices
  auxiliary/rocauxiliary_bdsqr.cpp
  auxiliary/rocauxiliary_labrd.cpp
  # tridiagonal matrices
  auxiliary/rocauxiliary_sterf.cpp
  auxiliary/rocauxiliary_stebz.cpp
  auxiliary/rocauxiliary_steqr.cpp
  auxiliary/rocauxiliary_stedc.cpp
  auxiliary/rocauxiliary_stein.cpp
  auxiliary/rocauxiliary_latrd.cpp
  # symmetric matrices
  auxiliary/rocauxiliary_lasyf.cpp
)

set(rocsolver_specialized_source
  # trsm
  specialized/roclapack_trsm_specialized_kernels_s.cpp
  specialized/roclapack_trsm_specialized_kernels_d.cpp
  specialized/roclapack_trsm_specialized_kernels_c.cpp
  specialized/roclapack_trsm_specialized_kernels_z.cpp
)

if(OPTIMAL)
  list(APPEND rocsolver_specialized_source
    # getf2
    specialized/roclapack_getf2_specialized_kernels_s.cpp
    specialized/roclapack_getf2_specialized_kernels_d.cpp
    specialized/roclapack_getf2_specialized_kernels_c.cpp
    specialized/roclapack_getf2_specialized_kernels_z.cpp
    specialized/roclapack_getf2_small_s.cpp
    specialized/roclapack_getf2_small_d.cpp
    specialized/roclapack_getf2_small_c.cpp
    specialized/roclapack_getf2_small_z.cpp
    specialized/roclapack_getf2_small_sb.cpp
    specialized/roclapack_getf2_small_db.cpp
    specialized/roclapack_getf2_small_cb.cpp
    specialized/roclapack_getf2_small_zb.cpp
    # getri
    specialized/roclapack_getri_specialized_kernels_s.cpp
    specialized/roclapack_getri_specialized_kernels_d.cpp
    specialized/roclapack_getri_specialized_kernels_c.cpp
    specialized/roclapack_getri_specialized_kernels_z.cpp
    # trtri
    specialized/roclapack_trtri_specialized_kernels_s.cpp
    specialized/roclapack_trtri_specialized_kernels_d.cpp
    specialized/roclapack_trtri_specialized_kernels_c.cpp
    specialized/roclapack_trtri_specialized_kernels_z.cpp
  )
endif()

set(auxiliaries
  common/buildinfo.cpp
  common/rocsolver_logger.cpp
)

prepend_path(".." rocsolver_headers_public relative_rocsolver_headers_public)

add_library(rocsolver
  ${relative_rocsolver_headers_public}
  ${auxiliaries}
  ${rocsolver_specialized_source}
  ${rocsolver_auxiliary_source}
  ${rocsolver_lapack_source}
)

add_library(roc::rocsolver ALIAS rocsolver)

target_link_libraries(rocsolver
  PUBLIC
    roc::rocblas
  PRIVATE
    $<BUILD_INTERFACE:rocsolver-common> # https://gitlab.kitware.com/cmake/cmake/-/issues/15415
    hip::device
    $<$<PLATFORM_ID:Linux>:--rtlib=compiler-rt>
    $<$<PLATFORM_ID:Linux>:--unwindlib=libgcc>
)

if(ROCSOLVER_EMBED_FMT)
  target_link_libraries(rocsolver PRIVATE fmt::fmt-header-only)
else()
  target_link_libraries(rocsolver PRIVATE fmt::fmt)
endif()

# In ROCm 4.0 and earlier, the default maximum threads per block is 256
target_compile_options(rocsolver PRIVATE --gpu-max-threads-per-block=1024)

# Ignore loop unrolling failures
target_compile_options(rocsolver PRIVATE -Wno-pass-failed)

target_include_directories(rocsolver
  PUBLIC
    $<BUILD_INTERFACE:${PROJECT_SOURCE_DIR}/library/include>
    $<BUILD_INTERFACE:${PROJECT_BINARY_DIR}/include/rocsolver>
    $<BUILD_INTERFACE:${PROJECT_BINARY_DIR}/include>
    $<INSTALL_INTERFACE:${CMAKE_INSTALL_INCLUDEDIR}>
  PRIVATE
    ${CMAKE_CURRENT_SOURCE_DIR}/include
    ${CMAKE_CURRENT_SOURCE_DIR}
)

set_target_properties(rocsolver PROPERTIES RUNTIME_OUTPUT_DIRECTORY "${PROJECT_BINARY_DIR}/staging")
rocm_set_soversion(rocsolver ${rocsolver_SOVERSION})

# set visibility for function names exported from shared library
include(GenerateExportHeader)
set_target_properties(rocsolver PROPERTIES
  CXX_VISIBILITY_PRESET "hidden"
  VISIBILITY_INLINES_HIDDEN ON
)
generate_export_header(rocsolver EXPORT_FILE_NAME ${PROJECT_BINARY_DIR}/include/rocsolver/rocsolver-export.h)

if (BUILD_FILE_REORG_BACKWARD_COMPATIBILITY)
  rocm_wrap_header_file(
    rocsolver-version.h rocsolver-export.h
    GUARDS SYMLINK WRAPPER
<<<<<<< HEAD
    WRAPPER_LOCATIONS include rocsolver/include
=======
    WRAPPER_LOCATIONS ${CMAKE_INSTALL_INCLUDEDIR} rocsolver/${CMAKE_INSTALL_INCLUDEDIR}
>>>>>>> 7a280668
    ORIGINAL_FILES ${PROJECT_BINARY_DIR}/include/rocsolver/rocsolver-version.h
  )
endif( )

# Following Boost conventions of prefixing 'lib' on static built libraries, across all platforms
if(NOT BUILD_SHARED_LIBS)
  set_target_properties(rocsolver PROPERTIES PREFIX "lib")
endif()

if(OPTIMAL)
  target_compile_definitions(rocsolver PRIVATE OPTIMAL)
endif()

target_compile_definitions(rocsolver PRIVATE
  ROCM_USE_FLOAT16
  ROCBLAS_INTERNAL_API
  ROCSOLVER_LIBRARY
)

add_armor_flags(rocsolver "${ARMOR_LEVEL}")

if(WIN32)
  if(BUILD_CLIENTS_BENCHMARKS OR BUILD_CLIENTS_TESTS)
    add_custom_command(TARGET rocsolver
      POST_BUILD
      COMMAND ${CMAKE_COMMAND} -E copy "${PROJECT_BINARY_DIR}/staging/$<TARGET_FILE_NAME:rocsolver>" "${PROJECT_BINARY_DIR}/clients/staging/$<TARGET_FILE_NAME:rocsolver>"
    )
    if(${CMAKE_BUILD_TYPE} MATCHES "Debug")
      add_custom_command(TARGET rocsolver
        POST_BUILD
        COMMAND ${CMAKE_COMMAND} -E copy "${PROJECT_BINARY_DIR}/staging/rocsolver.pdb" "${PROJECT_BINARY_DIR}/clients/staging/rocsolver.pdb"
      )
    endif()
  endif()
endif()

############################################################
# Installation

rocm_install(
	DIRECTORY
		"${PROJECT_SOURCE_DIR}/library/include/rocsolver/"
		"${PROJECT_BINARY_DIR}/include/rocsolver/"
	DESTINATION ${CMAKE_INSTALL_INCLUDEDIR}/rocsolver
	FILES_MATCHING
	PATTERN "*.h"
	PATTERN "*.hpp"
	PERMISSIONS OWNER_WRITE OWNER_READ GROUP_READ WORLD_READ
)

rocm_install_targets(
  TARGETS ${package_targets}
  INCLUDE
    ${CMAKE_SOURCE_DIR}/library/include
    ${CMAKE_BINARY_DIR}/include
)

rocm_export_targets(
  TARGETS roc::rocsolver
  DEPENDS
    PACKAGE hip
    PACKAGE rocblas
  NAMESPACE roc::
)

if(BUILD_FILE_REORG_BACKWARD_COMPATIBILITY)
  rocm_install(
    DIRECTORY
       "${PROJECT_BINARY_DIR}/rocsolver"
        DESTINATION "." )
  message( STATUS "Backward Compatible Sym Link Created for include directories" )
endif()
<|MERGE_RESOLUTION|>--- conflicted
+++ resolved
@@ -276,11 +276,7 @@
   rocm_wrap_header_file(
     rocsolver-version.h rocsolver-export.h
     GUARDS SYMLINK WRAPPER
-<<<<<<< HEAD
-    WRAPPER_LOCATIONS include rocsolver/include
-=======
     WRAPPER_LOCATIONS ${CMAKE_INSTALL_INCLUDEDIR} rocsolver/${CMAKE_INSTALL_INCLUDEDIR}
->>>>>>> 7a280668
     ORIGINAL_FILES ${PROJECT_BINARY_DIR}/include/rocsolver/rocsolver-version.h
   )
 endif( )

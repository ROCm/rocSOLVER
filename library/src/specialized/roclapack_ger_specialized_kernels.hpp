/* **************************************************************************
 * Copyright (C) 2019-2024 Advanced Micro Devices, Inc. All rights reserved.
 *
 * Redistribution and use in source and binary forms, with or without
 * modification, are permitted provided that the following conditions
 * are met:
 *
 * 1. Redistributions of source code must retain the above copyright
 *    notice, this list of conditions and the following disclaimer.
 *
 * 2. Redistributions in binary form must reproduce the above copyright
 *    notice, this list of conditions and the following disclaimer in the
 *    documentation and/or other materials provided with the distribution.
 *
 * THIS SOFTWARE IS PROVIDED BY THE AUTHOR AND CONTRIBUTORS ``AS IS'' AND
 * ANY EXPRESS OR IMPLIED WARRANTIES, INCLUDING, BUT NOT LIMITED TO, THE
 * IMPLIED WARRANTIES OF MERCHANTABILITY AND FITNESS FOR A PARTICULAR PURPOSE
 * ARE DISCLAIMED.  IN NO EVENT SHALL THE AUTHOR OR CONTRIBUTORS BE LIABLE
 * FOR ANY DIRECT, INDIRECT, INCIDENTAL, SPECIAL, EXEMPLARY, OR CONSEQUENTIAL
 * DAMAGES (INCLUDING, BUT NOT LIMITED TO, PROCUREMENT OF SUBSTITUTE GOODS
 * OR SERVICES; LOSS OF USE, DATA, OR PROFITS; OR BUSINESS INTERRUPTION)
 * HOWEVER CAUSED AND ON ANY THEORY OF LIABILITY, WHETHER IN CONTRACT, STRICT
 * LIABILITY, OR TORT (INCLUDING NEGLIGENCE OR OTHERWISE) ARISING IN ANY WAY
 * OUT OF THE USE OF THIS SOFTWARE, EVEN IF ADVISED OF THE POSSIBILITY OF
 * SUCH DAMAGE.
 * *************************************************************************/

#pragma once

#include "rocsolver_run_specialized_kernels.hpp"

ROCSOLVER_BEGIN_NAMESPACE

/** Call this kernel with 'batch_count' groups in z, and enough
    groups in x and y to cover all the 'm' rows and 'n' columns of C. **/
template <typename T, typename I, typename V, typename U1, typename U2, typename U3>
ROCSOLVER_KERNEL void ger_kernel(I m,
                                 I n,
                                 V alpha,
                                 rocblas_stride stridea,
                                 U1 xx,
                                 rocblas_stride shiftX,
                                 I incx,
                                 rocblas_stride strideX,
                                 U2 yy,
                                 rocblas_stride shiftY,
                                 I incy,
                                 rocblas_stride strideY,
                                 U3 AA,
                                 rocblas_stride shiftA,
                                 I inca,
                                 I lda,
                                 rocblas_stride strideA)
{
    // indices
    I bid = hipBlockIdx_z;
    I i = hipBlockIdx_x * static_cast<I>(hipBlockDim_x) + hipThreadIdx_x;
    I j = hipBlockIdx_y * static_cast<I>(hipBlockDim_y) + hipThreadIdx_y;

    // batch instance
    T a = load_scalar(alpha, bid, stridea);
    T* A = load_ptr_batch(AA, bid, shiftA, strideA);
    T* x = load_ptr_batch(xx, bid, shiftX, strideX);
    T* y = load_ptr_batch(yy, bid, shiftY, strideY);

    if(i < m && j < n)
    {
        A[i * inca + j * lda] += a * x[i * incx] * y[j * incy];
    }
}

/*************************************************************
    Launchers of specialized kernels
*************************************************************/

template <bool CONJ, typename T, typename I, typename U>
rocblas_status rocsolver_ger(rocblas_handle handle,
                             I m,
                             I n,
                             const T* alpha,
                             rocblas_stride stridea,
                             U x,
                             rocblas_stride shiftX,
                             I incx,
                             rocblas_stride strideX,
                             U y,
                             rocblas_stride shiftY,
                             I incy,
                             rocblas_stride strideY,
                             U A,
                             rocblas_stride shiftA,
                             I inca,
                             I lda,
                             rocblas_stride strideA,
                             I batch_count,
                             T** work)
{
    ROCSOLVER_ENTER("ger", "m:", m, "n:", n, "shiftX:", shiftX, "incx:", incx, "shiftY:", shiftY,
                    "incy:", incy, "shiftA:", shiftA, "inca:", inca, "lda:", lda, "bc:", batch_count);

    if(m == 0 || n == 0 || batch_count == 0)
        return rocblas_status_success;

    if(inca == 1)
        return rocblasCall_ger<CONJ, T>(handle, m, n, alpha, stridea, x, shiftX, incx, strideX, y,
                                        shiftY, incy, strideY, A, shiftA, lda, strideA, batch_count,
                                        work);

    // TODO: add interleaved support for conjugation
    if(CONJ)
        return rocblas_status_not_implemented;

    hipStream_t stream;
    rocblas_get_stream(handle, &stream);

    rocblas_pointer_mode pmode;
    rocblas_get_pointer_mode(handle, &pmode);

    // launch specialized kernel
    I blocksx = (m - 1) / BS2 + 1;
    I blocksy = (n - 1) / BS2 + 1;
    dim3 grid(blocksx, blocksy, batch_count);
    dim3 threads(BS2, BS2, 1);
    if(pmode == rocblas_pointer_mode_device)
    {
        ROCSOLVER_LAUNCH_KERNEL((ger_kernel<T>), grid, threads, 0, stream, m, n, alpha, stridea, x,
                                shiftX, incx, strideX, y, shiftY, incy, strideY, A, shiftA, inca,
                                lda, strideA);
    }
    else
    {
        ROCSOLVER_LAUNCH_KERNEL((ger_kernel<T>), grid, threads, 0, stream, m, n, *alpha, stridea, x,
                                shiftX, incx, strideX, y, shiftY, incy, strideY, A, shiftA, inca,
                                lda, strideA);
    }

    return rocblas_status_success;
}

/*************************************************************
    Non-interleaved wrappers
*************************************************************/

template <bool CONJ, typename T, typename I, typename U>
inline rocblas_status rocsolver_ger(rocblas_handle handle,
                                    I m,
                                    I n,
                                    const T* alpha,
                                    rocblas_stride stridea,
                                    U x,
                                    rocblas_stride shiftX,
                                    I incx,
                                    rocblas_stride strideX,
                                    U y,
                                    rocblas_stride shiftY,
                                    I incy,
                                    rocblas_stride strideY,
                                    U A,
                                    rocblas_stride shiftA,
                                    I lda,
                                    rocblas_stride strideA,
                                    I batch_count,
                                    T** work)
{
    return rocsolver_ger<CONJ, T, I>(handle, m, n, alpha, stridea, x, shiftX, incx, strideX, y,
                                     shiftY, incy, strideY, A, shiftA, 1, lda, strideA, batch_count,
                                     work);
}

/*************************************************************
    Instantiation macros
*************************************************************/

<<<<<<< HEAD
#define INSTANTIATE_GER(CONJ, T, U)                                           \
    template rocblas_status rocsolver_ger<CONJ, T, U>(                        \
        rocblas_handle handle, rocblas_int m, rocblas_int n, const T* alpha,  \
        rocblas_stride stridea, U x, rocblas_stride shiftX, rocblas_int incx, \
        rocblas_stride strideX, U y, rocblas_stride shiftY, rocblas_int incy, \
        rocblas_stride strideY, U A, rocblas_stride shiftA, rocblas_int lda,  \
        rocblas_stride strideA, rocblas_int batch_count, T** work)

ROCSOLVER_END_NAMESPACE
=======
#define INSTANTIATE_GER(CONJ, T, I, U)                                                             \
    template rocblas_status rocsolver_ger<CONJ, T, I, U>(                                          \
        rocblas_handle handle, I m, I n, const T* alpha, rocblas_stride stridea, U x,              \
        rocblas_stride shiftX, I incx, rocblas_stride strideX, U y, rocblas_stride shiftY, I incy, \
        rocblas_stride strideY, U A, rocblas_stride shiftA, I lda, rocblas_stride strideA,         \
        I batch_count, T** work)
>>>>>>> 26e7320f
<|MERGE_RESOLUTION|>--- conflicted
+++ resolved
@@ -171,21 +171,11 @@
     Instantiation macros
 *************************************************************/
 
-<<<<<<< HEAD
-#define INSTANTIATE_GER(CONJ, T, U)                                           \
-    template rocblas_status rocsolver_ger<CONJ, T, U>(                        \
-        rocblas_handle handle, rocblas_int m, rocblas_int n, const T* alpha,  \
-        rocblas_stride stridea, U x, rocblas_stride shiftX, rocblas_int incx, \
-        rocblas_stride strideX, U y, rocblas_stride shiftY, rocblas_int incy, \
-        rocblas_stride strideY, U A, rocblas_stride shiftA, rocblas_int lda,  \
-        rocblas_stride strideA, rocblas_int batch_count, T** work)
-
-ROCSOLVER_END_NAMESPACE
-=======
 #define INSTANTIATE_GER(CONJ, T, I, U)                                                             \
     template rocblas_status rocsolver_ger<CONJ, T, I, U>(                                          \
         rocblas_handle handle, I m, I n, const T* alpha, rocblas_stride stridea, U x,              \
         rocblas_stride shiftX, I incx, rocblas_stride strideX, U y, rocblas_stride shiftY, I incy, \
         rocblas_stride strideY, U A, rocblas_stride shiftA, I lda, rocblas_stride strideA,         \
         I batch_count, T** work)
->>>>>>> 26e7320f
+
+ROCSOLVER_END_NAMESPACE
/* **************************************************************************
 * Copyright (C) 2019-2024 Advanced Micro Devices, Inc. All rights reserved.
 *
 * Redistribution and use in source and binary forms, with or without
 * modification, are permitted provided that the following conditions
 * are met:
 *
 * 1. Redistributions of source code must retain the above copyright
 *    notice, this list of conditions and the following disclaimer.
 *
 * 2. Redistributions in binary form must reproduce the above copyright
 *    notice, this list of conditions and the following disclaimer in the
 *    documentation and/or other materials provided with the distribution.
 *
 * THIS SOFTWARE IS PROVIDED BY THE AUTHOR AND CONTRIBUTORS ``AS IS'' AND
 * ANY EXPRESS OR IMPLIED WARRANTIES, INCLUDING, BUT NOT LIMITED TO, THE
 * IMPLIED WARRANTIES OF MERCHANTABILITY AND FITNESS FOR A PARTICULAR PURPOSE
 * ARE DISCLAIMED.  IN NO EVENT SHALL THE AUTHOR OR CONTRIBUTORS BE LIABLE
 * FOR ANY DIRECT, INDIRECT, INCIDENTAL, SPECIAL, EXEMPLARY, OR CONSEQUENTIAL
 * DAMAGES (INCLUDING, BUT NOT LIMITED TO, PROCUREMENT OF SUBSTITUTE GOODS
 * OR SERVICES; LOSS OF USE, DATA, OR PROFITS; OR BUSINESS INTERRUPTION)
 * HOWEVER CAUSED AND ON ANY THEORY OF LIABILITY, WHETHER IN CONTRACT, STRICT
 * LIABILITY, OR TORT (INCLUDING NEGLIGENCE OR OTHERWISE) ARISING IN ANY WAY
 * OUT OF THE USE OF THIS SOFTWARE, EVEN IF ADVISED OF THE POSSIBILITY OF
 * SUCH DAMAGE.
 * *************************************************************************/

#include "roclapack_ger_specialized_kernels.hpp"

ROCSOLVER_BEGIN_NAMESPACE

/*************************************************************
    Instantiate template methods using macros
*************************************************************/

<<<<<<< HEAD
INSTANTIATE_GER(false, float, float*);
INSTANTIATE_GER(false, float, float* const*);

ROCSOLVER_END_NAMESPACE
=======
// non-batched and strided batched
INSTANTIATE_GER(false, float, rocblas_int, float*);

// batched
INSTANTIATE_GER(false, float, rocblas_int, float* const*);

// 64-bit APIs
// non-batched and strided batched
INSTANTIATE_GER(false, float, int64_t, float*);

// batched
INSTANTIATE_GER(false, float, int64_t, float* const*);
>>>>>>> 26e7320f
<|MERGE_RESOLUTION|>--- conflicted
+++ resolved
@@ -33,12 +33,6 @@
     Instantiate template methods using macros
 *************************************************************/
 
-<<<<<<< HEAD
-INSTANTIATE_GER(false, float, float*);
-INSTANTIATE_GER(false, float, float* const*);
-
-ROCSOLVER_END_NAMESPACE
-=======
 // non-batched and strided batched
 INSTANTIATE_GER(false, float, rocblas_int, float*);
 
@@ -51,4 +45,5 @@
 
 // batched
 INSTANTIATE_GER(false, float, int64_t, float* const*);
->>>>>>> 26e7320f
+
+ROCSOLVER_END_NAMESPACE
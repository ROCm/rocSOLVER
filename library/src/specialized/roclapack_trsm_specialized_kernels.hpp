/* **************************************************************************
 * Copyright (C) 2019-2024 Advanced Micro Devices, Inc. All rights reserved.
 *
 * Redistribution and use in source and binary forms, with or without
 * modification, are permitted provided that the following conditions
 * are met:
 *
 * 1. Redistributions of source code must retain the above copyright
 *    notice, this list of conditions and the following disclaimer.
 *
 * 2. Redistributions in binary form must reproduce the above copyright
 *    notice, this list of conditions and the following disclaimer in the
 *    documentation and/or other materials provided with the distribution.
 *
 * THIS SOFTWARE IS PROVIDED BY THE AUTHOR AND CONTRIBUTORS ``AS IS'' AND
 * ANY EXPRESS OR IMPLIED WARRANTIES, INCLUDING, BUT NOT LIMITED TO, THE
 * IMPLIED WARRANTIES OF MERCHANTABILITY AND FITNESS FOR A PARTICULAR PURPOSE
 * ARE DISCLAIMED.  IN NO EVENT SHALL THE AUTHOR OR CONTRIBUTORS BE LIABLE
 * FOR ANY DIRECT, INDIRECT, INCIDENTAL, SPECIAL, EXEMPLARY, OR CONSEQUENTIAL
 * DAMAGES (INCLUDING, BUT NOT LIMITED TO, PROCUREMENT OF SUBSTITUTE GOODS
 * OR SERVICES; LOSS OF USE, DATA, OR PROFITS; OR BUSINESS INTERRUPTION)
 * HOWEVER CAUSED AND ON ANY THEORY OF LIABILITY, WHETHER IN CONTRACT, STRICT
 * LIABILITY, OR TORT (INCLUDING NEGLIGENCE OR OTHERWISE) ARISING IN ANY WAY
 * OUT OF THE USE OF THIS SOFTWARE, EVEN IF ADVISED OF THE POSSIBILITY OF
 * SUCH DAMAGE.
 * *************************************************************************/

#pragma once

#include "rocsolver_run_specialized_kernels.hpp"

/** Constants for block size of trsm **/
// clang-format off
#define TRSM_NUMROWS_REAL 12
#define TRSM_NUMCOLS_REAL 16
#define TRSM_INTERVALSROW_REAL                                          \
    40, 56, 80, 112, 144, 176, 208, 240, 288, 352, 480
#define TRSM_INTERVALSCOL_REAL                                          \
    448, 768, 960, 1152, 1408, 1920, 2304, 2816, 3840, 4096, 4736,      \
    4992, 5888, 7680, 9728
#define TRSM_BLKSIZES_REAL                                              \
    {1,  1,  1,  1,  1,  1,  1,  1,  1,  1,  1,  1,  1,  1,  1,  1},    \
    {1,  1,  1,  1,  1,  1,  1,  1,  1,  1,  1,  1, 24, 24, 24, 16},    \
    {1,  1,  1,  1,  1,  1,  1,  1,  1, 32, 32, 32, 32, 32, 24, 16},    \
    {1,  1,  1,  1,  1,  1,  1, 48, 48, 48, 48, 32, 32, 32, 24, 16},    \
    {1,  1,  1,  1,  1,  1, 64, 64, 64, 48, 48, 32, 32, 32, 24, 16},    \
    {1,  1,  1,  1,  1, 80, 80, 80, 56, 56, 40, 40, 40, 32, 32, 32},    \
    {1,  1,  1,  1, 80, 80, 80, 80, 80, 48, 48, 48, 40, 32,  0,  0},    \
    {1,  1,  1, 80, 80, 80, 80, 80, 56, 56, 32, 32, 32, 32,  0,  0},    \
    {1,  1,  1,  0,  0,  0,  0,  0,  0,  0,  0,  0,  0,  0,  0,  0},    \
    {1,  1,  0,  0,  0,  0,  0,  0,  0,  0,  0,  0,  0,  0,  0,  0},    \
    {1,  0,  0,  0,  0,  0,  0,  0,  0,  0,  0,  0,  0,  0,  0,  0},    \
    {0,  0,  0,  0,  0,  0,  0,  0,  0,  0,  0,  0,  0,  0,  0,  0}

#define TRSM_NUMROWS_COMPLEX 10
#define TRSM_NUMCOLS_COMPLEX 12
#define TRSM_INTERVALSROW_COMPLEX                                       \
    40, 56, 80, 112, 144, 208, 240, 288, 480
#define TRSM_INTERVALSCOL_COMPLEX                                       \
    704, 960, 1344, 1920, 2304, 2816, 3200, 3840, 4864, 5888, 7680
#define TRSM_BLKSIZES_COMPLEX                                           \
    {1, 1, 1, 1, 1, 1, 1, 1, 1, 1, 1, 1},                               \
    {1, 1, 1, 1, 1, 1, 1, 1, 1, 24, 24, 24},                            \
    {1, 1, 1, 1, 1, 1, 1, 1, 32, 32, 32, 32},                           \
    {1, 1, 1, 1, 1, 72, 72, 56, 48, 32, 32, 32},                        \
    {1, 1, 1, 1, 64, 64, 64, 64, 48, 32, 32, 32},                       \
    {1, 1, 1, 80, 80, 80, 64, 64, 48, 32, 32, 32},                      \
    {1, 1, 80, 80, 80, 80, 64, 64, 40, 40, 32, 32},                     \
    {1, 1, 72, 72, 64, 64, 64, 64, 32, 32, 32, 0},                      \
    {1, 80, 80, 80, 80, 80, 64, 64, 48, 40, 32, 0},                     \
    {0, 0, 0, 0, 0, 0, 0, 0, 0, 0, 0, 0}

#define TRSM_BATCH_NUMROWS_REAL 11
#define TRSM_BATCH_NUMCOLS_REAL 17
#define TRSM_BATCH_INTERVALSROW_REAL                                        \
    20, 28, 40, 80, 112, 176, 208, 288, 352, 480
#define TRSM_BATCH_INTERVALSCOL_REAL                                        \
    6, 10, 12, 22, 28, 30, 36, 42, 46, 50, 60, 96, 432, 928, 960, 1472
#define TRSM_BATCH_BLKSIZES_REAL                                            \
    { 1,  1,  1,  1,  0,  0,  0,  0,  0,  0,  0,  0,  0,  0,  0,  0,  0},   \
    { 1,  1,  1,  1, 16, 16, 16,  0,  0,  0,  0,  0,  0,  0,  0,  0,  0},   \
    { 1,  1,  1,  1, 16, 16, 16, 16, 16,  0,  0,  0,  0,  0,  0,  0,  0},   \
    { 1, 24, 24, 24, 24, 16, 16, 16, 16, 16, 16, 16, 16, 16, 16, 16, 16},   \
    {48, 48, 32, 32, 24, 24, 16, 16, 16, 32, 32, 32, 16, 16, 16, 16, 16},   \
    {64, 64, 32, 32, 24, 24, 16, 16, 16, 32, 32, 32, 24, 24, 24, 24, 24},   \
    {64, 64, 32, 32, 24, 24, 24, 24, 32, 32, 32, 32, 32, 24, 24, 24, 24},   \
    {64, 64, 64, 32, 32, 32, 32, 40, 40, 40, 40, 32, 32, 24, 24, 32, 32},   \
    {64, 64, 64, 32, 32, 32, 32, 40, 48, 48, 40, 32, 32, 32, 32, 32, 32},   \
    {64, 64, 64, 32, 32, 32, 32, 40, 48, 48, 40, 32, 32, 32, 32, 32,  0},   \
    {64, 64, 64, 32, 32, 32, 48, 48, 48, 48, 40, 32, 32, 32,  0,  0,  0}

#define TRSM_BATCH_NUMROWS_COMPLEX 10
#define TRSM_BATCH_NUMCOLS_COMPLEX 16
#define TRSM_BATCH_INTERVALSROW_COMPLEX                                     \
    20, 28, 40, 56, 80, 112, 144, 176, 480
#define TRSM_BATCH_INTERVALSCOL_COMPLEX                                     \
    4, 12, 16, 28, 32, 40, 48, 50, 60, 72, 88, 176, 232, 400, 464
#define TRSM_BATCH_BLKSIZES_COMPLEX                                         \
    {1,  1,  1,  1,  1,  1,  1,  1,  1,  1,  1,  1,  1,  1,  1,  1},        \
    {1,  1,  1,  1,  1,  1,  1,  1,  8,  1,  1,  1,  1,  1,  1,  1},        \
    {1,  1,  1,  1, 16, 16, 16, 16,  1,  1,  1, 16, 16, 16, 16, 16},        \
    {1,  1,  1, 24, 16, 16, 16, 16, 16, 16, 16, 16, 16, 16, 16, 16},        \
    {1,  1, 32, 32, 32, 32, 32, 32, 32, 32, 32, 16, 16, 16, 16, 16},        \
    {1,  1,  1,  1,  1,  1,  1,  1,  1,  1,  1,  1,  1, 48, 48, 32},        \
    {1,  1,  1,  1,  1,  1,  1,  1,  1,  1, 64, 64, 64, 64, 64, 32},        \
    {1,  1,  1,  1,  1,  1,  1,  1,  1,  1, 80, 80, 56, 56, 32, 32},        \
    {1, 64, 32, 32, 32, 64, 48, 32, 32, 32, 32, 32, 32, 32, 32, 32},        \
    {1,  1,  1,  1,  1,  1, 64, 64, 64, 64, 64, 64, 64, 48, 48, 48}
// clang-format on

/** Forward and Backward subtitution kernel launchers **/
#define FORWARD_SUBSTITUTIONS                                                                     \
    if(conj)                                                                                      \
    {                                                                                             \
        if(isunit)                                                                                \
            ROCSOLVER_LAUNCH_KERNEL(conj_unit_forward_substitution_kernel<T>, grid, threads,      \
                                    lmemsize, stream, nx, ny, A, lda1, lda2, shiftA + offA,       \
                                    strideA, B, ldb1, ldb2, shiftB + offB, strideB);              \
        else                                                                                      \
            ROCSOLVER_LAUNCH_KERNEL(conj_nonunit_forward_substitution_kernel<T>, grid, threads,   \
                                    lmemsize, stream, nx, ny, A, lda1, lda2, shiftA + offA,       \
                                    strideA, B, ldb1, ldb2, shiftB + offB, strideB);              \
    }                                                                                             \
    else                                                                                          \
    {                                                                                             \
        if(isunit)                                                                                \
            ROCSOLVER_LAUNCH_KERNEL(unit_forward_substitution_kernel<T>, grid, threads, lmemsize, \
                                    stream, nx, ny, A, lda1, lda2, shiftA + offA, strideA, B,     \
                                    ldb1, ldb2, shiftB + offB, strideB);                          \
        else                                                                                      \
            ROCSOLVER_LAUNCH_KERNEL(nonunit_forward_substitution_kernel<T>, grid, threads,        \
                                    lmemsize, stream, nx, ny, A, lda1, lda2, shiftA + offA,       \
                                    strideA, B, ldb1, ldb2, shiftB + offB, strideB);              \
    }

#define BACKWARD_SUBSTITUTIONS                                                                     \
    if(conj)                                                                                       \
    {                                                                                              \
        if(isunit)                                                                                 \
            ROCSOLVER_LAUNCH_KERNEL(conj_unit_backward_substitution_kernel<T>, grid, threads,      \
                                    lmemsize, stream, nx, ny, A, lda1, lda2, shiftA + offA,        \
                                    strideA, B, ldb1, ldb2, shiftB + offB, strideB);               \
        else                                                                                       \
            ROCSOLVER_LAUNCH_KERNEL(conj_nonunit_backward_substitution_kernel<T>, grid, threads,   \
                                    lmemsize, stream, nx, ny, A, lda1, lda2, shiftA + offA,        \
                                    strideA, B, ldb1, ldb2, shiftB + offB, strideB);               \
    }                                                                                              \
    else                                                                                           \
    {                                                                                              \
        if(isunit)                                                                                 \
            ROCSOLVER_LAUNCH_KERNEL(unit_backward_substitution_kernel<T>, grid, threads, lmemsize, \
                                    stream, nx, ny, A, lda1, lda2, shiftA + offA, strideA, B,      \
                                    ldb1, ldb2, shiftB + offB, strideB);                           \
        else                                                                                       \
            ROCSOLVER_LAUNCH_KERNEL(nonunit_backward_substitution_kernel<T>, grid, threads,        \
                                    lmemsize, stream, nx, ny, A, lda1, lda2, shiftA + offA,        \
                                    strideA, B, ldb1, ldb2, shiftB + offB, strideB);               \
    }

/*************************************************************
    Templated kernels are instantiated in separate cpp
    files in order to improve compilation times and reduce
    the library size.
*************************************************************/

// **************** forward substitution kernels ************************//
///////////////////////////////////////////////////////////////////////////
/** The following kernels implement forward substitution for lower triangular L
    or upper triangular U matrices in the form
    LX = B
    U'X = B
    B = XU
    B = XL'

    nx is the number of variables and ny the number of right/left-hand-sides.
    Whether B is accessed by rows (left-hand-sides) or columns (right-hand-sides) is
    determined by the values of ldb1 and ldb2. Whether L/U is transposed or not is
    determined by the values of lda1 and lda2.

    Call this kernel with 'batch_count' groups in z, and enough
    groups in y to cover all the 'ny' right/left-hand-sides (columns/rows of B).
    There should be only one group in x with hipBlockDim_x = nx.
    Size of shared memory per group should be:
    lmemsize = hipBlockDim_y * sizeof(T);

    There are 4 different forward substitution kernels; each one deals with
    a combination of unit and conjugate. In the non-unit case, the kernels DO NOT
    verify whether the diagonal element of L/U is non-zero.**/
template <typename T, typename I, typename U>
ROCSOLVER_KERNEL void unit_forward_substitution_kernel(const I nx,
                                                       const I ny,
                                                       U AA,
                                                       const I lda1,
                                                       const I lda2,
                                                       const rocblas_stride shiftA,
                                                       const rocblas_stride strideA,
                                                       U BB,
                                                       const I ldb1,
                                                       const I ldb2,
                                                       const rocblas_stride shiftB,
                                                       const rocblas_stride strideB)
{
    I bid = hipBlockIdx_z;
    I x = hipThreadIdx_x;
    I ty = hipThreadIdx_y;
    I y = hipBlockIdx_y * static_cast<I>(hipBlockDim_y) + ty;

    // batch instance
    T* A = load_ptr_batch(AA, bid, shiftA, strideA);
    T* B = load_ptr_batch(BB, bid, shiftB, strideB);

    // shared mem setup
    extern __shared__ double lmem[];
    T* b = reinterpret_cast<T*>(lmem);
    T c;

    if(y < ny)
    {
        I ida = x * lda1;
        I idb = x * ldb1 + y * ldb2;

        // read data
        c = B[idb];

        // solve for all y's
        for(I k = 0; k < nx - 1; ++k)
        {
            __syncthreads();
            if(x == k)
                b[ty] = c;
            __syncthreads();

            c -= (x > k) ? A[ida + k * lda2] * b[ty] : 0;
        }

        // move results back to global
        B[idb] = c;
    }
}

template <typename T, typename I, typename U>
ROCSOLVER_KERNEL void conj_unit_forward_substitution_kernel(const I nx,
                                                            const I ny,
                                                            U AA,
                                                            const I lda1,
                                                            const I lda2,
                                                            const rocblas_stride shiftA,
                                                            const rocblas_stride strideA,
                                                            U BB,
                                                            const I ldb1,
                                                            const I ldb2,
                                                            const rocblas_stride shiftB,
                                                            const rocblas_stride strideB)
{
    I bid = hipBlockIdx_z;
    I x = hipThreadIdx_x;
    I ty = hipThreadIdx_y;
    I y = hipBlockIdx_y * static_cast<I>(hipBlockDim_y) + ty;

    // batch instance
    T* A = load_ptr_batch(AA, bid, shiftA, strideA);
    T* B = load_ptr_batch(BB, bid, shiftB, strideB);

    // shared mem setup
    extern __shared__ double lmem[];
    T* b = reinterpret_cast<T*>(lmem);
    T c;

    if(y < ny)
    {
        I ida = x * lda1;
        I idb = x * ldb1 + y * ldb2;

        // read data
        c = B[idb];

        // solve for all y's
        for(I k = 0; k < nx - 1; ++k)
        {
            __syncthreads();
            if(x == k)
                b[ty] = c;
            __syncthreads();

            c -= (x > k) ? conj(A[ida + k * lda2]) * b[ty] : 0;
        }

        // move results back to global
        B[idb] = c;
    }
}

template <typename T, typename I, typename U>
ROCSOLVER_KERNEL void nonunit_forward_substitution_kernel(const I nx,
                                                          const I ny,
                                                          U AA,
                                                          const I lda1,
                                                          const I lda2,
                                                          const rocblas_stride shiftA,
                                                          const rocblas_stride strideA,
                                                          U BB,
                                                          const I ldb1,
                                                          const I ldb2,
                                                          const rocblas_stride shiftB,
                                                          const rocblas_stride strideB)
{
    I bid = hipBlockIdx_z;
    I x = hipThreadIdx_x;
    I ty = hipThreadIdx_y;
    I y = hipBlockIdx_y * static_cast<I>(hipBlockDim_y) + ty;

    // batch instance
    T* A = load_ptr_batch(AA, bid, shiftA, strideA);
    T* B = load_ptr_batch(BB, bid, shiftB, strideB);

    // shared mem setup
    extern __shared__ double lmem[];
    T* b = reinterpret_cast<T*>(lmem);
    T c, d;

    if(y < ny)
    {
        I ida = x * lda1;
        I idb = x * ldb1 + y * ldb2;

        // read data
        c = B[idb];

        // solve for all y's
        for(I k = 0; k < nx - 1; ++k)
        {
            __syncthreads();
            if(x == k)
            {
                c = c / A[x * (lda1 + lda2)];
                b[ty] = c;
            }
            __syncthreads();

            c -= (x > k) ? A[ida + k * lda2] * b[ty] : 0;
        }
        if(x == nx - 1)
            c = c / A[x * (lda1 + lda2)];

        // move results back to global
        B[idb] = c;
    }
}

template <typename T, typename I, typename U>
ROCSOLVER_KERNEL void conj_nonunit_forward_substitution_kernel(const I nx,
                                                               const I ny,
                                                               U AA,
                                                               const I lda1,
                                                               const I lda2,
                                                               const rocblas_stride shiftA,
                                                               const rocblas_stride strideA,
                                                               U BB,
                                                               const I ldb1,
                                                               const I ldb2,
                                                               const rocblas_stride shiftB,
                                                               const rocblas_stride strideB)
{
    I bid = hipBlockIdx_z;
    I x = hipThreadIdx_x;
    I ty = hipThreadIdx_y;
    I y = hipBlockIdx_y * static_cast<I>(hipBlockDim_y) + ty;

    // batch instance
    T* A = load_ptr_batch(AA, bid, shiftA, strideA);
    T* B = load_ptr_batch(BB, bid, shiftB, strideB);

    // shared mem setup
    extern __shared__ double lmem[];
    T* b = reinterpret_cast<T*>(lmem);
    T c, d;

    if(y < ny)
    {
        I ida = x * lda1;
        I idb = x * ldb1 + y * ldb2;

        // read data
        c = B[idb];

        // solve for all y's
        for(I k = 0; k < nx - 1; ++k)
        {
            __syncthreads();
            if(x == k)
            {
                c = c / conj(A[x * (lda1 + lda2)]);
                b[ty] = c;
            }
            __syncthreads();

            c -= (x > k) ? conj(A[ida + k * lda2]) * b[ty] : 0;
        }
        if(x == nx - 1)
            c = c / conj(A[x * (lda1 + lda2)]);

        // move results back to global
        B[idb] = c;
    }
}

// **************** backward substitution kernels ************************//
////////////////////////////////////////////////////////////////////////////
/** The following kernels implement backward substitution for lower triangular L
    or upper triangular U matrices in the form
    L'X = B
    UX = B
    B = XU'
    B = XL

    nx is the number of variables and ny the number of right/left-hand-sides.
    Whether B is accessed by rows (left-hand-sides) or columns (right-hand-sides) is
    determined by the values of ldb1 and ldb2. Whether L/U is transposed or not is
    determined by the values of lda1 and lda2.

    Call this kernel with 'batch_count' groups in z, and enough
    groups in y to cover all the 'ny' right/left-hand-sides (columns/rows of B).
    There should be only one group in x with hipBlockDim_x = nx.
    Size of shared memory per group should be:
    lmemsize = hipBlockDim_y * sizeof(T);

    There are 4 different backward substitution kernels; each one deals with
    a combination of unit and conjugate. In the non-unit case, the kernels DO NOT
    verify whether the diagonal element of L/U is non-zero.**/
template <typename T, typename I, typename U>
ROCSOLVER_KERNEL void unit_backward_substitution_kernel(const I nx,
                                                        const I ny,
                                                        U AA,
                                                        const I lda1,
                                                        const I lda2,
                                                        const rocblas_stride shiftA,
                                                        const rocblas_stride strideA,
                                                        U BB,
                                                        const I ldb1,
                                                        const I ldb2,
                                                        const rocblas_stride shiftB,
                                                        const rocblas_stride strideB)
{
    I bid = hipBlockIdx_z;
    I x = hipThreadIdx_x;
    I ty = hipThreadIdx_y;
    I y = hipBlockIdx_y * static_cast<I>(hipBlockDim_y) + ty;

    // batch instance
    T* A = load_ptr_batch(AA, bid, shiftA, strideA);
    T* B = load_ptr_batch(BB, bid, shiftB, strideB);

    // shared mem setup
    extern __shared__ double lmem[];
    T* b = reinterpret_cast<T*>(lmem);
    T c;

    if(y < ny)
    {
        I ida = x * lda1;
        I idb = x * ldb1 + y * ldb2;

        // read data
        c = B[idb];

        // solve for all y's
        for(I k = nx - 1; k > 0; --k)
        {
            __syncthreads();
            if(x == k)
                b[ty] = c;
            __syncthreads();

            c -= (x < k) ? A[ida + k * lda2] * b[ty] : 0;
        }

        // move results back to global
        B[idb] = c;
    }
}

template <typename T, typename I, typename U>
ROCSOLVER_KERNEL void conj_unit_backward_substitution_kernel(const I nx,
                                                             const I ny,
                                                             U AA,
                                                             const I lda1,
                                                             const I lda2,
                                                             const rocblas_stride shiftA,
                                                             const rocblas_stride strideA,
                                                             U BB,
                                                             const I ldb1,
                                                             const I ldb2,
                                                             const rocblas_stride shiftB,
                                                             const rocblas_stride strideB)
{
    I bid = hipBlockIdx_z;
    I x = hipThreadIdx_x;
    I ty = hipThreadIdx_y;
    I y = hipBlockIdx_y * static_cast<I>(hipBlockDim_y) + ty;

    // batch instance
    T* A = load_ptr_batch(AA, bid, shiftA, strideA);
    T* B = load_ptr_batch(BB, bid, shiftB, strideB);

    // shared mem setup
    extern __shared__ double lmem[];
    T* b = reinterpret_cast<T*>(lmem);
    T c;

    if(y < ny)
    {
        I ida = x * lda1;
        I idb = x * ldb1 + y * ldb2;

        // read data
        c = B[idb];

        // solve for all y's
        for(I k = nx - 1; k > 0; --k)
        {
            __syncthreads();
            if(x == k)
                b[ty] = c;
            __syncthreads();

            c -= (x < k) ? conj(A[ida + k * lda2]) * b[ty] : 0;
        }

        // move results back to global
        B[idb] = c;
    }
}

template <typename T, typename I, typename U>
ROCSOLVER_KERNEL void nonunit_backward_substitution_kernel(const I nx,
                                                           const I ny,
                                                           U AA,
                                                           const I lda1,
                                                           const I lda2,
                                                           const rocblas_stride shiftA,
                                                           const rocblas_stride strideA,
                                                           U BB,
                                                           const I ldb1,
                                                           const I ldb2,
                                                           const rocblas_stride shiftB,
                                                           const rocblas_stride strideB)
{
    I bid = hipBlockIdx_z;
    I x = hipThreadIdx_x;
    I ty = hipThreadIdx_y;
    I y = hipBlockIdx_y * static_cast<I>(hipBlockDim_y) + ty;

    // batch instance
    T* A = load_ptr_batch(AA, bid, shiftA, strideA);
    T* B = load_ptr_batch(BB, bid, shiftB, strideB);

    // shared mem setup
    extern __shared__ double lmem[];
    T* b = reinterpret_cast<T*>(lmem);
    T c, d;

    if(y < ny)
    {
        I ida = x * lda1;
        I idb = x * ldb1 + y * ldb2;

        // read data
        c = B[idb];

        // solve for all y's
        for(I k = nx - 1; k > 0; --k)
        {
            __syncthreads();
            if(x == k)
            {
                c = c / A[x * (lda1 + lda2)];
                b[ty] = c;
            }
            __syncthreads();

            c -= (x < k) ? A[ida + k * lda2] * b[ty] : 0;
        }
        if(x == 0)
            c = c / A[x * (lda1 + lda2)];

        // move results back to global
        B[idb] = c;
    }
}

template <typename T, typename I, typename U>
ROCSOLVER_KERNEL void conj_nonunit_backward_substitution_kernel(const I nx,
                                                                const I ny,
                                                                U AA,
                                                                const I lda1,
                                                                const I lda2,
                                                                const rocblas_stride shiftA,
                                                                const rocblas_stride strideA,
                                                                U BB,
                                                                const I ldb1,
                                                                const I ldb2,
                                                                const rocblas_stride shiftB,
                                                                const rocblas_stride strideB)
{
    I bid = hipBlockIdx_z;
    I x = hipThreadIdx_x;
    I ty = hipThreadIdx_y;
    I y = hipBlockIdx_y * static_cast<I>(hipBlockDim_y) + ty;

    // batch instance
    T* A = load_ptr_batch(AA, bid, shiftA, strideA);
    T* B = load_ptr_batch(BB, bid, shiftB, strideB);

    // shared mem setup
    extern __shared__ double lmem[];
    T* b = reinterpret_cast<T*>(lmem);
    T c, d;

    if(y < ny)
    {
        I ida = x * lda1;
        I idb = x * ldb1 + y * ldb2;

        // read data
        c = B[idb];

        // solve for all y's
        for(I k = nx - 1; k > 0; --k)
        {
            __syncthreads();
            if(x == k)
            {
                c = c / conj(A[x * (lda1 + lda2)]);
                b[ty] = c;
            }
            __syncthreads();

            c -= (x < k) ? conj(A[ida + k * lda2]) * b[ty] : 0;
        }
        if(x == 0)
            c = c / conj(A[x * (lda1 + lda2)]);

        // move results back to global
        B[idb] = c;
    }
}

/*************************************************************
    Launchers of specilized  kernels
*************************************************************/

/** This function returns the block size for the internal
    (blocked) trsm implementation **/
template <bool ISBATCHED, typename T, typename I, std::enable_if_t<!rocblas_is_complex<T>, int> = 0>
I rocsolver_trsm_blksize(const I m, const I n)
{
    I blk;

    if(ISBATCHED)
    {
        I M = TRSM_BATCH_NUMROWS_REAL - 1;
        I N = TRSM_BATCH_NUMCOLS_REAL - 1;
        I intervalsM[] = {TRSM_BATCH_INTERVALSROW_REAL};
        I intervalsN[] = {TRSM_BATCH_INTERVALSCOL_REAL};
        I size[][TRSM_BATCH_NUMCOLS_REAL] = {TRSM_BATCH_BLKSIZES_REAL};
        blk = size[get_index(intervalsM, M, m)][get_index(intervalsN, N, n)];
    }
    else
    {
        I M = TRSM_NUMROWS_REAL - 1;
        I N = TRSM_NUMCOLS_REAL - 1;
        I intervalsM[] = {TRSM_INTERVALSROW_REAL};
        I intervalsN[] = {TRSM_INTERVALSCOL_REAL};
        I size[][TRSM_NUMCOLS_REAL] = {TRSM_BLKSIZES_REAL};
        blk = size[get_index(intervalsM, M, m)][get_index(intervalsN, N, n)];
    }

    if(blk == 1)
        blk = std::min(m, I(512));

    return blk;
}

/** complex type version **/
template <bool ISBATCHED, typename T, typename I, std::enable_if_t<rocblas_is_complex<T>, int> = 0>
I rocsolver_trsm_blksize(const I m, const I n)
{
    I blk;

    if(ISBATCHED)
    {
        I M = TRSM_BATCH_NUMROWS_COMPLEX - 1;
        I N = TRSM_BATCH_NUMCOLS_COMPLEX - 1;
        I intervalsM[] = {TRSM_BATCH_INTERVALSROW_COMPLEX};
        I intervalsN[] = {TRSM_BATCH_INTERVALSCOL_COMPLEX};
        I size[][TRSM_BATCH_NUMCOLS_COMPLEX] = {TRSM_BATCH_BLKSIZES_COMPLEX};
        blk = size[get_index(intervalsM, M, m)][get_index(intervalsN, N, n)];
    }
    else
    {
        I M = TRSM_NUMROWS_COMPLEX - 1;
        I N = TRSM_NUMCOLS_COMPLEX - 1;
        I intervalsM[] = {TRSM_INTERVALSROW_COMPLEX};
        I intervalsN[] = {TRSM_INTERVALSCOL_COMPLEX};
        I size[][TRSM_NUMCOLS_COMPLEX] = {TRSM_BLKSIZES_COMPLEX};
        blk = size[get_index(intervalsM, M, m)][get_index(intervalsN, N, n)];
    }

    if(blk == 1)
        blk = std::min(m, I(512));

    return blk;
}

/** This function determine workspace size for the internal trsm **/
<<<<<<< HEAD
template <bool BATCHED, bool STRIDED, typename T, typename I>
void rocsolver_trsm_mem(const rocblas_side side,
                        const rocblas_operation trans,
                        const I m,
                        const I n,
                        const I batch_count,
                        size_t* size_work1,
                        size_t* size_work2,
                        size_t* size_work3,
                        size_t* size_work4,
                        bool* optim_mem,
                        bool inblocked,
                        const I lda,
                        const I ldb,
                        const I inca,
                        const I incb)
=======
template <bool BATCHED, bool STRIDED, typename T>
rocblas_status rocsolver_trsm_mem(const rocblas_side side,
                                  const rocblas_operation trans,
                                  const rocblas_int m,
                                  const rocblas_int n,
                                  const rocblas_int batch_count,
                                  size_t* size_work1,
                                  size_t* size_work2,
                                  size_t* size_work3,
                                  size_t* size_work4,
                                  bool* optim_mem,
                                  bool inblocked,
                                  const rocblas_int inca,
                                  const rocblas_int incb)
>>>>>>> aad3b45d
{
    // always allocate all required memory for TRSM optimal performance
    *optim_mem = true;

    if(inca != 1 || incb != 1)
    {
        *size_work1 = 0;
        *size_work2 = 0;
        *size_work3 = 0;
        *size_work4 = 0;
        return rocblas_status_success;
    }

    I mm = m;

    if(!inblocked)
    {
        static constexpr bool ISBATCHED = BATCHED || STRIDED;

        // determine type of system and block size
        const bool isleft = (side == rocblas_side_left);
        I blk = isleft ? rocsolver_trsm_blksize<ISBATCHED, T, I>(m, n)
                       : rocsolver_trsm_blksize<ISBATCHED, T, I>(n, m);

        if(blk > 0)
        {
            *size_work1 = 0;
            *size_work2 = 0;
            *size_work3 = 0;
            *size_work4 = 0;
            return rocblas_status_success;
        }
        else
            mm = m;
    }
    else
    {
        // inblocked = true when called from inside blocked algorithms like GETRF.

        // (Note: rocblas TRSM workspace size is less than expected when the number of rows is multiple of 128.
        //  For this reason, when trying to set up a workspace that fits all the TRSM calls for m <= blk,
        //  blk cannot be multiple of 128.)
        //    rocblas_int mm = (blk % 128 != 0) ? blk : blk + 1;
        mm = (m % 128 != 0) ? m : m + 1;
    }

<<<<<<< HEAD
    rocblasCall_trsm_mem<BATCHED, T>(side, trans, mm, n, lda, ldb, batch_count, size_work1,
                                     size_work2, size_work3, size_work4);
=======
    return rocblasCall_trsm_mem<BATCHED, T>(side, trans, mm, n, batch_count, size_work1, size_work2,
                                            size_work3, size_work4);
>>>>>>> aad3b45d
}

/** Internal TRSM (lower case):
    Optimized function that solves systems
    B <- LX = B,
    B <- L'X = B,
    B <- B = XL, or
    B <- B = XL'

    This is blocked implementation that calls the internal forward/backward subtitution kernels
    to solve the diagonal blocks, and uses gemm to update the right/left -hand-sides **/
template <bool BATCHED, bool STRIDED, typename T, typename I, typename U>
rocblas_status rocsolver_trsm_lower(rocblas_handle handle,
                                    const rocblas_side side,
                                    const rocblas_operation trans,
                                    const rocblas_diagonal diag,
                                    const I m,
                                    const I n,
                                    U A,
                                    const rocblas_stride shiftA,
                                    const I inca,
                                    const I lda,
                                    const rocblas_stride strideA,
                                    U B,
                                    const rocblas_stride shiftB,
                                    const I incb,
                                    const I ldb,
                                    const rocblas_stride strideB,
                                    const I batch_count,
                                    const bool optim_mem,
                                    void* work1,
                                    void* work2,
                                    void* work3,
                                    void* work4)
{
    ROCSOLVER_ENTER("trsm_lower", "side:", side, "trans:", trans, "diag:", diag, "m:", m, "n:", n,
                    "shiftA:", shiftA, "lda:", lda, "shiftB:", shiftB, "ldb:", ldb,
                    "bc:", batch_count);

    hipStream_t stream;
    rocblas_get_stream(handle, &stream);
    static constexpr bool ISBATCHED = BATCHED || STRIDED;

    T one = 1; // constant 1 in host
    T minone = -1; // constant -1 in host

    I dimx, dimy, blocks, nextpiv;
    dim3 grid, threads;
    size_t lmemsize;

    // determine type of system
    const bool isleft = (side == rocblas_side_left);
    const bool notrans = (trans == rocblas_operation_none);
    const bool isunit = (diag == rocblas_diagonal_unit);
    const bool conj = (trans == rocblas_operation_conjugate_transpose);
    I lda1, lda2, ldb1, ldb2, offA, offB, nx, ny, j = 0;

    // determine block size
    I blk = std::min(isleft ? m : n, I(512));
    if(inca == 1 && incb == 1)
    {
        blk = isleft ? rocsolver_trsm_blksize<ISBATCHED, T, I>(m, n)
                     : rocsolver_trsm_blksize<ISBATCHED, T, I>(n, m);
    }

    if(blk == 0)
    {
        return rocblasCall_trsm(handle, side, rocblas_fill_lower, trans, diag, m, n, &one, A,
                                shiftA, lda, strideA, B, shiftB, ldb, strideB, batch_count,
                                optim_mem, work1, work2, work3, work4);
    }

    // TODO: Some architectures require synchronization between rocSOLVER and rocBLAS kernels; more investigation needed
    int device;
    HIP_CHECK(hipGetDevice(&device));
    hipDeviceProp_t deviceProperties;
    HIP_CHECK(hipGetDeviceProperties(&deviceProperties, device));
    std::string deviceFullString(deviceProperties.gcnArchName);
    std::string deviceString = deviceFullString.substr(0, deviceFullString.find(":"));
    bool do_sync = (deviceString.find("gfx940") != std::string::npos
                    || deviceString.find("gfx941") != std::string::npos);

    // ****** MAIN LOOP ***********
    if(isleft)
    {
        // prepare kernels
        nx = blk;
        ny = n;
        dimx = nx;
        dimy = 1024 / dimx;
        blocks = (ny - 1) / dimy + 1;
        grid = dim3(1, blocks, batch_count);
        threads = dim3(dimx, dimy, 1);
        lmemsize = dimy * sizeof(T);

        if(notrans) // forward case: LX = B
        {
            lda1 = inca;
            lda2 = lda;
            ldb1 = incb;
            ldb2 = ldb;

            while(j < m - blk)
            {
                nextpiv = j + blk;

                // solve for current diagonal block
                offA = idx2D(j, j, inca, lda);
                offB = idx2D(j, 0, incb, ldb);
                FORWARD_SUBSTITUTIONS;

                if(do_sync)
                    HIP_CHECK(hipStreamSynchronize(stream));

                // update right hand sides
                ROCBLAS_CHECK(rocsolver_gemm<BATCHED, STRIDED, T>(
                    handle, rocblas_operation_none, rocblas_operation_none, m - nextpiv, n, blk,
                    &minone, A, shiftA + idx2D(nextpiv, j, inca, lda), inca, lda, strideA, B,
                    shiftB + idx2D(j, 0, incb, ldb), incb, ldb, strideB, &one, B,
                    shiftB + idx2D(nextpiv, 0, incb, ldb), incb, ldb, strideB, batch_count,
                    (T**)nullptr));

                j = nextpiv;
            }

            // solve last diagonal block
            nx = m - j;
            dimx = nx;
            dimy = 1024 / dimx;
            blocks = (ny - 1) / dimy + 1;
            grid = dim3(1, blocks, batch_count);
            threads = dim3(dimx, dimy, 1);
            lmemsize = dimy * sizeof(T);

            offA = idx2D(j, j, inca, lda);
            offB = idx2D(j, 0, incb, ldb);
            FORWARD_SUBSTITUTIONS;
        }

        else // backward case: L'X = B
        {
            lda1 = lda;
            lda2 = inca;
            ldb1 = incb;
            ldb2 = ldb;

            while(j < m - blk)
            {
                nextpiv = j + blk;

                // solve for current diagonal block
                offA = idx2D(m - nextpiv, m - nextpiv, inca, lda);
                offB = idx2D(m - nextpiv, 0, incb, ldb);
                BACKWARD_SUBSTITUTIONS;

                if(do_sync)
                    HIP_CHECK(hipStreamSynchronize(stream));

                // update right hand sides
                ROCBLAS_CHECK(rocsolver_gemm<BATCHED, STRIDED, T>(
                    handle, trans, rocblas_operation_none, m - nextpiv, n, blk, &minone, A,
                    shiftA + idx2D(m - nextpiv, 0, inca, lda), inca, lda, strideA, B,
                    shiftB + idx2D(m - nextpiv, 0, incb, ldb), incb, ldb, strideB, &one, B,
                    shiftB + idx2D(0, 0, incb, ldb), incb, ldb, strideB, batch_count, (T**)nullptr));

                j = nextpiv;
            }

            // solve last diagonal block
            nx = m - j;
            dimx = nx;
            dimy = 1024 / dimx;
            blocks = (ny - 1) / dimy + 1;
            grid = dim3(1, blocks, batch_count);
            threads = dim3(dimx, dimy, 1);
            lmemsize = dimy * sizeof(T);

            offA = 0;
            offB = 0;
            BACKWARD_SUBSTITUTIONS;
        }
    }

    else
    {
        // prepare kernels
        nx = blk;
        ny = m;
        dimx = nx;
        dimy = 1024 / dimx;
        blocks = (ny - 1) / dimy + 1;
        grid = dim3(1, blocks, batch_count);
        threads = dim3(dimx, dimy, 1);
        lmemsize = dimy * sizeof(T);

        if(notrans) // backward case: B = XL
        {
            lda1 = lda;
            lda2 = inca;
            ldb1 = ldb;
            ldb2 = incb;

            while(j < n - blk)
            {
                nextpiv = j + blk;

                // solve for current diagonal block
                offA = idx2D(n - nextpiv, n - nextpiv, inca, lda);
                offB = idx2D(0, n - nextpiv, incb, ldb);
                BACKWARD_SUBSTITUTIONS;

                if(do_sync)
                    HIP_CHECK(hipStreamSynchronize(stream));

                // update left hand sides
                ROCBLAS_CHECK(rocsolver_gemm<BATCHED, STRIDED, T>(
                    handle, rocblas_operation_none, rocblas_operation_none, m, n - nextpiv, blk,
                    &minone, B, shiftB + idx2D(0, n - nextpiv, incb, ldb), incb, ldb, strideB, A,
                    shiftA + idx2D(n - nextpiv, 0, inca, lda), inca, lda, strideA, &one, B,
                    shiftB + idx2D(0, 0, incb, ldb), incb, ldb, strideB, batch_count, (T**)nullptr));

                j = nextpiv;
            }

            // solve last diagonal block
            nx = n - j;
            dimx = nx;
            dimy = 1024 / dimx;
            blocks = (ny - 1) / dimy + 1;
            grid = dim3(1, blocks, batch_count);
            threads = dim3(dimx, dimy, 1);
            lmemsize = dimy * sizeof(T);

            offA = 0;
            offB = 0;
            BACKWARD_SUBSTITUTIONS;
        }

        else // forward case: B = XL'
        {
            lda1 = inca;
            lda2 = lda;
            ldb1 = ldb;
            ldb2 = incb;

            while(j < n - blk)
            {
                nextpiv = j + blk;

                // solve for current diagonal block
                offA = idx2D(j, j, inca, lda);
                offB = idx2D(0, j, incb, ldb);
                FORWARD_SUBSTITUTIONS;

                if(do_sync)
                    HIP_CHECK(hipStreamSynchronize(stream));

                // update left hand sides
                ROCBLAS_CHECK(rocsolver_gemm<BATCHED, STRIDED, T>(
                    handle, rocblas_operation_none, trans, m, n - nextpiv, blk, &minone, B,
                    shiftB + idx2D(0, j, incb, ldb), incb, ldb, strideB, A,
                    shiftA + idx2D(nextpiv, j, inca, lda), inca, lda, strideA, &one, B,
                    shiftB + idx2D(0, nextpiv, incb, ldb), incb, ldb, strideB, batch_count,
                    (T**)nullptr));

                j = nextpiv;
            }

            // solve last diagonal block
            nx = n - j;
            dimx = nx;
            dimy = 1024 / dimx;
            blocks = (ny - 1) / dimy + 1;
            grid = dim3(1, blocks, batch_count);
            threads = dim3(dimx, dimy, 1);
            lmemsize = dimy * sizeof(T);

            offA = idx2D(j, j, inca, lda);
            offB = idx2D(0, j, incb, ldb);
            FORWARD_SUBSTITUTIONS;
        }
    }

    return rocblas_status_success;
}

/** Internal TRSM (upper case):
    Optimized function that solves systems
    B <- UX = B,
    B <- U'X = B,
    B <- B = XU, or
    B <- B = XU'
    This is blocked implementation that calls the internal forward/backward subtitution kernels
    to solve the diagonal blocks, and uses gemm to update the right/left -hand-sides **/
template <bool BATCHED, bool STRIDED, typename T, typename I, typename U>
rocblas_status rocsolver_trsm_upper(rocblas_handle handle,
                                    const rocblas_side side,
                                    const rocblas_operation trans,
                                    const rocblas_diagonal diag,
                                    const I m,
                                    const I n,
                                    U A,
                                    const rocblas_stride shiftA,
                                    const I inca,
                                    const I lda,
                                    const rocblas_stride strideA,
                                    U B,
                                    const rocblas_stride shiftB,
                                    const I incb,
                                    const I ldb,
                                    const rocblas_stride strideB,
                                    const I batch_count,
                                    const bool optim_mem,
                                    void* work1,
                                    void* work2,
                                    void* work3,
                                    void* work4)
{
    ROCSOLVER_ENTER("trsm_upper", "side:", side, "trans:", trans, "diag:", diag, "m:", m, "n:", n,
                    "shiftA:", shiftA, "lda:", lda, "shiftB:", shiftB, "ldb:", ldb,
                    "bc:", batch_count);

    hipStream_t stream;
    rocblas_get_stream(handle, &stream);
    static constexpr bool ISBATCHED = BATCHED || STRIDED;

    T one = 1; // constant 1 in host
    T minone = -1; // constant -1 in host

    I dimx, dimy, blocks, nextpiv;
    dim3 grid, threads;
    size_t lmemsize;

    // determine type of system
    const bool isleft = (side == rocblas_side_left);
    const bool notrans = (trans == rocblas_operation_none);
    const bool isunit = (diag == rocblas_diagonal_unit);
    const bool conj = (trans == rocblas_operation_conjugate_transpose);
    I lda1, lda2, ldb1, ldb2, offA, offB, nx, ny, j = 0;

    // determine block size
    I blk = std::min(isleft ? m : n, I(512));
    if(inca == 1 && incb == 1)
    {
        blk = isleft ? rocsolver_trsm_blksize<ISBATCHED, T, I>(m, n)
                     : rocsolver_trsm_blksize<ISBATCHED, T, I>(n, m);
    }

    if(blk == 0)
    {
        return rocblasCall_trsm(handle, side, rocblas_fill_upper, trans, diag, m, n, &one, A,
                                shiftA, lda, strideA, B, shiftB, ldb, strideB, batch_count,
                                optim_mem, work1, work2, work3, work4);
    }

    // TODO: Some architectures require synchronization between rocSOLVER and rocBLAS kernels; more investigation needed
    int device;
    HIP_CHECK(hipGetDevice(&device));
    hipDeviceProp_t deviceProperties;
    HIP_CHECK(hipGetDeviceProperties(&deviceProperties, device));
    std::string deviceFullString(deviceProperties.gcnArchName);
    std::string deviceString = deviceFullString.substr(0, deviceFullString.find(":"));
    bool do_sync = (deviceString.find("gfx940") != std::string::npos
                    || deviceString.find("gfx941") != std::string::npos);

    // ****** MAIN LOOP ***********
    if(isleft)
    {
        // prepare kernels
        nx = blk;
        ny = n;
        dimx = nx;
        dimy = 1024 / dimx;
        blocks = (ny - 1) / dimy + 1;
        grid = dim3(1, blocks, batch_count);
        threads = dim3(dimx, dimy, 1);
        lmemsize = dimy * sizeof(T);

        if(!notrans) // forward case: U'X = B
        {
            lda1 = lda;
            lda2 = inca;
            ldb1 = incb;
            ldb2 = ldb;

            while(j < m - blk)
            {
                nextpiv = j + blk;

                // solve for current diagonal block
                offA = idx2D(j, j, inca, lda);
                offB = idx2D(j, 0, incb, ldb);
                FORWARD_SUBSTITUTIONS;

                if(do_sync)
                    HIP_CHECK(hipStreamSynchronize(stream));

                // update right hand sides
                ROCBLAS_CHECK(rocsolver_gemm<BATCHED, STRIDED, T>(
                    handle, trans, rocblas_operation_none, m - nextpiv, n, blk, &minone, A,
                    shiftA + idx2D(j, nextpiv, inca, lda), inca, lda, strideA, B,
                    shiftB + idx2D(j, 0, incb, ldb), incb, ldb, strideB, &one, B,
                    shiftB + idx2D(nextpiv, 0, incb, ldb), incb, ldb, strideB, batch_count,
                    (T**)nullptr));

                j = nextpiv;
            }

            // solve last diagonal block
            nx = m - j;
            dimx = nx;
            dimy = 1024 / dimx;
            blocks = (ny - 1) / dimy + 1;
            grid = dim3(1, blocks, batch_count);
            threads = dim3(dimx, dimy, 1);
            lmemsize = dimy * sizeof(T);

            offA = idx2D(j, j, inca, lda);
            offB = idx2D(j, 0, incb, ldb);
            FORWARD_SUBSTITUTIONS;
        }

        else // backward case: UX = B
        {
            lda1 = inca;
            lda2 = lda;
            ldb1 = incb;
            ldb2 = ldb;

            while(j < m - blk)
            {
                nextpiv = j + blk;

                // solve for current diagonal block
                offA = idx2D(m - nextpiv, m - nextpiv, inca, lda);
                offB = idx2D(m - nextpiv, 0, incb, ldb);
                BACKWARD_SUBSTITUTIONS;

                if(do_sync)
                    HIP_CHECK(hipStreamSynchronize(stream));

                // update right hand sides
                ROCBLAS_CHECK(rocsolver_gemm<BATCHED, STRIDED, T>(
                    handle, rocblas_operation_none, rocblas_operation_none, m - nextpiv, n, blk,
                    &minone, A, shiftA + idx2D(0, m - nextpiv, inca, lda), inca, lda, strideA, B,
                    shiftB + idx2D(m - nextpiv, 0, incb, ldb), incb, ldb, strideB, &one, B,
                    shiftB + idx2D(0, 0, incb, ldb), incb, ldb, strideB, batch_count, (T**)nullptr));

                j = nextpiv;
            }

            // solve last diagonal block
            nx = m - j;
            dimx = nx;
            dimy = 1024 / dimx;
            blocks = (ny - 1) / dimy + 1;
            grid = dim3(1, blocks, batch_count);
            threads = dim3(dimx, dimy, 1);
            lmemsize = dimy * sizeof(T);

            offA = 0;
            offB = 0;
            BACKWARD_SUBSTITUTIONS;
        }
    }

    else
    {
        // prepare kernels
        nx = blk;
        ny = m;
        dimx = nx;
        dimy = 1024 / dimx;
        blocks = (ny - 1) / dimy + 1;
        grid = dim3(1, blocks, batch_count);
        threads = dim3(dimx, dimy, 1);
        lmemsize = dimy * sizeof(T);

        if(!notrans) // backward case: B = XU'
        {
            lda1 = inca;
            lda2 = lda;
            ldb1 = ldb;
            ldb2 = incb;

            while(j < n - blk)
            {
                nextpiv = j + blk;

                // solve for current diagonal block
                offA = idx2D(n - nextpiv, n - nextpiv, inca, lda);
                offB = idx2D(0, n - nextpiv, incb, ldb);
                BACKWARD_SUBSTITUTIONS;

                if(do_sync)
                    HIP_CHECK(hipStreamSynchronize(stream));

                // update left hand sides
                ROCBLAS_CHECK(rocsolver_gemm<BATCHED, STRIDED, T>(
                    handle, rocblas_operation_none, trans, m, n - nextpiv, blk, &minone, B,
                    shiftB + idx2D(0, n - nextpiv, incb, ldb), incb, ldb, strideB, A,
                    shiftA + idx2D(0, n - nextpiv, inca, lda), inca, lda, strideA, &one, B,
                    shiftB + idx2D(0, 0, incb, ldb), incb, ldb, strideB, batch_count, (T**)nullptr));

                j = nextpiv;
            }

            // solve last diagonal block
            nx = n - j;
            dimx = nx;
            dimy = 1024 / dimx;
            blocks = (ny - 1) / dimy + 1;
            grid = dim3(1, blocks, batch_count);
            threads = dim3(dimx, dimy, 1);
            lmemsize = dimy * sizeof(T);

            offA = 0;
            offB = 0;
            BACKWARD_SUBSTITUTIONS;
        }

        else // forward case: B = XU
        {
            lda1 = lda;
            lda2 = inca;
            ldb1 = ldb;
            ldb2 = incb;

            while(j < n - blk)
            {
                nextpiv = j + blk;

                // solve for current diagonal block
                offA = idx2D(j, j, inca, lda);
                offB = idx2D(0, j, incb, ldb);
                FORWARD_SUBSTITUTIONS;

                if(do_sync)
                    HIP_CHECK(hipStreamSynchronize(stream));

                // update left hand sides
                ROCBLAS_CHECK(rocsolver_gemm<BATCHED, STRIDED, T>(
                    handle, rocblas_operation_none, rocblas_operation_none, m, n - nextpiv, blk,
                    &minone, B, shiftB + idx2D(0, j, incb, ldb), incb, ldb, strideB, A,
                    shiftA + idx2D(j, nextpiv, inca, lda), inca, lda, strideA, &one, B,
                    shiftB + idx2D(0, nextpiv, incb, ldb), incb, ldb, strideB, batch_count,
                    (T**)nullptr));

                j = nextpiv;
            }

            // solve last diagonal block
            nx = n - j;
            dimx = nx;
            dimy = 1024 / dimx;
            blocks = (ny - 1) / dimy + 1;
            grid = dim3(1, blocks, batch_count);
            threads = dim3(dimx, dimy, 1);
            lmemsize = dimy * sizeof(T);

            offA = idx2D(j, j, inca, lda);
            offB = idx2D(0, j, incb, ldb);
            FORWARD_SUBSTITUTIONS;
        }
    }

    return rocblas_status_success;
}

/*************************************************************
    Non-interleaved wrappers
*************************************************************/

template <bool BATCHED, bool STRIDED, typename T, typename I, typename U>
inline rocblas_status rocsolver_trsm_lower(rocblas_handle handle,
                                           const rocblas_side side,
                                           const rocblas_operation trans,
                                           const rocblas_diagonal diag,
                                           const I m,
                                           const I n,
                                           U A,
                                           const rocblas_stride shiftA,
                                           const I lda,
                                           const rocblas_stride strideA,
                                           U B,
                                           const rocblas_stride shiftB,
                                           const I ldb,
                                           const rocblas_stride strideB,
                                           const I batch_count,
                                           const bool optim_mem,
                                           void* work1,
                                           void* work2,
                                           void* work3,
                                           void* work4)
{
    return rocsolver_trsm_lower<BATCHED, STRIDED, T, I>(
        handle, side, trans, diag, m, n, A, shiftA, 1, lda, strideA, B, shiftB, 1, ldb, strideB,
        batch_count, optim_mem, work1, work2, work3, work4);
}

template <bool BATCHED, bool STRIDED, typename T, typename I, typename U>
inline rocblas_status rocsolver_trsm_upper(rocblas_handle handle,
                                           const rocblas_side side,
                                           const rocblas_operation trans,
                                           const rocblas_diagonal diag,
                                           const I m,
                                           const I n,
                                           U A,
                                           const rocblas_stride shiftA,
                                           const I lda,
                                           const rocblas_stride strideA,
                                           U B,
                                           const rocblas_stride shiftB,
                                           const I ldb,
                                           const rocblas_stride strideB,
                                           const I batch_count,
                                           const bool optim_mem,
                                           void* work1,
                                           void* work2,
                                           void* work3,
                                           void* work4)
{
    return rocsolver_trsm_upper<BATCHED, STRIDED, T, I>(
        handle, side, trans, diag, m, n, A, shiftA, 1, lda, strideA, B, shiftB, 1, ldb, strideB,
        batch_count, optim_mem, work1, work2, work3, work4);
}

/*************************************************************
    Instantiation macros
*************************************************************/

<<<<<<< HEAD
#define INSTANTIATE_TRSM_MEM(BATCHED, STRIDED, T, I)                                     \
    template void rocsolver_trsm_mem<BATCHED, STRIDED, T, I>(                            \
        const rocblas_side side, const rocblas_operation trans, const I m, const I n,    \
        const I batch_count, size_t* size_work1, size_t* size_work2, size_t* size_work3, \
        size_t* size_work4, bool* optim_mem, bool inblocked, const I lda, const I ldb,   \
        const I inca, const I incb)
#define INSTANTIATE_TRSM_LOWER(BATCHED, STRIDED, T, I, U)                                         \
    template rocblas_status rocsolver_trsm_lower<BATCHED, STRIDED, T, I, U>(                      \
        rocblas_handle handle, const rocblas_side side, const rocblas_operation trans,            \
        const rocblas_diagonal diag, const I m, const I n, U A, const rocblas_stride shiftA,      \
        const I lda, const rocblas_stride strideA, U B, const rocblas_stride shiftB, const I ldb, \
        const rocblas_stride strideB, const I batch_count, const bool optim_mem, void* work1,     \
        void* work2, void* work3, void* work4)
#define INSTANTIATE_TRSM_UPPER(BATCHED, STRIDED, T, I, U)                                         \
    template rocblas_status rocsolver_trsm_upper<BATCHED, STRIDED, T, I, U>(                      \
        rocblas_handle handle, const rocblas_side side, const rocblas_operation trans,            \
        const rocblas_diagonal diag, const I m, const I n, U A, const rocblas_stride shiftA,      \
        const I lda, const rocblas_stride strideA, U B, const rocblas_stride shiftB, const I ldb, \
        const rocblas_stride strideB, const I batch_count, const bool optim_mem, void* work1,     \
        void* work2, void* work3, void* work4)
=======
#define INSTANTIATE_TRSM_MEM(BATCHED, STRIDED, T)                                    \
    template rocblas_status rocsolver_trsm_mem<BATCHED, STRIDED, T>(                 \
        const rocblas_side side, const rocblas_operation trans, const rocblas_int m, \
        const rocblas_int n, const rocblas_int batch_count, size_t* size_work1,      \
        size_t* size_work2, size_t* size_work3, size_t* size_work4, bool* optim_mem, \
        bool inblocked, const rocblas_int, const rocblas_int)
#define INSTANTIATE_TRSM_LOWER(BATCHED, STRIDED, T, U)                                      \
    template rocblas_status rocsolver_trsm_lower<BATCHED, STRIDED, T, U>(                   \
        rocblas_handle handle, const rocblas_side side, const rocblas_operation trans,      \
        const rocblas_diagonal diag, const rocblas_int m, const rocblas_int n, U A,         \
        const rocblas_int shiftA, const rocblas_int lda, const rocblas_stride strideA, U B, \
        const rocblas_int shiftB, const rocblas_int ldb, const rocblas_stride strideB,      \
        const rocblas_int batch_count, const bool optim_mem, void* work1, void* work2,      \
        void* work3, void* work4)
#define INSTANTIATE_TRSM_UPPER(BATCHED, STRIDED, T, U)                                      \
    template rocblas_status rocsolver_trsm_upper<BATCHED, STRIDED, T, U>(                   \
        rocblas_handle handle, const rocblas_side side, const rocblas_operation trans,      \
        const rocblas_diagonal diag, const rocblas_int m, const rocblas_int n, U A,         \
        const rocblas_int shiftA, const rocblas_int lda, const rocblas_stride strideA, U B, \
        const rocblas_int shiftB, const rocblas_int ldb, const rocblas_stride strideB,      \
        const rocblas_int batch_count, const bool optim_mem, void* work1, void* work2,      \
        void* work3, void* work4)
>>>>>>> aad3b45d
<|MERGE_RESOLUTION|>--- conflicted
+++ resolved
@@ -713,9 +713,8 @@
 }
 
 /** This function determine workspace size for the internal trsm **/
-<<<<<<< HEAD
 template <bool BATCHED, bool STRIDED, typename T, typename I>
-void rocsolver_trsm_mem(const rocblas_side side,
+rocblas_status rocsolver_trsm_mem(const rocblas_side side,
                         const rocblas_operation trans,
                         const I m,
                         const I n,
@@ -730,22 +729,6 @@
                         const I ldb,
                         const I inca,
                         const I incb)
-=======
-template <bool BATCHED, bool STRIDED, typename T>
-rocblas_status rocsolver_trsm_mem(const rocblas_side side,
-                                  const rocblas_operation trans,
-                                  const rocblas_int m,
-                                  const rocblas_int n,
-                                  const rocblas_int batch_count,
-                                  size_t* size_work1,
-                                  size_t* size_work2,
-                                  size_t* size_work3,
-                                  size_t* size_work4,
-                                  bool* optim_mem,
-                                  bool inblocked,
-                                  const rocblas_int inca,
-                                  const rocblas_int incb)
->>>>>>> aad3b45d
 {
     // always allocate all required memory for TRSM optimal performance
     *optim_mem = true;
@@ -792,13 +775,8 @@
         mm = (m % 128 != 0) ? m : m + 1;
     }
 
-<<<<<<< HEAD
-    rocblasCall_trsm_mem<BATCHED, T>(side, trans, mm, n, lda, ldb, batch_count, size_work1,
+    return rocblasCall_trsm_mem<BATCHED, T>(side, trans, mm, n, lda, ldb, batch_count, size_work1,
                                      size_work2, size_work3, size_work4);
-=======
-    return rocblasCall_trsm_mem<BATCHED, T>(side, trans, mm, n, batch_count, size_work1, size_work2,
-                                            size_work3, size_work4);
->>>>>>> aad3b45d
 }
 
 /** Internal TRSM (lower case):
@@ -1430,9 +1408,8 @@
     Instantiation macros
 *************************************************************/
 
-<<<<<<< HEAD
 #define INSTANTIATE_TRSM_MEM(BATCHED, STRIDED, T, I)                                     \
-    template void rocsolver_trsm_mem<BATCHED, STRIDED, T, I>(                            \
+    template rocblas_status rocsolver_trsm_mem<BATCHED, STRIDED, T, I>(                  \
         const rocblas_side side, const rocblas_operation trans, const I m, const I n,    \
         const I batch_count, size_t* size_work1, size_t* size_work2, size_t* size_work3, \
         size_t* size_work4, bool* optim_mem, bool inblocked, const I lda, const I ldb,   \
@@ -1450,28 +1427,4 @@
         const rocblas_diagonal diag, const I m, const I n, U A, const rocblas_stride shiftA,      \
         const I lda, const rocblas_stride strideA, U B, const rocblas_stride shiftB, const I ldb, \
         const rocblas_stride strideB, const I batch_count, const bool optim_mem, void* work1,     \
-        void* work2, void* work3, void* work4)
-=======
-#define INSTANTIATE_TRSM_MEM(BATCHED, STRIDED, T)                                    \
-    template rocblas_status rocsolver_trsm_mem<BATCHED, STRIDED, T>(                 \
-        const rocblas_side side, const rocblas_operation trans, const rocblas_int m, \
-        const rocblas_int n, const rocblas_int batch_count, size_t* size_work1,      \
-        size_t* size_work2, size_t* size_work3, size_t* size_work4, bool* optim_mem, \
-        bool inblocked, const rocblas_int, const rocblas_int)
-#define INSTANTIATE_TRSM_LOWER(BATCHED, STRIDED, T, U)                                      \
-    template rocblas_status rocsolver_trsm_lower<BATCHED, STRIDED, T, U>(                   \
-        rocblas_handle handle, const rocblas_side side, const rocblas_operation trans,      \
-        const rocblas_diagonal diag, const rocblas_int m, const rocblas_int n, U A,         \
-        const rocblas_int shiftA, const rocblas_int lda, const rocblas_stride strideA, U B, \
-        const rocblas_int shiftB, const rocblas_int ldb, const rocblas_stride strideB,      \
-        const rocblas_int batch_count, const bool optim_mem, void* work1, void* work2,      \
-        void* work3, void* work4)
-#define INSTANTIATE_TRSM_UPPER(BATCHED, STRIDED, T, U)                                      \
-    template rocblas_status rocsolver_trsm_upper<BATCHED, STRIDED, T, U>(                   \
-        rocblas_handle handle, const rocblas_side side, const rocblas_operation trans,      \
-        const rocblas_diagonal diag, const rocblas_int m, const rocblas_int n, U A,         \
-        const rocblas_int shiftA, const rocblas_int lda, const rocblas_stride strideA, U B, \
-        const rocblas_int shiftB, const rocblas_int ldb, const rocblas_stride strideB,      \
-        const rocblas_int batch_count, const bool optim_mem, void* work1, void* work2,      \
-        void* work3, void* work4)
->>>>>>> aad3b45d
+        void* work2, void* work3, void* work4)
--- conflicted
+++ resolved
@@ -33,13 +33,6 @@
     Instantiate template methods using macros
 *************************************************************/
 
-<<<<<<< HEAD
-INSTANTIATE_GEMM(0, 0, float, float*);
-INSTANTIATE_GEMM(0, 1, float, float*);
-INSTANTIATE_GEMM(1, 0, float, float* const*);
-
-ROCSOLVER_END_NAMESPACE
-=======
 INSTANTIATE_GEMM(0, 0, float, rocblas_int, float*);
 INSTANTIATE_GEMM(0, 1, float, rocblas_int, float*);
 INSTANTIATE_GEMM(1, 0, float, rocblas_int, float* const*);
@@ -48,4 +41,5 @@
 INSTANTIATE_GEMM(0, 0, float, int64_t, float*);
 INSTANTIATE_GEMM(0, 1, float, int64_t, float*);
 INSTANTIATE_GEMM(1, 0, float, int64_t, float* const*);
->>>>>>> 26e7320f
+
+ROCSOLVER_END_NAMESPACE
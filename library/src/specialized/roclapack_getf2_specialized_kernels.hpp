/************************************************************************
 * Small kernel algorithm based on:
 * Abdelfattah, A., Haidar, A., Tomov, S., & Dongarra, J. (2017).
 * Factorization and inversion of a million matrices using GPUs: Challenges
 * and countermeasures. Procedia Computer Science, 108, 606-615.
 *
 * Copyright (C) 2019-2024 Advanced Micro Devices, Inc.
 * ***********************************************************************/

#pragma once

#include "rocsolver_run_specialized_kernels.hpp"

ROCSOLVER_BEGIN_NAMESPACE

/*************************************************************
    Templated kernels are instantiated in separate cpp
    files in order to improve compilation times and reduce
    the library size.
*************************************************************/

/** getf2_small_kernel takes care of of matrices with m < n
    m <= GETF2_MAX_THDS and n <= GETF2_MAX_COLS **/
template <int DIM, typename T, typename I, typename INFO, typename U>
ROCSOLVER_KERNEL void __launch_bounds__(GETF2_SSKER_MAX_M)
    getf2_small_kernel(const I m,
                       U AA,
                       const rocblas_stride shiftA,
                       const I lda,
                       const rocblas_stride strideA,
                       I* ipivA,
                       const rocblas_stride shiftP,
                       const rocblas_stride strideP,
                       INFO* infoA,
                       const I batch_count,
                       const I offset,
                       I* permut_idx,
                       const rocblas_stride stridePI)
{
    using S = decltype(std::real(T{}));

    I myrow = hipThreadIdx_x;
    const I ty = hipThreadIdx_y;
    const I id = hipBlockIdx_y * static_cast<I>(hipBlockDim_y) + ty;

    if(id >= batch_count)
        return;

    // batch instance
    T* A = load_ptr_batch<T>(AA, id, shiftA, strideA);
    I* ipiv = load_ptr_batch<I>(ipivA, id, shiftP, strideP);
    I* permut = (permut_idx != nullptr ? permut_idx + id * stridePI : nullptr);
    INFO* info = infoA + id;

    // shared memory (for communication between threads in group)
    // (SHUFFLES DO NOT IMPROVE PERFORMANCE IN THIS CASE)
    extern __shared__ double lmem[];
    T* common = reinterpret_cast<T*>(lmem);
    common += ty * max(m, DIM);

    // local variables
    T pivot_value;
    T test_value;
    I pivot_index;
    I mypiv = myrow + 1; // to build ipiv
    INFO myinfo = 0; // to build info
    T rA[DIM]; // to store this-row values

    // read corresponding row from global memory into local array
#pragma unroll DIM
    for(I j = 0; j < DIM; ++j)
        rA[j] = A[myrow + j * lda];

        // for each pivot (main loop)
#pragma unroll DIM
    for(I k = 0; k < DIM; ++k)
    {
        // share current column
        common[myrow] = rA[k];
        __syncthreads();

        // search pivot index
        pivot_index = k;
        pivot_value = common[k];
        for(I i = k + 1; i < m; ++i)
        {
            test_value = common[i];
            if(aabs<S>(pivot_value) < aabs<S>(test_value))
            {
                pivot_value = test_value;
                pivot_index = i;
            }
        }

        // check singularity and scale value for current column
        if(pivot_value != T(0))
            pivot_value = S(1) / pivot_value;
        else if(myinfo == 0)
            myinfo = k + 1;

        // swap rows (lazy swaping)
        if(myrow == pivot_index)
        {
            myrow = k;
            // share pivot row
            for(I j = k + 1; j < DIM; ++j)
                common[j] = rA[j];
        }
        else if(myrow == k)
        {
            myrow = pivot_index;
            mypiv = pivot_index + 1;
            if(permut_idx && pivot_index != k)
                swap(permut[k], permut[pivot_index]);
        }
        __syncthreads();

        // scale current column and update trailing matrix
        if(myrow > k)
        {
            rA[k] *= pivot_value;
            for(I j = k + 1; j < DIM; ++j)
                rA[j] -= rA[k] * common[j];
        }
        __syncthreads();
    }

    // write results to global memory
    if(myrow < DIM)
        ipiv[myrow] = mypiv + offset;
    if(myrow == 0 && *info == 0 && myinfo > 0)
        *info = myinfo + offset;
#pragma unroll DIM
    for(I j = 0; j < DIM; ++j)
        A[myrow + j * lda] = rA[j];
}

/** getf2_npvt_small_kernel (non pivoting version) **/
template <int DIM, typename T, typename I, typename INFO, typename U>
ROCSOLVER_KERNEL void __launch_bounds__(GETF2_SSKER_MAX_M)
    getf2_npvt_small_kernel(const I m,
                            U AA,
                            const rocblas_stride shiftA,
                            const I lda,
                            const rocblas_stride strideA,
                            INFO* infoA,
                            const I batch_count,
                            const I offset)
{
    using S = decltype(std::real(T{}));

    I myrow = hipThreadIdx_x;
    const I ty = hipThreadIdx_y;
    const I id = hipBlockIdx_y * static_cast<I>(hipBlockDim_y) + ty;

    if(id >= batch_count)
        return;

    // batch instance
    T* A = load_ptr_batch<T>(AA, id, shiftA, strideA);
    INFO* info = infoA + id;

    // shared memory (for communication between threads in group)
    // (SHUFFLES DO NOT IMPROVE PERFORMANCE IN THIS CASE)
    extern __shared__ double lmem[];
    T* common = reinterpret_cast<T*>(lmem);
    T* val = common + hipBlockDim_y * DIM;
    common += ty * DIM;

    // local variables
    INFO myinfo = 0; // to build info
    T rA[DIM]; // to store this-row values

    // read corresponding row from global memory into local array
#pragma unroll DIM
    for(I j = 0; j < DIM; ++j)
        rA[j] = A[myrow + j * lda];

        // for each pivot (main loop)
#pragma unroll DIM
    for(I k = 0; k < DIM; ++k)
    {
        // share pivot row
        if(myrow == k)
        {
            val[ty] = rA[k];
            for(I j = k + 1; j < DIM; ++j)
                common[j] = rA[j];

            if(val[ty] != T(0))
                val[ty] = S(1) / val[ty];
        }
        __syncthreads();

        // check singularity
        if(val[ty] == 0 && myinfo == 0)
            myinfo = k + 1;

        // scale current column and update trailing matrix
        if(myrow > k)
        {
            rA[k] *= val[ty];
            for(I j = k + 1; j < DIM; ++j)
                rA[j] -= rA[k] * common[j];
        }
        __syncthreads();
    }

    // write results to global memory
    if(myrow == 0 && *info == 0 && myinfo > 0)
        *info = myinfo + offset;
#pragma unroll DIM
    for(I j = 0; j < DIM; ++j)
        A[myrow + j * lda] = rA[j];
}

/** getf2_panel_kernel takes care of small matrices with m >= n **/
template <typename T, typename I, typename INFO, typename U>
ROCSOLVER_KERNEL void getf2_panel_kernel(const I m,
                                         const I n,
                                         U AA,
                                         const rocblas_stride shiftA,
                                         const I lda,
                                         const rocblas_stride strideA,
                                         I* ipivA,
                                         const rocblas_stride shiftP,
                                         const rocblas_stride strideP,
                                         INFO* infoA,
                                         const I batch_count,
                                         const I offset,
                                         I* permut_idx,
                                         const rocblas_stride stridePI)
{
    using S = decltype(std::real(T{}));

    const I tx = hipThreadIdx_x;
    const I ty = hipThreadIdx_y;
    const I id = hipBlockIdx_z;
    const I bdx = hipBlockDim_x;
    const I bdy = hipBlockDim_y;

    // batch instance
    T* A = load_ptr_batch<T>(AA, id, shiftA, strideA);
    I* ipiv = load_ptr_batch<I>(ipivA, id, shiftP, strideP);
    I* permut = (permut_idx != nullptr ? permut_idx + id * stridePI : nullptr);
    INFO* info = infoA + id;

    // shared memory (for communication between threads in group)
    extern __shared__ double lmem[];
    T* x = reinterpret_cast<T*>(lmem);
    T* y = x + bdx;
    S* sval = reinterpret_cast<S*>(y + n);
    I* sidx = reinterpret_cast<I*>(sval + bdx);
    __shared__ T val;

    // local variables
    S val1, val2;
    T valtmp, pivot_val;
    I idx1, idx2, pivot_idx;
    INFO myinfo = 0; // to build info

    // init step: read column zero from A
    if(ty == 0)
    {
        valtmp = (tx < m) ? A[tx] : 0;
        idx1 = tx;
        x[tx] = valtmp;
        val1 = aabs<S>(valtmp);
        sval[tx] = val1;
        sidx[tx] = idx1;
    }

    // main loop (for each pivot)
    for(I k = 0; k < n; ++k)
    {
        // find pivot (maximum in column)
        __syncthreads();
        for(I i = bdx / 2; i > 0; i /= 2)
        {
            if(tx < i && ty == 0)
            {
                val2 = sval[tx + i];
                idx2 = sidx[tx + i];
                if((val1 < val2) || (val1 == val2 && idx1 > idx2))
                {
                    sval[tx] = val1 = val2;
                    sidx[tx] = idx1 = idx2;
                }
            }
            __syncthreads();
        }
        pivot_idx = sidx[0]; //after reduction this is the index of max value
        pivot_val = x[pivot_idx];

        // check singularity and scale value for current column
        if(pivot_val == T(0))
        {
            pivot_idx = k;
            if(myinfo == 0)
                myinfo = k + 1;
        }
        else
            pivot_val = S(1) / pivot_val;

        // update ipiv
        if(tx == 0 && ty == 0)
            ipiv[k] = pivot_idx + 1 + offset;

        // update column k
        if(tx != pivot_idx)
        {
            pivot_val *= x[tx];
            if(ty == 0 && tx >= k && tx < m)
                A[tx + k * lda] = pivot_val;
        }

        // put pivot row in shared mem
        if(tx < n && ty == 0)
        {
            y[tx] = A[pivot_idx + tx * lda];
            if(tx == k)
                val = pivot_val;
        }
        __syncthreads();

        // swap pivot row with updated row k
        if(tx < n && ty == 0 && pivot_idx != k)
        {
            valtmp = (tx == k) ? val : A[k + tx * lda];
            valtmp -= (tx > k) ? val * y[tx] : 0;
            A[pivot_idx + tx * lda] = valtmp;
            A[k + tx * lda] = y[tx];
            if(tx == k + 1)
            {
                x[pivot_idx] = valtmp;
                val1 = aabs<S>(valtmp);
                sval[pivot_idx] = val1;
            }
            if(permut_idx && tx == k)
                swap(permut[k], permut[pivot_idx]);
        }

        // complete the rank update
        if(tx > k && tx < m && tx != pivot_idx)
        {
            for(I j = ty + k + 2; j < n; j += bdy)
            {
                valtmp = A[tx + j * lda];
                valtmp -= pivot_val * y[j];
                A[tx + j * lda] = valtmp;
            }

            if(ty == 0 && k < n - 1)
            {
                valtmp = A[tx + (k + 1) * lda];
                valtmp -= pivot_val * y[k + 1];
                A[tx + (k + 1) * lda] = valtmp;
                x[tx] = valtmp;
                val1 = aabs<S>(valtmp);
                sval[tx] = val1;
            }
        }

        // update ipiv and prepare for next step
        if(tx <= k && ty == 0)
        {
            val1 = 0;
            x[tx] = 0;
            sval[tx] = 0;
        }
        idx1 = tx;
        if(ty == 0)
            sidx[tx] = idx1;
    }

    // update info
    if(tx == 0 && *info == 0 && myinfo > 0 && ty == 0)
        *info = myinfo + offset;
}

/** getf2_npvt_panel_kernel (non pivoting version) **/
template <typename T, typename I, typename INFO, typename U>
ROCSOLVER_KERNEL void getf2_npvt_panel_kernel(const I m,
                                              const I n,
                                              U AA,
                                              const rocblas_stride shiftA,
                                              const I lda,
                                              const rocblas_stride strideA,
                                              INFO* infoA,
                                              const I batch_count,
                                              const I offset)
{
    using S = decltype(std::real(T{}));

    const I tx = hipThreadIdx_x;
    const I ty = hipThreadIdx_y;
    const I id = hipBlockIdx_z;
    const I bdx = hipBlockDim_x;
    const I bdy = hipBlockDim_y;

    // batch instance
    T* A = load_ptr_batch<T>(AA, id, shiftA, strideA);
    INFO* info = infoA + id;

    // shared memory (for communication between threads in group)
    extern __shared__ double lmem[];
    T* x = reinterpret_cast<T*>(lmem);
    T* y = x + bdx;
    __shared__ T val;

    // local variables
    T pivot_val, val1;
    INFO myinfo = 0; // to build info

    // init step: read column zero from A
    if(ty == 0)
    {
        val1 = (tx < m) ? A[tx] : 0;
        x[tx] = val1;
    }

    // main loop (for each pivot)
    for(I k = 0; k < n; ++k)
    {
        __syncthreads();
        pivot_val = x[k];

        // check singularity and scale value for current column
        if(pivot_val == T(0) && myinfo == 0)
            myinfo = k + 1;
        else
            pivot_val = S(1) / pivot_val;

        // update column k
        if(tx != k)
        {
            pivot_val *= x[tx];
            if(ty == 0 && tx >= k && tx < m)
                A[tx + k * lda] = pivot_val;
        }

        // put pivot row in shared mem
        if(tx < n && ty == 0)
        {
            y[tx] = A[k + tx * lda];
            if(tx == k)
                val = pivot_val;
        }
        __syncthreads();

        // complete the rank update
        if(tx > k && tx < m)
        {
            for(I j = ty + k + 2; j < n; j += bdy)
            {
                val1 = A[tx + j * lda];
                val1 -= pivot_val * y[j];
                A[tx + j * lda] = val1;
            }

            if(ty == 0 && k < n - 1)
            {
                val1 = A[tx + (k + 1) * lda];
                val1 -= pivot_val * y[k + 1];
                A[tx + (k + 1) * lda] = val1;
                x[tx] = val1;
            }
        }

        // prepare for next step
        if(tx <= k && ty == 0)
            x[tx] = 0;
    }

    // update info
    if(tx == 0 && *info == 0 && myinfo > 0 && ty == 0)
        *info = myinfo + offset;
}

/** getf2_scale_update_kernel executes an optimized scaled rank-update (scal + ger)
    for panel matrices (matrices with less than 128 columns).
    Useful to speedup the factorization of block-columns in getrf **/
template <typename T, typename I, typename U>
//template <rocblas_int N, typename T, typename U>
ROCSOLVER_KERNEL void getf2_scale_update_kernel(const I m,
                                                const I n,
                                                T* pivotval,
                                                U AA,
                                                const rocblas_stride shiftA,
                                                const I lda,
                                                const rocblas_stride strideA)
{
    // indices
    I bid = hipBlockIdx_z;
    I tx = hipThreadIdx_x;
    I ty = hipThreadIdx_y;
    I i = hipBlockIdx_x * static_cast<I>(hipBlockDim_x) + tx;

    // shared data arrays
    T pivot, val;
    extern __shared__ double lmem[];
    T* x = reinterpret_cast<T*>(lmem);
    T* y = x + hipBlockDim_x;

    // batch instance
    T* A = load_ptr_batch(AA, bid, shiftA + 1 + lda, strideA);
    T* X = load_ptr_batch(AA, bid, shiftA + 1, strideA);
    T* Y = load_ptr_batch(AA, bid, shiftA + lda, strideA);
    pivot = pivotval[bid];

    // read data from global to shared memory
    I j = tx * hipBlockDim_y + ty;
    if(j < n)
        y[j] = Y[j * lda];

    // scale
    if(ty == 0 && i < m)
    {
        x[tx] = X[i];
        x[tx] *= pivot;
        X[i] = x[tx];
    }
    __syncthreads();

    // rank update; put computed values back to global memory
    if(i < m)
    {
#pragma unroll
        for(I j = ty; j < n; j += hipBlockDim_y)
        {
            val = A[i + j * lda];
            val -= x[tx] * y[j];
            A[i + j * lda] = val;
        }
    }
}

/*************************************************************
    Launchers of specilized  kernels
*************************************************************/

/** launcher of getf2_small_kernel **/
template <typename T, typename I, typename INFO, typename U>
rocblas_status getf2_run_small(rocblas_handle handle,
                               const I m,
                               const I n,
                               U A,
                               const rocblas_stride shiftA,
                               const I lda,
                               const rocblas_stride strideA,
                               I* ipiv,
                               const rocblas_stride shiftP,
                               const rocblas_stride strideP,
                               INFO* info,
                               const I batch_count,
                               const bool pivot,
                               const I offset,
                               I* permut_idx,
                               const rocblas_stride stride)
{
#define RUN_LUFACT_SMALL(DIM)                                                                      \
    if(pivot)                                                                                      \
        ROCSOLVER_LAUNCH_KERNEL((getf2_small_kernel<DIM, T>), grid, block, lmemsize, stream, m, A, \
                                shiftA, lda, strideA, ipiv, shiftP, strideP, info, batch_count,    \
                                offset, permut_idx, stride);                                       \
    else                                                                                           \
        ROCSOLVER_LAUNCH_KERNEL((getf2_npvt_small_kernel<DIM, T>), grid, block, lmemsize, stream,  \
                                m, A, shiftA, lda, strideA, info, batch_count, offset)

    // determine sizes
    I opval[] = {GETF2_OPTIM_NGRP};
    I ngrp = (batch_count < 2 || m > 32) ? 1 : opval[m - 1];
    I blocks = (batch_count - 1) / ngrp + 1;
    I nthds = m;
    I msize;
    if(pivot)
        msize = max(m, n);
    else
        msize = n + 1;

    // prepare kernel launch
    dim3 grid(1, blocks, 1);
    dim3 block(nthds, ngrp, 1);
    size_t lmemsize = msize * ngrp * sizeof(T);
    hipStream_t stream;
    rocblas_get_stream(handle, &stream);

    // instantiate cases to make number of columns n known at compile time
    // this should allow loop unrolling.
    // kernel launch
    switch(n)
    {
    case 1: RUN_LUFACT_SMALL(1); break;
    case 2: RUN_LUFACT_SMALL(2); break;
    case 3: RUN_LUFACT_SMALL(3); break;
    case 4: RUN_LUFACT_SMALL(4); break;
    case 5: RUN_LUFACT_SMALL(5); break;
    case 6: RUN_LUFACT_SMALL(6); break;
    case 7: RUN_LUFACT_SMALL(7); break;
    case 8: RUN_LUFACT_SMALL(8); break;
    case 9: RUN_LUFACT_SMALL(9); break;
    case 10: RUN_LUFACT_SMALL(10); break;
    case 11: RUN_LUFACT_SMALL(11); break;
    case 12: RUN_LUFACT_SMALL(12); break;
    case 13: RUN_LUFACT_SMALL(13); break;
    case 14: RUN_LUFACT_SMALL(14); break;
    case 15: RUN_LUFACT_SMALL(15); break;
    case 16: RUN_LUFACT_SMALL(16); break;
    case 17: RUN_LUFACT_SMALL(17); break;
    case 18: RUN_LUFACT_SMALL(18); break;
    case 19: RUN_LUFACT_SMALL(19); break;
    case 20: RUN_LUFACT_SMALL(20); break;
    case 21: RUN_LUFACT_SMALL(21); break;
    case 22: RUN_LUFACT_SMALL(22); break;
    case 23: RUN_LUFACT_SMALL(23); break;
    case 24: RUN_LUFACT_SMALL(24); break;
    case 25: RUN_LUFACT_SMALL(25); break;
    case 26: RUN_LUFACT_SMALL(26); break;
    case 27: RUN_LUFACT_SMALL(27); break;
    case 28: RUN_LUFACT_SMALL(28); break;
    case 29: RUN_LUFACT_SMALL(29); break;
    case 30: RUN_LUFACT_SMALL(30); break;
    case 31: RUN_LUFACT_SMALL(31); break;
    case 32: RUN_LUFACT_SMALL(32); break;
    case 33: RUN_LUFACT_SMALL(33); break;
    case 34: RUN_LUFACT_SMALL(34); break;
    case 35: RUN_LUFACT_SMALL(35); break;
    case 36: RUN_LUFACT_SMALL(36); break;
    case 37: RUN_LUFACT_SMALL(37); break;
    case 38: RUN_LUFACT_SMALL(38); break;
    case 39: RUN_LUFACT_SMALL(39); break;
    case 40: RUN_LUFACT_SMALL(40); break;
    case 41: RUN_LUFACT_SMALL(41); break;
    case 42: RUN_LUFACT_SMALL(42); break;
    case 43: RUN_LUFACT_SMALL(43); break;
    case 44: RUN_LUFACT_SMALL(44); break;
    case 45: RUN_LUFACT_SMALL(45); break;
    case 46: RUN_LUFACT_SMALL(46); break;
    case 47: RUN_LUFACT_SMALL(47); break;
    case 48: RUN_LUFACT_SMALL(48); break;
    case 49: RUN_LUFACT_SMALL(49); break;
    case 50: RUN_LUFACT_SMALL(50); break;
    case 51: RUN_LUFACT_SMALL(51); break;
    case 52: RUN_LUFACT_SMALL(52); break;
    case 53: RUN_LUFACT_SMALL(53); break;
    case 54: RUN_LUFACT_SMALL(54); break;
    case 55: RUN_LUFACT_SMALL(55); break;
    case 56: RUN_LUFACT_SMALL(56); break;
    case 57: RUN_LUFACT_SMALL(57); break;
    case 58: RUN_LUFACT_SMALL(58); break;
    case 59: RUN_LUFACT_SMALL(59); break;
    case 60: RUN_LUFACT_SMALL(60); break;
    case 61: RUN_LUFACT_SMALL(61); break;
    case 62: RUN_LUFACT_SMALL(62); break;
    case 63: RUN_LUFACT_SMALL(63); break;
    case 64: RUN_LUFACT_SMALL(64); break;
    default: ROCSOLVER_UNREACHABLE();
    }

    return rocblas_status_success;
}

/** launcher of getf2_panel_kernel **/
template <typename T, typename I, typename INFO, typename U>
rocblas_status getf2_run_panel(rocblas_handle handle,
                               const I m,
                               const I n,
                               U A,
                               const rocblas_stride shiftA,
                               const I lda,
                               const rocblas_stride strideA,
                               I* ipiv,
                               const rocblas_stride shiftP,
                               const rocblas_stride strideP,
                               INFO* info,
                               const I batch_count,
                               const bool pivot,
                               const I offset,
                               I* permut_idx,
                               const rocblas_stride stride)
{
    using S = decltype(std::real(T{}));

    // determine sizes
    I dimy, dimx;
    if(m <= 8)
        dimx = 8;
    else if(m <= 16)
        dimx = 16;
    else if(m <= 32)
        dimx = 32;
    else if(m <= 64)
        dimx = 64;
    else if(m <= 128)
        dimx = 128;
    else if(m <= 256)
        dimx = 256;
    else if(m <= 512)
        dimx = 512;
    else
        dimx = 1024;
    dimy = I(1024) / dimx;

    // prepare kernel launch
    dim3 grid(1, 1, batch_count);
    dim3 block(dimx, dimy, 1);
    hipStream_t stream;
    rocblas_get_stream(handle, &stream);

    if(pivot)
    {
        size_t lmemsize = (dimx + n) * sizeof(T) + dimx * (sizeof(I) + sizeof(S));
        ROCSOLVER_LAUNCH_KERNEL((getf2_panel_kernel<T>), grid, block, lmemsize, stream, m, n, A,
                                shiftA, lda, strideA, ipiv, shiftP, strideP, info, batch_count,
                                offset, permut_idx, stride);
    }
    else
    {
        size_t lmemsize = (dimx + n) * sizeof(T);
        ROCSOLVER_LAUNCH_KERNEL((getf2_npvt_panel_kernel<T>), grid, block, lmemsize, stream, m, n,
                                A, shiftA, lda, strideA, info, batch_count, offset);
    }

    return rocblas_status_success;
}

/** launcher of getf2_scale_update_kernel **/
template <typename T, typename I, typename U>
void getf2_run_scale_update(rocblas_handle handle,
                            const I m,
                            const I n,
                            T* pivotval,
                            U A,
                            const rocblas_stride shiftA,
                            const I lda,
                            const rocblas_stride strideA,
                            const I batch_count,
                            const I dimx,
                            const I dimy)
{
    size_t lmemsize = sizeof(T) * (dimx + n);
    I blocks = (m - 1) / dimx + 1;
    dim3 threads(dimx, dimy, 1);
    dim3 grid(blocks, 1, batch_count);
    hipStream_t stream;
    rocblas_get_stream(handle, &stream);

    // scale and update trailing matrix with local function
    ROCSOLVER_LAUNCH_KERNEL((getf2_scale_update_kernel<T>), grid, threads, lmemsize, stream, m, n,
                            pivotval, A, shiftA, lda, strideA);
}

/*************************************************************
    Instantiation macros
*************************************************************/

<<<<<<< HEAD
#define INSTANTIATE_GETF2_SMALL(T, U)                                                  \
    template rocblas_status getf2_run_small<T, U>(                                     \
        rocblas_handle handle, const rocblas_int m, const rocblas_int n, U A,          \
        const rocblas_int shiftA, const rocblas_int lda, const rocblas_stride strideA, \
        rocblas_int* ipiv, const rocblas_int shiftP, const rocblas_stride strideP,     \
        rocblas_int* info, const rocblas_int batch_count, const bool pivot,            \
        const rocblas_int offset, rocblas_int* permut_idx, const rocblas_stride stride)
#define INSTANTIATE_GETF2_PANEL(T, U)                                                  \
    template rocblas_status getf2_run_panel<T, U>(                                     \
        rocblas_handle handle, const rocblas_int m, const rocblas_int n, U A,          \
        const rocblas_int shiftA, const rocblas_int lda, const rocblas_stride strideA, \
        rocblas_int* ipiv, const rocblas_int shiftP, const rocblas_stride strideP,     \
        rocblas_int* info, const rocblas_int batch_count, const bool pivot,            \
        const rocblas_int offset, rocblas_int* permut_idx, const rocblas_stride stride)
#define INSTANTIATE_GETF2_SCALE_UPDATE(T, U)                                               \
    template void getf2_run_scale_update<T, U>(                                            \
        rocblas_handle handle, const rocblas_int m, const rocblas_int n, T* pivotval, U A, \
        const rocblas_int shiftA, const rocblas_int lda, const rocblas_stride strideA,     \
        const rocblas_int batch_count, const rocblas_int dimx, const rocblas_int dimy)

ROCSOLVER_END_NAMESPACE
=======
#define INSTANTIATE_GETF2_SMALL(T, I, INFO, U)                                           \
    template rocblas_status getf2_run_small<T, I, INFO, U>(                              \
        rocblas_handle handle, const I m, const I n, U A, const rocblas_stride shiftA,   \
        const I lda, const rocblas_stride strideA, I* ipiv, const rocblas_stride shiftP, \
        const rocblas_stride strideP, INFO* info, const I batch_count, const bool pivot, \
        const I offset, I* permut_idx, const rocblas_stride stride)
#define INSTANTIATE_GETF2_PANEL(T, I, INFO, U)                                           \
    template rocblas_status getf2_run_panel<T, I, INFO, U>(                              \
        rocblas_handle handle, const I m, const I n, U A, const rocblas_stride shiftA,   \
        const I lda, const rocblas_stride strideA, I* ipiv, const rocblas_stride shiftP, \
        const rocblas_stride strideP, INFO* info, const I batch_count, const bool pivot, \
        const I offset, I* permut_idx, const rocblas_stride stride)
#define INSTANTIATE_GETF2_SCALE_UPDATE(T, I, U)                                                  \
    template void getf2_run_scale_update<T, I, U>(rocblas_handle handle, const I m, const I n,   \
                                                  T* pivotval, U A, const rocblas_stride shiftA, \
                                                  const I lda, const rocblas_stride strideA,     \
                                                  const I batch_count, const I dimx, const I dimy)
>>>>>>> 26e7320f
<|MERGE_RESOLUTION|>--- conflicted
+++ resolved
@@ -754,29 +754,6 @@
     Instantiation macros
 *************************************************************/
 
-<<<<<<< HEAD
-#define INSTANTIATE_GETF2_SMALL(T, U)                                                  \
-    template rocblas_status getf2_run_small<T, U>(                                     \
-        rocblas_handle handle, const rocblas_int m, const rocblas_int n, U A,          \
-        const rocblas_int shiftA, const rocblas_int lda, const rocblas_stride strideA, \
-        rocblas_int* ipiv, const rocblas_int shiftP, const rocblas_stride strideP,     \
-        rocblas_int* info, const rocblas_int batch_count, const bool pivot,            \
-        const rocblas_int offset, rocblas_int* permut_idx, const rocblas_stride stride)
-#define INSTANTIATE_GETF2_PANEL(T, U)                                                  \
-    template rocblas_status getf2_run_panel<T, U>(                                     \
-        rocblas_handle handle, const rocblas_int m, const rocblas_int n, U A,          \
-        const rocblas_int shiftA, const rocblas_int lda, const rocblas_stride strideA, \
-        rocblas_int* ipiv, const rocblas_int shiftP, const rocblas_stride strideP,     \
-        rocblas_int* info, const rocblas_int batch_count, const bool pivot,            \
-        const rocblas_int offset, rocblas_int* permut_idx, const rocblas_stride stride)
-#define INSTANTIATE_GETF2_SCALE_UPDATE(T, U)                                               \
-    template void getf2_run_scale_update<T, U>(                                            \
-        rocblas_handle handle, const rocblas_int m, const rocblas_int n, T* pivotval, U A, \
-        const rocblas_int shiftA, const rocblas_int lda, const rocblas_stride strideA,     \
-        const rocblas_int batch_count, const rocblas_int dimx, const rocblas_int dimy)
-
-ROCSOLVER_END_NAMESPACE
-=======
 #define INSTANTIATE_GETF2_SMALL(T, I, INFO, U)                                           \
     template rocblas_status getf2_run_small<T, I, INFO, U>(                              \
         rocblas_handle handle, const I m, const I n, U A, const rocblas_stride shiftA,   \
@@ -794,4 +771,5 @@
                                                   T* pivotval, U A, const rocblas_stride shiftA, \
                                                   const I lda, const rocblas_stride strideA,     \
                                                   const I batch_count, const I dimx, const I dimy)
->>>>>>> 26e7320f
+
+ROCSOLVER_END_NAMESPACE